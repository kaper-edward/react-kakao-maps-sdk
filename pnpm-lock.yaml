lockfileVersion: '6.0'

settings:
  autoInstallPeers: true
  excludeLinksFromLockfile: false

importers:

  .:
    devDependencies:
      '@configs/babel':
        specifier: workspace:*
        version: link:configs/babel
      '@configs/prettier':
        specifier: workspace:*
        version: link:configs/prettier
      gitmoji-cli:
        specifier: ^8.5.0
        version: 8.5.0
      husky:
        specifier: ^8.0.3
        version: 8.0.3
      is-ci:
        specifier: ^3.0.1
        version: 3.0.1
      lint-staged:
        specifier: ^14.0.1
        version: 14.0.1
      prettier:
        specifier: ^3.0.3
        version: 3.0.3
      typescript:
        specifier: ^5.2.2
        version: 5.2.2

  configs/babel:
    devDependencies:
      '@babel/plugin-proposal-explicit-resource-management':
        specifier: ^7.22.6
        version: 7.22.6(@babel/core@7.22.15)
      '@babel/preset-env':
        specifier: ^7.22.15
        version: 7.22.15(@babel/core@7.22.15)
      '@babel/preset-react':
        specifier: ^7.22.15
        version: 7.22.15(@babel/core@7.22.15)
      '@babel/preset-typescript':
        specifier: ^7.22.15
        version: 7.22.15(@babel/core@7.22.15)

  configs/eslint:
    devDependencies:
      '@typescript-eslint/eslint-plugin':
        specifier: ^6.6.0
        version: 6.6.0(@typescript-eslint/parser@6.6.0)(eslint@8.48.0)(typescript@5.2.2)
      '@typescript-eslint/parser':
        specifier: ^6.6.0
        version: 6.6.0(eslint@8.48.0)(typescript@5.2.2)
      eslint:
        specifier: ^8.48.0
        version: 8.48.0
      eslint-config-prettier:
        specifier: ^9.0.0
        version: 9.0.0(eslint@8.48.0)
      eslint-plugin-import:
        specifier: ^2.28.1
        version: 2.28.1(@typescript-eslint/parser@6.6.0)(eslint@8.48.0)
      eslint-plugin-react:
        specifier: ^7.33.2
        version: 7.33.2(eslint@8.48.0)
      eslint-plugin-react-hooks:
        specifier: ^4.6.0
        version: 4.6.0(eslint@8.48.0)
      typescript:
        specifier: ^5.2.2
        version: 5.2.2

  configs/prettier:
    devDependencies:
      prettier:
        specifier: ^3.0.3
        version: 3.0.3

  configs/rollup:
    devDependencies:
      '@babel/core':
        specifier: ^7.22.15
        version: 7.22.15
      '@babel/plugin-transform-runtime':
        specifier: ^7.22.15
        version: 7.22.15(@babel/core@7.22.15)
      '@rollup/plugin-babel':
        specifier: ^6.0.3
        version: 6.0.3(@babel/core@7.22.15)(rollup@3.29.0)
      '@rollup/plugin-commonjs':
        specifier: ^25.0.4
        version: 25.0.4(rollup@3.29.0)
      '@rollup/plugin-json':
        specifier: ^6.0.0
        version: 6.0.0(rollup@3.29.0)
      '@rollup/plugin-node-resolve':
        specifier: ^15.2.1
        version: 15.2.1(rollup@3.29.0)
      builtin-modules:
        specifier: ^3.3.0
        version: 3.3.0
      rollup:
        specifier: ^3.29.0
        version: 3.29.0
      rollup-plugin-preserve-directives:
        specifier: ^0.2.0
        version: 0.2.0(rollup@3.29.0)
      rollup-plugin-visualizer:
        specifier: ^5.9.2
        version: 5.9.2(rollup@3.29.0)

  dev:
    dependencies:
      react:
        specifier: ^18.2.0
        version: 18.2.0
      react-dom:
        specifier: ^18.2.0
        version: 18.2.0(react@18.2.0)
      react-kakao-maps-sdk:
        specifier: workspace:^
        version: link:../packages/react-kakao-maps-sdk
    devDependencies:
      '@configs/eslint-config':
        specifier: workspace:^
        version: link:../configs/eslint
      '@types/react':
        specifier: ^18.2.21
        version: 18.2.21
      '@types/react-dom':
        specifier: ^18.2.7
        version: 18.2.7
      '@typescript-eslint/eslint-plugin':
        specifier: ^6.6.0
        version: 6.6.0(@typescript-eslint/parser@6.6.0)(eslint@8.48.0)(typescript@5.2.2)
      '@typescript-eslint/parser':
        specifier: ^6.6.0
        version: 6.6.0(eslint@8.48.0)(typescript@5.2.2)
      '@vitejs/plugin-react':
        specifier: ^4.0.4
        version: 4.0.4(vite@4.4.9)
      eslint:
        specifier: ^8.48.0
        version: 8.48.0
      eslint-plugin-react-hooks:
        specifier: ^4.6.0
        version: 4.6.0(eslint@8.48.0)
      eslint-plugin-react-refresh:
        specifier: ^0.4.3
        version: 0.4.3(eslint@8.48.0)
      typescript:
        specifier: ^5.2.2
        version: 5.2.2
      vite:
        specifier: ^4.4.9
        version: 4.4.9

  docs:
    dependencies:
      '@docusaurus/core':
        specifier: ^2.4.1
        version: 2.4.1(@docusaurus/types@2.4.1)(react-dom@17.0.2)(react@17.0.2)(typescript@5.1.6)
      '@docusaurus/preset-classic':
        specifier: ^2.4.1
        version: 2.4.1(@algolia/client-search@4.19.1)(@types/react@18.2.17)(react-dom@17.0.2)(react@17.0.2)(search-insights@2.8.2)(typescript@5.1.6)
      '@docusaurus/theme-live-codeblock':
        specifier: ^2.4.1
        version: 2.4.1(react-dom@17.0.2)(react@17.0.2)(typescript@5.1.6)
      '@mdx-js/react':
        specifier: 1.6.22
        version: 1.6.22(react@17.0.2)
      '@svgr/webpack':
        specifier: 6.5.0
        version: 6.5.0
      clsx:
        specifier: 1.2.1
        version: 1.2.1
      dotenv:
        specifier: 16.0.3
        version: 16.0.3
      file-loader:
        specifier: 6.2.0
        version: 6.2.0(webpack@5.88.2)
      prism-react-renderer:
        specifier: 1.3.5
        version: 1.3.5(react@17.0.2)
      raw-loader:
        specifier: 4.0.2
        version: 4.0.2(webpack@5.88.2)
      react:
        specifier: ^17.0.2
        version: 17.0.2
      react-dom:
        specifier: ^17.0.2
        version: 17.0.2(react@17.0.2)
      react-kakao-maps-sdk:
        specifier: workspace:^
        version: link:../packages/react-kakao-maps-sdk
      url-loader:
        specifier: 4.1.1
        version: 4.1.1(file-loader@6.2.0)(webpack@5.88.2)
      uuid:
        specifier: ^9.0.0
        version: 9.0.0
    devDependencies:
      '@configs/babel':
        specifier: workspace:^
        version: link:../configs/babel
      '@docusaurus/module-type-aliases':
        specifier: ^2.4.1
        version: 2.4.1(react-dom@17.0.2)(react@17.0.2)
      '@tsconfig/docusaurus':
        specifier: 2.0.0
        version: 2.0.0
      '@types/react':
        specifier: 18.2.17
        version: 18.2.17
      '@types/react-helmet':
        specifier: 6.1.6
        version: 6.1.6
      '@types/react-router-dom':
        specifier: 5.3.3
        version: 5.3.3
      '@types/uuid':
        specifier: ^9.0.3
        version: 9.0.3
      docusaurus-plugin-module-alias:
        specifier: 0.0.2
        version: 0.0.2
      docusaurus-plugin-typedoc:
        specifier: ^0.19.2
        version: 0.19.2(typedoc-plugin-markdown@3.16.0)(typedoc@0.24.8)
      kakao.maps.d.ts:
        specifier: ^0.1.38
        version: 0.1.38
      typedoc:
        specifier: ^0.24.8
        version: 0.24.8(typescript@5.1.6)
      typedoc-plugin-markdown:
        specifier: ^3.16.0
        version: 3.16.0(typedoc@0.24.8)
      typescript:
        specifier: 5.1.6
        version: 5.1.6

  examples/nextjs-app:
    dependencies:
      '@configs/eslint-config':
        specifier: workspace:^
        version: link:../../configs/eslint
      '@types/node':
        specifier: 20.5.9
        version: 20.5.9
      '@types/react':
        specifier: 18.2.21
        version: 18.2.21
      '@types/react-dom':
        specifier: 18.2.7
        version: 18.2.7
      autoprefixer:
        specifier: 10.4.15
        version: 10.4.15(postcss@8.4.29)
      eslint:
        specifier: 8.48.0
        version: 8.48.0
      eslint-config-next:
        specifier: 13.4.19
        version: 13.4.19(eslint@8.48.0)(typescript@5.2.2)
      next:
        specifier: 13.4.19
        version: 13.4.19(react-dom@18.2.0)(react@18.2.0)
      postcss:
        specifier: 8.4.29
        version: 8.4.29
      react:
        specifier: 18.2.0
        version: 18.2.0
      react-dom:
        specifier: 18.2.0
        version: 18.2.0(react@18.2.0)
      react-kakao-maps-sdk:
        specifier: workspace:^
        version: link:../../packages/react-kakao-maps-sdk
      tailwindcss:
        specifier: 3.3.3
        version: 3.3.3
      typescript:
        specifier: 5.2.2
        version: 5.2.2
    devDependencies:
      kakao.maps.d.ts:
        specifier: ^0.1.38
        version: 0.1.38

  packages/react-kakao-maps-sdk:
    dependencies:
      '@babel/runtime':
        specifier: ^7.22.15
        version: 7.22.15
      kakao.maps.d.ts:
        specifier: ^0.1.38
        version: 0.1.38
    devDependencies:
      '@configs/babel':
        specifier: workspace:*
        version: link:../../configs/babel
      '@configs/eslint-config':
        specifier: workspace:^
        version: link:../../configs/eslint
      '@configs/rollup':
        specifier: workspace:*
        version: link:../../configs/rollup
      '@types/node':
        specifier: ^20.5.9
        version: 20.5.9
      '@types/react':
        specifier: ^18.2.21
        version: 18.2.21
      '@types/react-dom':
        specifier: ^18.2.7
        version: 18.2.7
      eslint:
        specifier: ^8.48.0
        version: 8.48.0
      react:
        specifier: ^18.2.0
        version: 18.2.0
      react-dom:
        specifier: ^18.2.0
        version: 18.2.0(react@18.2.0)
      rimraf:
        specifier: ^5.0.1
        version: 5.0.1
      rollup:
        specifier: ^3.29.0
        version: 3.29.0
      typescript:
        specifier: ^5.2.2
        version: 5.2.2

packages:

  /@aashutoshrathi/word-wrap@1.2.6:
    resolution: {integrity: sha512-1Yjs2SvM8TflER/OD3cOjhWWOZb58A2t7wpE2S9XfBYTiIl+XFhQG2bjy4Pu1I+EAlCNUzRDYDdFwFYUKvXcIA==}
    engines: {node: '>=0.10.0'}

  /@algolia/autocomplete-core@1.9.3(@algolia/client-search@4.19.1)(algoliasearch@4.19.1)(search-insights@2.8.2):
    resolution: {integrity: sha512-009HdfugtGCdC4JdXUbVJClA0q0zh24yyePn+KUGk3rP7j8FEe/m5Yo/z65gn6nP/cM39PxpzqKrL7A6fP6PPw==}
    dependencies:
      '@algolia/autocomplete-plugin-algolia-insights': 1.9.3(@algolia/client-search@4.19.1)(algoliasearch@4.19.1)(search-insights@2.8.2)
      '@algolia/autocomplete-shared': 1.9.3(@algolia/client-search@4.19.1)(algoliasearch@4.19.1)
    transitivePeerDependencies:
      - '@algolia/client-search'
      - algoliasearch
      - search-insights
    dev: false

  /@algolia/autocomplete-plugin-algolia-insights@1.9.3(@algolia/client-search@4.19.1)(algoliasearch@4.19.1)(search-insights@2.8.2):
    resolution: {integrity: sha512-a/yTUkcO/Vyy+JffmAnTWbr4/90cLzw+CC3bRbhnULr/EM0fGNvM13oQQ14f2moLMcVDyAx/leczLlAOovhSZg==}
    peerDependencies:
      search-insights: '>= 1 < 3'
    dependencies:
      '@algolia/autocomplete-shared': 1.9.3(@algolia/client-search@4.19.1)(algoliasearch@4.19.1)
      search-insights: 2.8.2
    transitivePeerDependencies:
      - '@algolia/client-search'
      - algoliasearch
    dev: false

  /@algolia/autocomplete-preset-algolia@1.9.3(@algolia/client-search@4.19.1)(algoliasearch@4.19.1):
    resolution: {integrity: sha512-d4qlt6YmrLMYy95n5TB52wtNDr6EgAIPH81dvvvW8UmuWRgxEtY0NJiPwl/h95JtG2vmRM804M0DSwMCNZlzRA==}
    peerDependencies:
      '@algolia/client-search': '>= 4.9.1 < 6'
      algoliasearch: '>= 4.9.1 < 6'
    dependencies:
      '@algolia/autocomplete-shared': 1.9.3(@algolia/client-search@4.19.1)(algoliasearch@4.19.1)
      '@algolia/client-search': 4.19.1
      algoliasearch: 4.19.1
    dev: false

  /@algolia/autocomplete-shared@1.9.3(@algolia/client-search@4.19.1)(algoliasearch@4.19.1):
    resolution: {integrity: sha512-Wnm9E4Ye6Rl6sTTqjoymD+l8DjSTHsHboVRYrKgEt8Q7UHm9nYbqhN/i0fhUYA3OAEH7WA8x3jfpnmJm3rKvaQ==}
    peerDependencies:
      '@algolia/client-search': '>= 4.9.1 < 6'
      algoliasearch: '>= 4.9.1 < 6'
    dependencies:
      '@algolia/client-search': 4.19.1
      algoliasearch: 4.19.1
    dev: false

  /@algolia/cache-browser-local-storage@4.19.1:
    resolution: {integrity: sha512-FYAZWcGsFTTaSAwj9Std8UML3Bu8dyWDncM7Ls8g+58UOe4XYdlgzXWbrIgjaguP63pCCbMoExKr61B+ztK3tw==}
    dependencies:
      '@algolia/cache-common': 4.19.1
    dev: false

  /@algolia/cache-common@4.19.1:
    resolution: {integrity: sha512-XGghi3l0qA38HiqdoUY+wvGyBsGvKZ6U3vTiMBT4hArhP3fOGLXpIINgMiiGjTe4FVlTa5a/7Zf2bwlIHfRqqg==}
    dev: false

  /@algolia/cache-in-memory@4.19.1:
    resolution: {integrity: sha512-+PDWL+XALGvIginigzu8oU6eWw+o76Z8zHbBovWYcrtWOEtinbl7a7UTt3x3lthv+wNuFr/YD1Gf+B+A9V8n5w==}
    dependencies:
      '@algolia/cache-common': 4.19.1
    dev: false

  /@algolia/client-account@4.19.1:
    resolution: {integrity: sha512-Oy0ritA2k7AMxQ2JwNpfaEcgXEDgeyKu0V7E7xt/ZJRdXfEpZcwp9TOg4TJHC7Ia62gIeT2Y/ynzsxccPw92GA==}
    dependencies:
      '@algolia/client-common': 4.19.1
      '@algolia/client-search': 4.19.1
      '@algolia/transporter': 4.19.1
    dev: false

  /@algolia/client-analytics@4.19.1:
    resolution: {integrity: sha512-5QCq2zmgdZLIQhHqwl55ZvKVpLM3DNWjFI4T+bHr3rGu23ew2bLO4YtyxaZeChmDb85jUdPDouDlCumGfk6wOg==}
    dependencies:
      '@algolia/client-common': 4.19.1
      '@algolia/client-search': 4.19.1
      '@algolia/requester-common': 4.19.1
      '@algolia/transporter': 4.19.1
    dev: false

  /@algolia/client-common@4.19.1:
    resolution: {integrity: sha512-3kAIVqTcPrjfS389KQvKzliC559x+BDRxtWamVJt8IVp7LGnjq+aVAXg4Xogkur1MUrScTZ59/AaUd5EdpyXgA==}
    dependencies:
      '@algolia/requester-common': 4.19.1
      '@algolia/transporter': 4.19.1
    dev: false

  /@algolia/client-personalization@4.19.1:
    resolution: {integrity: sha512-8CWz4/H5FA+krm9HMw2HUQenizC/DxUtsI5oYC0Jxxyce1vsr8cb1aEiSJArQT6IzMynrERif1RVWLac1m36xw==}
    dependencies:
      '@algolia/client-common': 4.19.1
      '@algolia/requester-common': 4.19.1
      '@algolia/transporter': 4.19.1
    dev: false

  /@algolia/client-search@4.19.1:
    resolution: {integrity: sha512-mBecfMFS4N+yK/p0ZbK53vrZbL6OtWMk8YmnOv1i0LXx4pelY8TFhqKoTit3NPVPwoSNN0vdSN9dTu1xr1XOVw==}
    dependencies:
      '@algolia/client-common': 4.19.1
      '@algolia/requester-common': 4.19.1
      '@algolia/transporter': 4.19.1
    dev: false

  /@algolia/events@4.0.1:
    resolution: {integrity: sha512-FQzvOCgoFXAbf5Y6mYozw2aj5KCJoA3m4heImceldzPSMbdyS4atVjJzXKMsfX3wnZTFYwkkt8/z8UesLHlSBQ==}
    dev: false

  /@algolia/logger-common@4.19.1:
    resolution: {integrity: sha512-i6pLPZW/+/YXKis8gpmSiNk1lOmYCmRI6+x6d2Qk1OdfvX051nRVdalRbEcVTpSQX6FQAoyeaui0cUfLYW5Elw==}
    dev: false

  /@algolia/logger-console@4.19.1:
    resolution: {integrity: sha512-jj72k9GKb9W0c7TyC3cuZtTr0CngLBLmc8trzZlXdfvQiigpUdvTi1KoWIb2ZMcRBG7Tl8hSb81zEY3zI2RlXg==}
    dependencies:
      '@algolia/logger-common': 4.19.1
    dev: false

  /@algolia/requester-browser-xhr@4.19.1:
    resolution: {integrity: sha512-09K/+t7lptsweRTueHnSnmPqIxbHMowejAkn9XIcJMLdseS3zl8ObnS5GWea86mu3vy4+8H+ZBKkUN82Zsq/zg==}
    dependencies:
      '@algolia/requester-common': 4.19.1
    dev: false

  /@algolia/requester-common@4.19.1:
    resolution: {integrity: sha512-BisRkcWVxrDzF1YPhAckmi2CFYK+jdMT60q10d7z3PX+w6fPPukxHRnZwooiTUrzFe50UBmLItGizWHP5bDzVQ==}
    dev: false

  /@algolia/requester-node-http@4.19.1:
    resolution: {integrity: sha512-6DK52DHviBHTG2BK/Vv2GIlEw7i+vxm7ypZW0Z7vybGCNDeWzADx+/TmxjkES2h15+FZOqVf/Ja677gePsVItA==}
    dependencies:
      '@algolia/requester-common': 4.19.1
    dev: false

  /@algolia/transporter@4.19.1:
    resolution: {integrity: sha512-nkpvPWbpuzxo1flEYqNIbGz7xhfhGOKGAZS7tzC+TELgEmi7z99qRyTfNSUlW7LZmB3ACdnqAo+9A9KFBENviQ==}
    dependencies:
      '@algolia/cache-common': 4.19.1
      '@algolia/logger-common': 4.19.1
      '@algolia/requester-common': 4.19.1
    dev: false

  /@alloc/quick-lru@5.2.0:
    resolution: {integrity: sha512-UrcABB+4bUrFABwbluTIBErXwvbsU/V7TZWfmbgJfbkwiBuziS9gxdODUyuiecfdGQ85jglMW6juS3+z5TsKLw==}
    engines: {node: '>=10'}
    dev: false

  /@ampproject/remapping@2.2.1:
    resolution: {integrity: sha512-lFMjJTrFL3j7L9yBxwYfCq2k6qqwHyzuUl/XBnif78PWTJYyL/dfowQHWE3sp6U6ZzqWiiIZnpTMO96zhkjwtg==}
    engines: {node: '>=6.0.0'}
    dependencies:
      '@jridgewell/gen-mapping': 0.3.3
      '@jridgewell/trace-mapping': 0.3.19

  /@babel/code-frame@7.22.13:
    resolution: {integrity: sha512-XktuhWlJ5g+3TJXc5upd9Ks1HutSArik6jf2eAjYFyIOf4ej3RN+184cZbzDvbPnuTJIUhPKKJE3cIsYTiAT3w==}
    engines: {node: '>=6.9.0'}
    dependencies:
      '@babel/highlight': 7.22.13
      chalk: 2.4.2

  /@babel/compat-data@7.22.9:
    resolution: {integrity: sha512-5UamI7xkUcJ3i9qVDS+KFDEK8/7oJ55/sJMB1Ge7IEapr7KfdfV/HErR+koZwOfd+SgtFKOKRhRakdg++DcJpQ==}
    engines: {node: '>=6.9.0'}

  /@babel/core@7.12.9:
    resolution: {integrity: sha512-gTXYh3M5wb7FRXQy+FErKFAv90BnlOuNn1QkCK2lREoPAjrQCO49+HVSrFoe5uakFAF5eenS75KbO2vQiLrTMQ==}
    engines: {node: '>=6.9.0'}
    dependencies:
      '@babel/code-frame': 7.22.13
      '@babel/generator': 7.22.15
      '@babel/helper-module-transforms': 7.22.15(@babel/core@7.12.9)
      '@babel/helpers': 7.22.15
      '@babel/parser': 7.22.16
      '@babel/template': 7.22.15
      '@babel/traverse': 7.22.15
      '@babel/types': 7.22.15
      convert-source-map: 1.9.0
      debug: 4.3.4
      gensync: 1.0.0-beta.2
      json5: 2.2.3
      lodash: 4.17.21
      resolve: 1.22.4
      semver: 5.7.2
      source-map: 0.5.7
    transitivePeerDependencies:
      - supports-color
    dev: false

  /@babel/core@7.22.15:
    resolution: {integrity: sha512-PtZqMmgRrvj8ruoEOIwVA3yoF91O+Hgw9o7DAUTNBA6Mo2jpu31clx9a7Nz/9JznqetTR6zwfC4L3LAjKQXUwA==}
    engines: {node: '>=6.9.0'}
    dependencies:
      '@ampproject/remapping': 2.2.1
      '@babel/code-frame': 7.22.13
      '@babel/generator': 7.22.15
      '@babel/helper-compilation-targets': 7.22.15
      '@babel/helper-module-transforms': 7.22.15(@babel/core@7.22.15)
      '@babel/helpers': 7.22.15
      '@babel/parser': 7.22.16
      '@babel/template': 7.22.15
      '@babel/traverse': 7.22.15
      '@babel/types': 7.22.15
      convert-source-map: 1.9.0
      debug: 4.3.4
      gensync: 1.0.0-beta.2
      json5: 2.2.3
      semver: 6.3.1
    transitivePeerDependencies:
      - supports-color

  /@babel/generator@7.22.15:
    resolution: {integrity: sha512-Zu9oWARBqeVOW0dZOjXc3JObrzuqothQ3y/n1kUtrjCoCPLkXUwMvOo/F/TCfoHMbWIFlWwpZtkZVb9ga4U2pA==}
    engines: {node: '>=6.9.0'}
    dependencies:
      '@babel/types': 7.22.15
      '@jridgewell/gen-mapping': 0.3.3
      '@jridgewell/trace-mapping': 0.3.19
      jsesc: 2.5.2

  /@babel/helper-annotate-as-pure@7.22.5:
    resolution: {integrity: sha512-LvBTxu8bQSQkcyKOU+a1btnNFQ1dMAd0R6PyW3arXes06F6QLWLIrd681bxRPIXlrMGR3XYnW9JyML7dP3qgxg==}
    engines: {node: '>=6.9.0'}
    dependencies:
      '@babel/types': 7.22.15

  /@babel/helper-builder-binary-assignment-operator-visitor@7.22.15:
    resolution: {integrity: sha512-QkBXwGgaoC2GtGZRoma6kv7Szfv06khvhFav67ZExau2RaXzy8MpHSMO2PNoP2XtmQphJQRHFfg77Bq731Yizw==}
    engines: {node: '>=6.9.0'}
    dependencies:
      '@babel/types': 7.22.15

  /@babel/helper-compilation-targets@7.22.15:
    resolution: {integrity: sha512-y6EEzULok0Qvz8yyLkCvVX+02ic+By2UdOhylwUOvOn9dvYc9mKICJuuU1n1XBI02YWsNsnrY1kc6DVbjcXbtw==}
    engines: {node: '>=6.9.0'}
    dependencies:
      '@babel/compat-data': 7.22.9
      '@babel/helper-validator-option': 7.22.15
      browserslist: 4.21.10
      lru-cache: 5.1.1
      semver: 6.3.1

  /@babel/helper-create-class-features-plugin@7.22.15(@babel/core@7.22.15):
    resolution: {integrity: sha512-jKkwA59IXcvSaiK2UN45kKwSC9o+KuoXsBDvHvU/7BecYIp8GQ2UwrVvFgJASUT+hBnwJx6MhvMCuMzwZZ7jlg==}
    engines: {node: '>=6.9.0'}
    peerDependencies:
      '@babel/core': ^7.0.0
    dependencies:
      '@babel/core': 7.22.15
      '@babel/helper-annotate-as-pure': 7.22.5
      '@babel/helper-environment-visitor': 7.22.5
      '@babel/helper-function-name': 7.22.5
      '@babel/helper-member-expression-to-functions': 7.22.15
      '@babel/helper-optimise-call-expression': 7.22.5
      '@babel/helper-replace-supers': 7.22.9(@babel/core@7.22.15)
      '@babel/helper-skip-transparent-expression-wrappers': 7.22.5
      '@babel/helper-split-export-declaration': 7.22.6
      semver: 6.3.1

  /@babel/helper-create-regexp-features-plugin@7.22.15(@babel/core@7.22.15):
    resolution: {integrity: sha512-29FkPLFjn4TPEa3RE7GpW+qbE8tlsu3jntNYNfcGsc49LphF1PQIiD+vMZ1z1xVOKt+93khA9tc2JBs3kBjA7w==}
    engines: {node: '>=6.9.0'}
    peerDependencies:
      '@babel/core': ^7.0.0
    dependencies:
      '@babel/core': 7.22.15
      '@babel/helper-annotate-as-pure': 7.22.5
      regexpu-core: 5.3.2
      semver: 6.3.1

  /@babel/helper-define-polyfill-provider@0.4.2(@babel/core@7.22.15):
    resolution: {integrity: sha512-k0qnnOqHn5dK9pZpfD5XXZ9SojAITdCKRn2Lp6rnDGzIbaP0rHyMPk/4wsSxVBVz4RfN0q6VpXWP2pDGIoQ7hw==}
    peerDependencies:
      '@babel/core': ^7.4.0 || ^8.0.0-0 <8.0.0
    dependencies:
      '@babel/core': 7.22.15
      '@babel/helper-compilation-targets': 7.22.15
      '@babel/helper-plugin-utils': 7.22.5
      debug: 4.3.4
      lodash.debounce: 4.0.8
      resolve: 1.22.4
    transitivePeerDependencies:
      - supports-color

  /@babel/helper-environment-visitor@7.22.5:
    resolution: {integrity: sha512-XGmhECfVA/5sAt+H+xpSg0mfrHq6FzNr9Oxh7PSEBBRUb/mL7Kz3NICXb194rCqAEdxkhPT1a88teizAFyvk8Q==}
    engines: {node: '>=6.9.0'}

  /@babel/helper-function-name@7.22.5:
    resolution: {integrity: sha512-wtHSq6jMRE3uF2otvfuD3DIvVhOsSNshQl0Qrd7qC9oQJzHvOL4qQXlQn2916+CXGywIjpGuIkoyZRRxHPiNQQ==}
    engines: {node: '>=6.9.0'}
    dependencies:
      '@babel/template': 7.22.15
      '@babel/types': 7.22.15

  /@babel/helper-hoist-variables@7.22.5:
    resolution: {integrity: sha512-wGjk9QZVzvknA6yKIUURb8zY3grXCcOZt+/7Wcy8O2uctxhplmUPkOdlgoNhmdVee2c92JXbf1xpMtVNbfoxRw==}
    engines: {node: '>=6.9.0'}
    dependencies:
      '@babel/types': 7.22.15

  /@babel/helper-member-expression-to-functions@7.22.15:
    resolution: {integrity: sha512-qLNsZbgrNh0fDQBCPocSL8guki1hcPvltGDv/NxvUoABwFq7GkKSu1nRXeJkVZc+wJvne2E0RKQz+2SQrz6eAA==}
    engines: {node: '>=6.9.0'}
    dependencies:
      '@babel/types': 7.22.15

  /@babel/helper-module-imports@7.22.15:
    resolution: {integrity: sha512-0pYVBnDKZO2fnSPCrgM/6WMc7eS20Fbok+0r88fp+YtWVLZrp4CkafFGIp+W0VKw4a22sgebPT99y+FDNMdP4w==}
    engines: {node: '>=6.9.0'}
    dependencies:
      '@babel/types': 7.22.15

  /@babel/helper-module-transforms@7.22.15(@babel/core@7.12.9):
    resolution: {integrity: sha512-l1UiX4UyHSFsYt17iQ3Se5pQQZZHa22zyIXURmvkmLCD4t/aU+dvNWHatKac/D9Vm9UES7nvIqHs4jZqKviUmQ==}
    engines: {node: '>=6.9.0'}
    peerDependencies:
      '@babel/core': ^7.0.0
    dependencies:
      '@babel/core': 7.12.9
      '@babel/helper-environment-visitor': 7.22.5
      '@babel/helper-module-imports': 7.22.15
      '@babel/helper-simple-access': 7.22.5
      '@babel/helper-split-export-declaration': 7.22.6
      '@babel/helper-validator-identifier': 7.22.15
    dev: false

  /@babel/helper-module-transforms@7.22.15(@babel/core@7.22.15):
    resolution: {integrity: sha512-l1UiX4UyHSFsYt17iQ3Se5pQQZZHa22zyIXURmvkmLCD4t/aU+dvNWHatKac/D9Vm9UES7nvIqHs4jZqKviUmQ==}
    engines: {node: '>=6.9.0'}
    peerDependencies:
      '@babel/core': ^7.0.0
    dependencies:
      '@babel/core': 7.22.15
      '@babel/helper-environment-visitor': 7.22.5
      '@babel/helper-module-imports': 7.22.15
      '@babel/helper-simple-access': 7.22.5
      '@babel/helper-split-export-declaration': 7.22.6
      '@babel/helper-validator-identifier': 7.22.15

  /@babel/helper-optimise-call-expression@7.22.5:
    resolution: {integrity: sha512-HBwaojN0xFRx4yIvpwGqxiV2tUfl7401jlok564NgB9EHS1y6QT17FmKWm4ztqjeVdXLuC4fSvHc5ePpQjoTbw==}
    engines: {node: '>=6.9.0'}
    dependencies:
      '@babel/types': 7.22.15

  /@babel/helper-plugin-utils@7.10.4:
    resolution: {integrity: sha512-O4KCvQA6lLiMU9l2eawBPMf1xPP8xPfB3iEQw150hOVTqj/rfXz0ThTb4HEzqQfs2Bmo5Ay8BzxfzVtBrr9dVg==}
    dev: false

  /@babel/helper-plugin-utils@7.22.5:
    resolution: {integrity: sha512-uLls06UVKgFG9QD4OeFYLEGteMIAa5kpTPcFL28yuCIIzsf6ZyKZMllKVOCZFhiZ5ptnwX4mtKdWCBE/uT4amg==}
    engines: {node: '>=6.9.0'}

  /@babel/helper-remap-async-to-generator@7.22.9(@babel/core@7.22.15):
    resolution: {integrity: sha512-8WWC4oR4Px+tr+Fp0X3RHDVfINGpF3ad1HIbrc8A77epiR6eMMc6jsgozkzT2uDiOOdoS9cLIQ+XD2XvI2WSmQ==}
    engines: {node: '>=6.9.0'}
    peerDependencies:
      '@babel/core': ^7.0.0
    dependencies:
      '@babel/core': 7.22.15
      '@babel/helper-annotate-as-pure': 7.22.5
      '@babel/helper-environment-visitor': 7.22.5
      '@babel/helper-wrap-function': 7.22.10

  /@babel/helper-replace-supers@7.22.9(@babel/core@7.22.15):
    resolution: {integrity: sha512-LJIKvvpgPOPUThdYqcX6IXRuIcTkcAub0IaDRGCZH0p5GPUp7PhRU9QVgFcDDd51BaPkk77ZjqFwh6DZTAEmGg==}
    engines: {node: '>=6.9.0'}
    peerDependencies:
      '@babel/core': ^7.0.0
    dependencies:
      '@babel/core': 7.22.15
      '@babel/helper-environment-visitor': 7.22.5
      '@babel/helper-member-expression-to-functions': 7.22.15
      '@babel/helper-optimise-call-expression': 7.22.5

  /@babel/helper-simple-access@7.22.5:
    resolution: {integrity: sha512-n0H99E/K+Bika3++WNL17POvo4rKWZ7lZEp1Q+fStVbUi8nxPQEBOlTmCOxW/0JsS56SKKQ+ojAe2pHKJHN35w==}
    engines: {node: '>=6.9.0'}
    dependencies:
      '@babel/types': 7.22.15

  /@babel/helper-skip-transparent-expression-wrappers@7.22.5:
    resolution: {integrity: sha512-tK14r66JZKiC43p8Ki33yLBVJKlQDFoA8GYN67lWCDCqoL6EMMSuM9b+Iff2jHaM/RRFYl7K+iiru7hbRqNx8Q==}
    engines: {node: '>=6.9.0'}
    dependencies:
      '@babel/types': 7.22.15

  /@babel/helper-split-export-declaration@7.22.6:
    resolution: {integrity: sha512-AsUnxuLhRYsisFiaJwvp1QF+I3KjD5FOxut14q/GzovUe6orHLesW2C7d754kRm53h5gqrz6sFl6sxc4BVtE/g==}
    engines: {node: '>=6.9.0'}
    dependencies:
      '@babel/types': 7.22.15

  /@babel/helper-string-parser@7.22.5:
    resolution: {integrity: sha512-mM4COjgZox8U+JcXQwPijIZLElkgEpO5rsERVDJTc2qfCDfERyob6k5WegS14SX18IIjv+XD+GrqNumY5JRCDw==}
    engines: {node: '>=6.9.0'}

  /@babel/helper-validator-identifier@7.22.15:
    resolution: {integrity: sha512-4E/F9IIEi8WR94324mbDUMo074YTheJmd7eZF5vITTeYchqAi6sYXRLHUVsmkdmY4QjfKTcB2jB7dVP3NaBElQ==}
    engines: {node: '>=6.9.0'}

  /@babel/helper-validator-option@7.22.15:
    resolution: {integrity: sha512-bMn7RmyFjY/mdECUbgn9eoSY4vqvacUnS9i9vGAGttgFWesO6B4CYWA7XlpbWgBt71iv/hfbPlynohStqnu5hA==}
    engines: {node: '>=6.9.0'}

  /@babel/helper-wrap-function@7.22.10:
    resolution: {integrity: sha512-OnMhjWjuGYtdoO3FmsEFWvBStBAe2QOgwOLsLNDjN+aaiMD8InJk1/O3HSD8lkqTjCgg5YI34Tz15KNNA3p+nQ==}
    engines: {node: '>=6.9.0'}
    dependencies:
      '@babel/helper-function-name': 7.22.5
      '@babel/template': 7.22.15
      '@babel/types': 7.22.15

  /@babel/helpers@7.22.15:
    resolution: {integrity: sha512-7pAjK0aSdxOwR+CcYAqgWOGy5dcfvzsTIfFTb2odQqW47MDfv14UaJDY6eng8ylM2EaeKXdxaSWESbkmaQHTmw==}
    engines: {node: '>=6.9.0'}
    dependencies:
      '@babel/template': 7.22.15
      '@babel/traverse': 7.22.15
      '@babel/types': 7.22.15
    transitivePeerDependencies:
      - supports-color

  /@babel/highlight@7.22.13:
    resolution: {integrity: sha512-C/BaXcnnvBCmHTpz/VGZ8jgtE2aYlW4hxDhseJAWZb7gqGM/qtCK6iZUb0TyKFf7BOUsBH7Q7fkRsDRhg1XklQ==}
    engines: {node: '>=6.9.0'}
    dependencies:
      '@babel/helper-validator-identifier': 7.22.15
      chalk: 2.4.2
      js-tokens: 4.0.0

  /@babel/parser@7.22.16:
    resolution: {integrity: sha512-+gPfKv8UWeKKeJTUxe59+OobVcrYHETCsORl61EmSkmgymguYk/X5bp7GuUIXaFsc6y++v8ZxPsLSSuujqDphA==}
    engines: {node: '>=6.0.0'}
    hasBin: true
    dependencies:
      '@babel/types': 7.22.15

  /@babel/plugin-bugfix-safari-id-destructuring-collision-in-function-expression@7.22.15(@babel/core@7.22.15):
    resolution: {integrity: sha512-FB9iYlz7rURmRJyXRKEnalYPPdn87H5no108cyuQQyMwlpJ2SJtpIUBI27kdTin956pz+LPypkPVPUTlxOmrsg==}
    engines: {node: '>=6.9.0'}
    peerDependencies:
      '@babel/core': ^7.0.0
    dependencies:
      '@babel/core': 7.22.15
      '@babel/helper-plugin-utils': 7.22.5

  /@babel/plugin-bugfix-v8-spread-parameters-in-optional-chaining@7.22.15(@babel/core@7.22.15):
    resolution: {integrity: sha512-Hyph9LseGvAeeXzikV88bczhsrLrIZqDPxO+sSmAunMPaGrBGhfMWzCPYTtiW9t+HzSE2wtV8e5cc5P6r1xMDQ==}
    engines: {node: '>=6.9.0'}
    peerDependencies:
      '@babel/core': ^7.13.0
    dependencies:
      '@babel/core': 7.22.15
      '@babel/helper-plugin-utils': 7.22.5
      '@babel/helper-skip-transparent-expression-wrappers': 7.22.5
      '@babel/plugin-transform-optional-chaining': 7.22.15(@babel/core@7.22.15)

  /@babel/plugin-proposal-explicit-resource-management@7.22.6(@babel/core@7.22.15):
    resolution: {integrity: sha512-HWbTYUGDXZX9OjVs5RN5DydRZ48PD9QNe10Jgiwz+G0i8ESmQhKMHT01AyivzKzVudxLpXeEHpbhYOBPZLXQ0Q==}
    engines: {node: '>=6.9.0'}
    peerDependencies:
      '@babel/core': ^7.0.0-0
    dependencies:
      '@babel/core': 7.22.15
      '@babel/helper-plugin-utils': 7.22.5
      '@babel/plugin-syntax-explicit-resource-management': 7.22.5(@babel/core@7.22.15)
    dev: true

  /@babel/plugin-proposal-object-rest-spread@7.12.1(@babel/core@7.12.9):
    resolution: {integrity: sha512-s6SowJIjzlhx8o7lsFx5zmY4At6CTtDvgNQDdPzkBQucle58A6b/TTeEBYtyDgmcXjUTM+vE8YOGHZzzbc/ioA==}
    peerDependencies:
      '@babel/core': ^7.0.0-0
    dependencies:
      '@babel/core': 7.12.9
      '@babel/helper-plugin-utils': 7.10.4
      '@babel/plugin-syntax-object-rest-spread': 7.8.3(@babel/core@7.12.9)
      '@babel/plugin-transform-parameters': 7.22.15(@babel/core@7.12.9)
    dev: false

  /@babel/plugin-proposal-private-property-in-object@7.21.0-placeholder-for-preset-env.2(@babel/core@7.22.15):
    resolution: {integrity: sha512-SOSkfJDddaM7mak6cPEpswyTRnuRltl429hMraQEglW+OkovnCzsiszTmsrlY//qLFjCpQDFRvjdm2wA5pPm9w==}
    engines: {node: '>=6.9.0'}
    peerDependencies:
      '@babel/core': ^7.0.0-0
    dependencies:
      '@babel/core': 7.22.15

  /@babel/plugin-syntax-async-generators@7.8.4(@babel/core@7.22.15):
    resolution: {integrity: sha512-tycmZxkGfZaxhMRbXlPXuVFpdWlXpir2W4AMhSJgRKzk/eDlIXOhb2LHWoLpDF7TEHylV5zNhykX6KAgHJmTNw==}
    peerDependencies:
      '@babel/core': ^7.0.0-0
    dependencies:
      '@babel/core': 7.22.15
      '@babel/helper-plugin-utils': 7.22.5

  /@babel/plugin-syntax-class-properties@7.12.13(@babel/core@7.22.15):
    resolution: {integrity: sha512-fm4idjKla0YahUNgFNLCB0qySdsoPiZP3iQE3rky0mBUtMZ23yDJ9SJdg6dXTSDnulOVqiF3Hgr9nbXvXTQZYA==}
    peerDependencies:
      '@babel/core': ^7.0.0-0
    dependencies:
      '@babel/core': 7.22.15
      '@babel/helper-plugin-utils': 7.22.5

  /@babel/plugin-syntax-class-static-block@7.14.5(@babel/core@7.22.15):
    resolution: {integrity: sha512-b+YyPmr6ldyNnM6sqYeMWE+bgJcJpO6yS4QD7ymxgH34GBPNDM/THBh8iunyvKIZztiwLH4CJZ0RxTk9emgpjw==}
    engines: {node: '>=6.9.0'}
    peerDependencies:
      '@babel/core': ^7.0.0-0
    dependencies:
      '@babel/core': 7.22.15
      '@babel/helper-plugin-utils': 7.22.5

  /@babel/plugin-syntax-dynamic-import@7.8.3(@babel/core@7.22.15):
    resolution: {integrity: sha512-5gdGbFon+PszYzqs83S3E5mpi7/y/8M9eC90MRTZfduQOYW76ig6SOSPNe41IG5LoP3FGBn2N0RjVDSQiS94kQ==}
    peerDependencies:
      '@babel/core': ^7.0.0-0
    dependencies:
      '@babel/core': 7.22.15
      '@babel/helper-plugin-utils': 7.22.5

  /@babel/plugin-syntax-explicit-resource-management@7.22.5(@babel/core@7.22.15):
    resolution: {integrity: sha512-vokH/rTR4m9hlcxXXL0CPnpoGHUbZ6gfI3kq/UZSwrF9qGo/LxWqEP0qWYqkt5kc6/jrCOTaBeYw+lYleEFtLA==}
    engines: {node: '>=6.9.0'}
    peerDependencies:
      '@babel/core': ^7.0.0-0
    dependencies:
      '@babel/core': 7.22.15
      '@babel/helper-plugin-utils': 7.22.5
    dev: true

  /@babel/plugin-syntax-export-namespace-from@7.8.3(@babel/core@7.22.15):
    resolution: {integrity: sha512-MXf5laXo6c1IbEbegDmzGPwGNTsHZmEy6QGznu5Sh2UCWvueywb2ee+CCE4zQiZstxU9BMoQO9i6zUFSY0Kj0Q==}
    peerDependencies:
      '@babel/core': ^7.0.0-0
    dependencies:
      '@babel/core': 7.22.15
      '@babel/helper-plugin-utils': 7.22.5

  /@babel/plugin-syntax-import-assertions@7.22.5(@babel/core@7.22.15):
    resolution: {integrity: sha512-rdV97N7KqsRzeNGoWUOK6yUsWarLjE5Su/Snk9IYPU9CwkWHs4t+rTGOvffTR8XGkJMTAdLfO0xVnXm8wugIJg==}
    engines: {node: '>=6.9.0'}
    peerDependencies:
      '@babel/core': ^7.0.0-0
    dependencies:
      '@babel/core': 7.22.15
      '@babel/helper-plugin-utils': 7.22.5

  /@babel/plugin-syntax-import-attributes@7.22.5(@babel/core@7.22.15):
    resolution: {integrity: sha512-KwvoWDeNKPETmozyFE0P2rOLqh39EoQHNjqizrI5B8Vt0ZNS7M56s7dAiAqbYfiAYOuIzIh96z3iR2ktgu3tEg==}
    engines: {node: '>=6.9.0'}
    peerDependencies:
      '@babel/core': ^7.0.0-0
    dependencies:
      '@babel/core': 7.22.15
      '@babel/helper-plugin-utils': 7.22.5

  /@babel/plugin-syntax-import-meta@7.10.4(@babel/core@7.22.15):
    resolution: {integrity: sha512-Yqfm+XDx0+Prh3VSeEQCPU81yC+JWZ2pDPFSS4ZdpfZhp4MkFMaDC1UqseovEKwSUpnIL7+vK+Clp7bfh0iD7g==}
    peerDependencies:
      '@babel/core': ^7.0.0-0
    dependencies:
      '@babel/core': 7.22.15
      '@babel/helper-plugin-utils': 7.22.5

  /@babel/plugin-syntax-json-strings@7.8.3(@babel/core@7.22.15):
    resolution: {integrity: sha512-lY6kdGpWHvjoe2vk4WrAapEuBR69EMxZl+RoGRhrFGNYVK8mOPAW8VfbT/ZgrFbXlDNiiaxQnAtgVCZ6jv30EA==}
    peerDependencies:
      '@babel/core': ^7.0.0-0
    dependencies:
      '@babel/core': 7.22.15
      '@babel/helper-plugin-utils': 7.22.5

  /@babel/plugin-syntax-jsx@7.12.1(@babel/core@7.12.9):
    resolution: {integrity: sha512-1yRi7yAtB0ETgxdY9ti/p2TivUxJkTdhu/ZbF9MshVGqOx1TdB3b7xCXs49Fupgg50N45KcAsRP/ZqWjs9SRjg==}
    peerDependencies:
      '@babel/core': ^7.0.0-0
    dependencies:
      '@babel/core': 7.12.9
      '@babel/helper-plugin-utils': 7.22.5
    dev: false

  /@babel/plugin-syntax-jsx@7.22.5(@babel/core@7.22.15):
    resolution: {integrity: sha512-gvyP4hZrgrs/wWMaocvxZ44Hw0b3W8Pe+cMxc8V1ULQ07oh8VNbIRaoD1LRZVTvD+0nieDKjfgKg89sD7rrKrg==}
    engines: {node: '>=6.9.0'}
    peerDependencies:
      '@babel/core': ^7.0.0-0
    dependencies:
      '@babel/core': 7.22.15
      '@babel/helper-plugin-utils': 7.22.5

  /@babel/plugin-syntax-logical-assignment-operators@7.10.4(@babel/core@7.22.15):
    resolution: {integrity: sha512-d8waShlpFDinQ5MtvGU9xDAOzKH47+FFoney2baFIoMr952hKOLp1HR7VszoZvOsV/4+RRszNY7D17ba0te0ig==}
    peerDependencies:
      '@babel/core': ^7.0.0-0
    dependencies:
      '@babel/core': 7.22.15
      '@babel/helper-plugin-utils': 7.22.5

  /@babel/plugin-syntax-nullish-coalescing-operator@7.8.3(@babel/core@7.22.15):
    resolution: {integrity: sha512-aSff4zPII1u2QD7y+F8oDsz19ew4IGEJg9SVW+bqwpwtfFleiQDMdzA/R+UlWDzfnHFCxxleFT0PMIrR36XLNQ==}
    peerDependencies:
      '@babel/core': ^7.0.0-0
    dependencies:
      '@babel/core': 7.22.15
      '@babel/helper-plugin-utils': 7.22.5

  /@babel/plugin-syntax-numeric-separator@7.10.4(@babel/core@7.22.15):
    resolution: {integrity: sha512-9H6YdfkcK/uOnY/K7/aA2xpzaAgkQn37yzWUMRK7OaPOqOpGS1+n0H5hxT9AUw9EsSjPW8SVyMJwYRtWs3X3ug==}
    peerDependencies:
      '@babel/core': ^7.0.0-0
    dependencies:
      '@babel/core': 7.22.15
      '@babel/helper-plugin-utils': 7.22.5

  /@babel/plugin-syntax-object-rest-spread@7.8.3(@babel/core@7.12.9):
    resolution: {integrity: sha512-XoqMijGZb9y3y2XskN+P1wUGiVwWZ5JmoDRwx5+3GmEplNyVM2s2Dg8ILFQm8rWM48orGy5YpI5Bl8U1y7ydlA==}
    peerDependencies:
      '@babel/core': ^7.0.0-0
    dependencies:
      '@babel/core': 7.12.9
      '@babel/helper-plugin-utils': 7.22.5
    dev: false

  /@babel/plugin-syntax-object-rest-spread@7.8.3(@babel/core@7.22.15):
    resolution: {integrity: sha512-XoqMijGZb9y3y2XskN+P1wUGiVwWZ5JmoDRwx5+3GmEplNyVM2s2Dg8ILFQm8rWM48orGy5YpI5Bl8U1y7ydlA==}
    peerDependencies:
      '@babel/core': ^7.0.0-0
    dependencies:
      '@babel/core': 7.22.15
      '@babel/helper-plugin-utils': 7.22.5

  /@babel/plugin-syntax-optional-catch-binding@7.8.3(@babel/core@7.22.15):
    resolution: {integrity: sha512-6VPD0Pc1lpTqw0aKoeRTMiB+kWhAoT24PA+ksWSBrFtl5SIRVpZlwN3NNPQjehA2E/91FV3RjLWoVTglWcSV3Q==}
    peerDependencies:
      '@babel/core': ^7.0.0-0
    dependencies:
      '@babel/core': 7.22.15
      '@babel/helper-plugin-utils': 7.22.5

  /@babel/plugin-syntax-optional-chaining@7.8.3(@babel/core@7.22.15):
    resolution: {integrity: sha512-KoK9ErH1MBlCPxV0VANkXW2/dw4vlbGDrFgz8bmUsBGYkFRcbRwMh6cIJubdPrkxRwuGdtCk0v/wPTKbQgBjkg==}
    peerDependencies:
      '@babel/core': ^7.0.0-0
    dependencies:
      '@babel/core': 7.22.15
      '@babel/helper-plugin-utils': 7.22.5

  /@babel/plugin-syntax-private-property-in-object@7.14.5(@babel/core@7.22.15):
    resolution: {integrity: sha512-0wVnp9dxJ72ZUJDV27ZfbSj6iHLoytYZmh3rFcxNnvsJF3ktkzLDZPy/mA17HGsaQT3/DQsWYX1f1QGWkCoVUg==}
    engines: {node: '>=6.9.0'}
    peerDependencies:
      '@babel/core': ^7.0.0-0
    dependencies:
      '@babel/core': 7.22.15
      '@babel/helper-plugin-utils': 7.22.5

  /@babel/plugin-syntax-top-level-await@7.14.5(@babel/core@7.22.15):
    resolution: {integrity: sha512-hx++upLv5U1rgYfwe1xBQUhRmU41NEvpUvrp8jkrSCdvGSnM5/qdRMtylJ6PG5OFkBaHkbTAKTnd3/YyESRHFw==}
    engines: {node: '>=6.9.0'}
    peerDependencies:
      '@babel/core': ^7.0.0-0
    dependencies:
      '@babel/core': 7.22.15
      '@babel/helper-plugin-utils': 7.22.5

  /@babel/plugin-syntax-typescript@7.22.5(@babel/core@7.22.15):
    resolution: {integrity: sha512-1mS2o03i7t1c6VzH6fdQ3OA8tcEIxwG18zIPRp+UY1Ihv6W+XZzBCVxExF9upussPXJ0xE9XRHwMoNs1ep/nRQ==}
    engines: {node: '>=6.9.0'}
    peerDependencies:
      '@babel/core': ^7.0.0-0
    dependencies:
      '@babel/core': 7.22.15
      '@babel/helper-plugin-utils': 7.22.5

  /@babel/plugin-syntax-unicode-sets-regex@7.18.6(@babel/core@7.22.15):
    resolution: {integrity: sha512-727YkEAPwSIQTv5im8QHz3upqp92JTWhidIC81Tdx4VJYIte/VndKf1qKrfnnhPLiPghStWfvC/iFaMCQu7Nqg==}
    engines: {node: '>=6.9.0'}
    peerDependencies:
      '@babel/core': ^7.0.0
    dependencies:
      '@babel/core': 7.22.15
      '@babel/helper-create-regexp-features-plugin': 7.22.15(@babel/core@7.22.15)
      '@babel/helper-plugin-utils': 7.22.5

  /@babel/plugin-transform-arrow-functions@7.22.5(@babel/core@7.22.15):
    resolution: {integrity: sha512-26lTNXoVRdAnsaDXPpvCNUq+OVWEVC6bx7Vvz9rC53F2bagUWW4u4ii2+h8Fejfh7RYqPxn+libeFBBck9muEw==}
    engines: {node: '>=6.9.0'}
    peerDependencies:
      '@babel/core': ^7.0.0-0
    dependencies:
      '@babel/core': 7.22.15
      '@babel/helper-plugin-utils': 7.22.5

  /@babel/plugin-transform-async-generator-functions@7.22.15(@babel/core@7.22.15):
    resolution: {integrity: sha512-jBm1Es25Y+tVoTi5rfd5t1KLmL8ogLKpXszboWOTTtGFGz2RKnQe2yn7HbZ+kb/B8N0FVSGQo874NSlOU1T4+w==}
    engines: {node: '>=6.9.0'}
    peerDependencies:
      '@babel/core': ^7.0.0-0
    dependencies:
      '@babel/core': 7.22.15
      '@babel/helper-environment-visitor': 7.22.5
      '@babel/helper-plugin-utils': 7.22.5
      '@babel/helper-remap-async-to-generator': 7.22.9(@babel/core@7.22.15)
      '@babel/plugin-syntax-async-generators': 7.8.4(@babel/core@7.22.15)

  /@babel/plugin-transform-async-to-generator@7.22.5(@babel/core@7.22.15):
    resolution: {integrity: sha512-b1A8D8ZzE/VhNDoV1MSJTnpKkCG5bJo+19R4o4oy03zM7ws8yEMK755j61Dc3EyvdysbqH5BOOTquJ7ZX9C6vQ==}
    engines: {node: '>=6.9.0'}
    peerDependencies:
      '@babel/core': ^7.0.0-0
    dependencies:
      '@babel/core': 7.22.15
      '@babel/helper-module-imports': 7.22.15
      '@babel/helper-plugin-utils': 7.22.5
      '@babel/helper-remap-async-to-generator': 7.22.9(@babel/core@7.22.15)

  /@babel/plugin-transform-block-scoped-functions@7.22.5(@babel/core@7.22.15):
    resolution: {integrity: sha512-tdXZ2UdknEKQWKJP1KMNmuF5Lx3MymtMN/pvA+p/VEkhK8jVcQ1fzSy8KM9qRYhAf2/lV33hoMPKI/xaI9sADA==}
    engines: {node: '>=6.9.0'}
    peerDependencies:
      '@babel/core': ^7.0.0-0
    dependencies:
      '@babel/core': 7.22.15
      '@babel/helper-plugin-utils': 7.22.5

  /@babel/plugin-transform-block-scoping@7.22.15(@babel/core@7.22.15):
    resolution: {integrity: sha512-G1czpdJBZCtngoK1sJgloLiOHUnkb/bLZwqVZD8kXmq0ZnVfTTWUcs9OWtp0mBtYJ+4LQY1fllqBkOIPhXmFmw==}
    engines: {node: '>=6.9.0'}
    peerDependencies:
      '@babel/core': ^7.0.0-0
    dependencies:
      '@babel/core': 7.22.15
      '@babel/helper-plugin-utils': 7.22.5

  /@babel/plugin-transform-class-properties@7.22.5(@babel/core@7.22.15):
    resolution: {integrity: sha512-nDkQ0NfkOhPTq8YCLiWNxp1+f9fCobEjCb0n8WdbNUBc4IB5V7P1QnX9IjpSoquKrXF5SKojHleVNs2vGeHCHQ==}
    engines: {node: '>=6.9.0'}
    peerDependencies:
      '@babel/core': ^7.0.0-0
    dependencies:
      '@babel/core': 7.22.15
      '@babel/helper-create-class-features-plugin': 7.22.15(@babel/core@7.22.15)
      '@babel/helper-plugin-utils': 7.22.5

  /@babel/plugin-transform-class-static-block@7.22.11(@babel/core@7.22.15):
    resolution: {integrity: sha512-GMM8gGmqI7guS/llMFk1bJDkKfn3v3C4KHK9Yg1ey5qcHcOlKb0QvcMrgzvxo+T03/4szNh5lghY+fEC98Kq9g==}
    engines: {node: '>=6.9.0'}
    peerDependencies:
      '@babel/core': ^7.12.0
    dependencies:
      '@babel/core': 7.22.15
      '@babel/helper-create-class-features-plugin': 7.22.15(@babel/core@7.22.15)
      '@babel/helper-plugin-utils': 7.22.5
      '@babel/plugin-syntax-class-static-block': 7.14.5(@babel/core@7.22.15)

  /@babel/plugin-transform-classes@7.22.15(@babel/core@7.22.15):
    resolution: {integrity: sha512-VbbC3PGjBdE0wAWDdHM9G8Gm977pnYI0XpqMd6LrKISj8/DJXEsWqgRuTYaNE9Bv0JGhTZUzHDlMk18IpOuoqw==}
    engines: {node: '>=6.9.0'}
    peerDependencies:
      '@babel/core': ^7.0.0-0
    dependencies:
      '@babel/core': 7.22.15
      '@babel/helper-annotate-as-pure': 7.22.5
      '@babel/helper-compilation-targets': 7.22.15
      '@babel/helper-environment-visitor': 7.22.5
      '@babel/helper-function-name': 7.22.5
      '@babel/helper-optimise-call-expression': 7.22.5
      '@babel/helper-plugin-utils': 7.22.5
      '@babel/helper-replace-supers': 7.22.9(@babel/core@7.22.15)
      '@babel/helper-split-export-declaration': 7.22.6
      globals: 11.12.0

  /@babel/plugin-transform-computed-properties@7.22.5(@babel/core@7.22.15):
    resolution: {integrity: sha512-4GHWBgRf0krxPX+AaPtgBAlTgTeZmqDynokHOX7aqqAB4tHs3U2Y02zH6ETFdLZGcg9UQSD1WCmkVrE9ErHeOg==}
    engines: {node: '>=6.9.0'}
    peerDependencies:
      '@babel/core': ^7.0.0-0
    dependencies:
      '@babel/core': 7.22.15
      '@babel/helper-plugin-utils': 7.22.5
      '@babel/template': 7.22.15

  /@babel/plugin-transform-destructuring@7.22.15(@babel/core@7.22.15):
    resolution: {integrity: sha512-HzG8sFl1ZVGTme74Nw+X01XsUTqERVQ6/RLHo3XjGRzm7XD6QTtfS3NJotVgCGy8BzkDqRjRBD8dAyJn5TuvSQ==}
    engines: {node: '>=6.9.0'}
    peerDependencies:
      '@babel/core': ^7.0.0-0
    dependencies:
      '@babel/core': 7.22.15
      '@babel/helper-plugin-utils': 7.22.5

  /@babel/plugin-transform-dotall-regex@7.22.5(@babel/core@7.22.15):
    resolution: {integrity: sha512-5/Yk9QxCQCl+sOIB1WelKnVRxTJDSAIxtJLL2/pqL14ZVlbH0fUQUZa/T5/UnQtBNgghR7mfB8ERBKyKPCi7Vw==}
    engines: {node: '>=6.9.0'}
    peerDependencies:
      '@babel/core': ^7.0.0-0
    dependencies:
      '@babel/core': 7.22.15
      '@babel/helper-create-regexp-features-plugin': 7.22.15(@babel/core@7.22.15)
      '@babel/helper-plugin-utils': 7.22.5

  /@babel/plugin-transform-duplicate-keys@7.22.5(@babel/core@7.22.15):
    resolution: {integrity: sha512-dEnYD+9BBgld5VBXHnF/DbYGp3fqGMsyxKbtD1mDyIA7AkTSpKXFhCVuj/oQVOoALfBs77DudA0BE4d5mcpmqw==}
    engines: {node: '>=6.9.0'}
    peerDependencies:
      '@babel/core': ^7.0.0-0
    dependencies:
      '@babel/core': 7.22.15
      '@babel/helper-plugin-utils': 7.22.5

  /@babel/plugin-transform-dynamic-import@7.22.11(@babel/core@7.22.15):
    resolution: {integrity: sha512-g/21plo58sfteWjaO0ZNVb+uEOkJNjAaHhbejrnBmu011l/eNDScmkbjCC3l4FKb10ViaGU4aOkFznSu2zRHgA==}
    engines: {node: '>=6.9.0'}
    peerDependencies:
      '@babel/core': ^7.0.0-0
    dependencies:
      '@babel/core': 7.22.15
      '@babel/helper-plugin-utils': 7.22.5
      '@babel/plugin-syntax-dynamic-import': 7.8.3(@babel/core@7.22.15)

  /@babel/plugin-transform-exponentiation-operator@7.22.5(@babel/core@7.22.15):
    resolution: {integrity: sha512-vIpJFNM/FjZ4rh1myqIya9jXwrwwgFRHPjT3DkUA9ZLHuzox8jiXkOLvwm1H+PQIP3CqfC++WPKeuDi0Sjdj1g==}
    engines: {node: '>=6.9.0'}
    peerDependencies:
      '@babel/core': ^7.0.0-0
    dependencies:
      '@babel/core': 7.22.15
      '@babel/helper-builder-binary-assignment-operator-visitor': 7.22.15
      '@babel/helper-plugin-utils': 7.22.5

  /@babel/plugin-transform-export-namespace-from@7.22.11(@babel/core@7.22.15):
    resolution: {integrity: sha512-xa7aad7q7OiT8oNZ1mU7NrISjlSkVdMbNxn9IuLZyL9AJEhs1Apba3I+u5riX1dIkdptP5EKDG5XDPByWxtehw==}
    engines: {node: '>=6.9.0'}
    peerDependencies:
      '@babel/core': ^7.0.0-0
    dependencies:
      '@babel/core': 7.22.15
      '@babel/helper-plugin-utils': 7.22.5
      '@babel/plugin-syntax-export-namespace-from': 7.8.3(@babel/core@7.22.15)

  /@babel/plugin-transform-for-of@7.22.15(@babel/core@7.22.15):
    resolution: {integrity: sha512-me6VGeHsx30+xh9fbDLLPi0J1HzmeIIyenoOQHuw2D4m2SAU3NrspX5XxJLBpqn5yrLzrlw2Iy3RA//Bx27iOA==}
    engines: {node: '>=6.9.0'}
    peerDependencies:
      '@babel/core': ^7.0.0-0
    dependencies:
      '@babel/core': 7.22.15
      '@babel/helper-plugin-utils': 7.22.5

  /@babel/plugin-transform-function-name@7.22.5(@babel/core@7.22.15):
    resolution: {integrity: sha512-UIzQNMS0p0HHiQm3oelztj+ECwFnj+ZRV4KnguvlsD2of1whUeM6o7wGNj6oLwcDoAXQ8gEqfgC24D+VdIcevg==}
    engines: {node: '>=6.9.0'}
    peerDependencies:
      '@babel/core': ^7.0.0-0
    dependencies:
      '@babel/core': 7.22.15
      '@babel/helper-compilation-targets': 7.22.15
      '@babel/helper-function-name': 7.22.5
      '@babel/helper-plugin-utils': 7.22.5

  /@babel/plugin-transform-json-strings@7.22.11(@babel/core@7.22.15):
    resolution: {integrity: sha512-CxT5tCqpA9/jXFlme9xIBCc5RPtdDq3JpkkhgHQqtDdiTnTI0jtZ0QzXhr5DILeYifDPp2wvY2ad+7+hLMW5Pw==}
    engines: {node: '>=6.9.0'}
    peerDependencies:
      '@babel/core': ^7.0.0-0
    dependencies:
      '@babel/core': 7.22.15
      '@babel/helper-plugin-utils': 7.22.5
      '@babel/plugin-syntax-json-strings': 7.8.3(@babel/core@7.22.15)

  /@babel/plugin-transform-literals@7.22.5(@babel/core@7.22.15):
    resolution: {integrity: sha512-fTLj4D79M+mepcw3dgFBTIDYpbcB9Sm0bpm4ppXPaO+U+PKFFyV9MGRvS0gvGw62sd10kT5lRMKXAADb9pWy8g==}
    engines: {node: '>=6.9.0'}
    peerDependencies:
      '@babel/core': ^7.0.0-0
    dependencies:
      '@babel/core': 7.22.15
      '@babel/helper-plugin-utils': 7.22.5

  /@babel/plugin-transform-logical-assignment-operators@7.22.11(@babel/core@7.22.15):
    resolution: {integrity: sha512-qQwRTP4+6xFCDV5k7gZBF3C31K34ut0tbEcTKxlX/0KXxm9GLcO14p570aWxFvVzx6QAfPgq7gaeIHXJC8LswQ==}
    engines: {node: '>=6.9.0'}
    peerDependencies:
      '@babel/core': ^7.0.0-0
    dependencies:
      '@babel/core': 7.22.15
      '@babel/helper-plugin-utils': 7.22.5
      '@babel/plugin-syntax-logical-assignment-operators': 7.10.4(@babel/core@7.22.15)

  /@babel/plugin-transform-member-expression-literals@7.22.5(@babel/core@7.22.15):
    resolution: {integrity: sha512-RZEdkNtzzYCFl9SE9ATaUMTj2hqMb4StarOJLrZRbqqU4HSBE7UlBw9WBWQiDzrJZJdUWiMTVDI6Gv/8DPvfew==}
    engines: {node: '>=6.9.0'}
    peerDependencies:
      '@babel/core': ^7.0.0-0
    dependencies:
      '@babel/core': 7.22.15
      '@babel/helper-plugin-utils': 7.22.5

  /@babel/plugin-transform-modules-amd@7.22.5(@babel/core@7.22.15):
    resolution: {integrity: sha512-R+PTfLTcYEmb1+kK7FNkhQ1gP4KgjpSO6HfH9+f8/yfp2Nt3ggBjiVpRwmwTlfqZLafYKJACy36yDXlEmI9HjQ==}
    engines: {node: '>=6.9.0'}
    peerDependencies:
      '@babel/core': ^7.0.0-0
    dependencies:
      '@babel/core': 7.22.15
      '@babel/helper-module-transforms': 7.22.15(@babel/core@7.22.15)
      '@babel/helper-plugin-utils': 7.22.5

  /@babel/plugin-transform-modules-commonjs@7.22.15(@babel/core@7.22.15):
    resolution: {integrity: sha512-jWL4eh90w0HQOTKP2MoXXUpVxilxsB2Vl4ji69rSjS3EcZ/v4sBmn+A3NpepuJzBhOaEBbR7udonlHHn5DWidg==}
    engines: {node: '>=6.9.0'}
    peerDependencies:
      '@babel/core': ^7.0.0-0
    dependencies:
      '@babel/core': 7.22.15
      '@babel/helper-module-transforms': 7.22.15(@babel/core@7.22.15)
      '@babel/helper-plugin-utils': 7.22.5
      '@babel/helper-simple-access': 7.22.5

  /@babel/plugin-transform-modules-systemjs@7.22.11(@babel/core@7.22.15):
    resolution: {integrity: sha512-rIqHmHoMEOhI3VkVf5jQ15l539KrwhzqcBO6wdCNWPWc/JWt9ILNYNUssbRpeq0qWns8svuw8LnMNCvWBIJ8wA==}
    engines: {node: '>=6.9.0'}
    peerDependencies:
      '@babel/core': ^7.0.0-0
    dependencies:
      '@babel/core': 7.22.15
      '@babel/helper-hoist-variables': 7.22.5
      '@babel/helper-module-transforms': 7.22.15(@babel/core@7.22.15)
      '@babel/helper-plugin-utils': 7.22.5
      '@babel/helper-validator-identifier': 7.22.15

  /@babel/plugin-transform-modules-umd@7.22.5(@babel/core@7.22.15):
    resolution: {integrity: sha512-+S6kzefN/E1vkSsKx8kmQuqeQsvCKCd1fraCM7zXm4SFoggI099Tr4G8U81+5gtMdUeMQ4ipdQffbKLX0/7dBQ==}
    engines: {node: '>=6.9.0'}
    peerDependencies:
      '@babel/core': ^7.0.0-0
    dependencies:
      '@babel/core': 7.22.15
      '@babel/helper-module-transforms': 7.22.15(@babel/core@7.22.15)
      '@babel/helper-plugin-utils': 7.22.5

  /@babel/plugin-transform-named-capturing-groups-regex@7.22.5(@babel/core@7.22.15):
    resolution: {integrity: sha512-YgLLKmS3aUBhHaxp5hi1WJTgOUb/NCuDHzGT9z9WTt3YG+CPRhJs6nprbStx6DnWM4dh6gt7SU3sZodbZ08adQ==}
    engines: {node: '>=6.9.0'}
    peerDependencies:
      '@babel/core': ^7.0.0
    dependencies:
      '@babel/core': 7.22.15
      '@babel/helper-create-regexp-features-plugin': 7.22.15(@babel/core@7.22.15)
      '@babel/helper-plugin-utils': 7.22.5

  /@babel/plugin-transform-new-target@7.22.5(@babel/core@7.22.15):
    resolution: {integrity: sha512-AsF7K0Fx/cNKVyk3a+DW0JLo+Ua598/NxMRvxDnkpCIGFh43+h/v2xyhRUYf6oD8gE4QtL83C7zZVghMjHd+iw==}
    engines: {node: '>=6.9.0'}
    peerDependencies:
      '@babel/core': ^7.0.0-0
    dependencies:
      '@babel/core': 7.22.15
      '@babel/helper-plugin-utils': 7.22.5

  /@babel/plugin-transform-nullish-coalescing-operator@7.22.11(@babel/core@7.22.15):
    resolution: {integrity: sha512-YZWOw4HxXrotb5xsjMJUDlLgcDXSfO9eCmdl1bgW4+/lAGdkjaEvOnQ4p5WKKdUgSzO39dgPl0pTnfxm0OAXcg==}
    engines: {node: '>=6.9.0'}
    peerDependencies:
      '@babel/core': ^7.0.0-0
    dependencies:
      '@babel/core': 7.22.15
      '@babel/helper-plugin-utils': 7.22.5
      '@babel/plugin-syntax-nullish-coalescing-operator': 7.8.3(@babel/core@7.22.15)

  /@babel/plugin-transform-numeric-separator@7.22.11(@babel/core@7.22.15):
    resolution: {integrity: sha512-3dzU4QGPsILdJbASKhF/V2TVP+gJya1PsueQCxIPCEcerqF21oEcrob4mzjsp2Py/1nLfF5m+xYNMDpmA8vffg==}
    engines: {node: '>=6.9.0'}
    peerDependencies:
      '@babel/core': ^7.0.0-0
    dependencies:
      '@babel/core': 7.22.15
      '@babel/helper-plugin-utils': 7.22.5
      '@babel/plugin-syntax-numeric-separator': 7.10.4(@babel/core@7.22.15)

  /@babel/plugin-transform-object-rest-spread@7.22.15(@babel/core@7.22.15):
    resolution: {integrity: sha512-fEB+I1+gAmfAyxZcX1+ZUwLeAuuf8VIg67CTznZE0MqVFumWkh8xWtn58I4dxdVf080wn7gzWoF8vndOViJe9Q==}
    engines: {node: '>=6.9.0'}
    peerDependencies:
      '@babel/core': ^7.0.0-0
    dependencies:
      '@babel/compat-data': 7.22.9
      '@babel/core': 7.22.15
      '@babel/helper-compilation-targets': 7.22.15
      '@babel/helper-plugin-utils': 7.22.5
      '@babel/plugin-syntax-object-rest-spread': 7.8.3(@babel/core@7.22.15)
      '@babel/plugin-transform-parameters': 7.22.15(@babel/core@7.22.15)

  /@babel/plugin-transform-object-super@7.22.5(@babel/core@7.22.15):
    resolution: {integrity: sha512-klXqyaT9trSjIUrcsYIfETAzmOEZL3cBYqOYLJxBHfMFFggmXOv+NYSX/Jbs9mzMVESw/WycLFPRx8ba/b2Ipw==}
    engines: {node: '>=6.9.0'}
    peerDependencies:
      '@babel/core': ^7.0.0-0
    dependencies:
      '@babel/core': 7.22.15
      '@babel/helper-plugin-utils': 7.22.5
      '@babel/helper-replace-supers': 7.22.9(@babel/core@7.22.15)

  /@babel/plugin-transform-optional-catch-binding@7.22.11(@babel/core@7.22.15):
    resolution: {integrity: sha512-rli0WxesXUeCJnMYhzAglEjLWVDF6ahb45HuprcmQuLidBJFWjNnOzssk2kuc6e33FlLaiZhG/kUIzUMWdBKaQ==}
    engines: {node: '>=6.9.0'}
    peerDependencies:
      '@babel/core': ^7.0.0-0
    dependencies:
      '@babel/core': 7.22.15
      '@babel/helper-plugin-utils': 7.22.5
      '@babel/plugin-syntax-optional-catch-binding': 7.8.3(@babel/core@7.22.15)

  /@babel/plugin-transform-optional-chaining@7.22.15(@babel/core@7.22.15):
    resolution: {integrity: sha512-ngQ2tBhq5vvSJw2Q2Z9i7ealNkpDMU0rGWnHPKqRZO0tzZ5tlaoz4hDvhXioOoaE0X2vfNss1djwg0DXlfu30A==}
    engines: {node: '>=6.9.0'}
    peerDependencies:
      '@babel/core': ^7.0.0-0
    dependencies:
      '@babel/core': 7.22.15
      '@babel/helper-plugin-utils': 7.22.5
      '@babel/helper-skip-transparent-expression-wrappers': 7.22.5
      '@babel/plugin-syntax-optional-chaining': 7.8.3(@babel/core@7.22.15)

  /@babel/plugin-transform-parameters@7.22.15(@babel/core@7.12.9):
    resolution: {integrity: sha512-hjk7qKIqhyzhhUvRT683TYQOFa/4cQKwQy7ALvTpODswN40MljzNDa0YldevS6tGbxwaEKVn502JmY0dP7qEtQ==}
    engines: {node: '>=6.9.0'}
    peerDependencies:
      '@babel/core': ^7.0.0-0
    dependencies:
      '@babel/core': 7.12.9
      '@babel/helper-plugin-utils': 7.22.5
    dev: false

  /@babel/plugin-transform-parameters@7.22.15(@babel/core@7.22.15):
    resolution: {integrity: sha512-hjk7qKIqhyzhhUvRT683TYQOFa/4cQKwQy7ALvTpODswN40MljzNDa0YldevS6tGbxwaEKVn502JmY0dP7qEtQ==}
    engines: {node: '>=6.9.0'}
    peerDependencies:
      '@babel/core': ^7.0.0-0
    dependencies:
      '@babel/core': 7.22.15
      '@babel/helper-plugin-utils': 7.22.5

  /@babel/plugin-transform-private-methods@7.22.5(@babel/core@7.22.15):
    resolution: {integrity: sha512-PPjh4gyrQnGe97JTalgRGMuU4icsZFnWkzicB/fUtzlKUqvsWBKEpPPfr5a2JiyirZkHxnAqkQMO5Z5B2kK3fA==}
    engines: {node: '>=6.9.0'}
    peerDependencies:
      '@babel/core': ^7.0.0-0
    dependencies:
      '@babel/core': 7.22.15
      '@babel/helper-create-class-features-plugin': 7.22.15(@babel/core@7.22.15)
      '@babel/helper-plugin-utils': 7.22.5

  /@babel/plugin-transform-private-property-in-object@7.22.11(@babel/core@7.22.15):
    resolution: {integrity: sha512-sSCbqZDBKHetvjSwpyWzhuHkmW5RummxJBVbYLkGkaiTOWGxml7SXt0iWa03bzxFIx7wOj3g/ILRd0RcJKBeSQ==}
    engines: {node: '>=6.9.0'}
    peerDependencies:
      '@babel/core': ^7.0.0-0
    dependencies:
      '@babel/core': 7.22.15
      '@babel/helper-annotate-as-pure': 7.22.5
      '@babel/helper-create-class-features-plugin': 7.22.15(@babel/core@7.22.15)
      '@babel/helper-plugin-utils': 7.22.5
      '@babel/plugin-syntax-private-property-in-object': 7.14.5(@babel/core@7.22.15)

  /@babel/plugin-transform-property-literals@7.22.5(@babel/core@7.22.15):
    resolution: {integrity: sha512-TiOArgddK3mK/x1Qwf5hay2pxI6wCZnvQqrFSqbtg1GLl2JcNMitVH/YnqjP+M31pLUeTfzY1HAXFDnUBV30rQ==}
    engines: {node: '>=6.9.0'}
    peerDependencies:
      '@babel/core': ^7.0.0-0
    dependencies:
      '@babel/core': 7.22.15
      '@babel/helper-plugin-utils': 7.22.5

  /@babel/plugin-transform-react-constant-elements@7.22.5(@babel/core@7.22.15):
    resolution: {integrity: sha512-BF5SXoO+nX3h5OhlN78XbbDrBOffv+AxPP2ENaJOVqjWCgBDeOY3WcaUcddutGSfoap+5NEQ/q/4I3WZIvgkXA==}
    engines: {node: '>=6.9.0'}
    peerDependencies:
      '@babel/core': ^7.0.0-0
    dependencies:
      '@babel/core': 7.22.15
      '@babel/helper-plugin-utils': 7.22.5
    dev: false

  /@babel/plugin-transform-react-display-name@7.22.5(@babel/core@7.22.15):
    resolution: {integrity: sha512-PVk3WPYudRF5z4GKMEYUrLjPl38fJSKNaEOkFuoprioowGuWN6w2RKznuFNSlJx7pzzXXStPUnNSOEO0jL5EVw==}
    engines: {node: '>=6.9.0'}
    peerDependencies:
      '@babel/core': ^7.0.0-0
    dependencies:
      '@babel/core': 7.22.15
      '@babel/helper-plugin-utils': 7.22.5

  /@babel/plugin-transform-react-jsx-development@7.22.5(@babel/core@7.22.15):
    resolution: {integrity: sha512-bDhuzwWMuInwCYeDeMzyi7TaBgRQei6DqxhbyniL7/VG4RSS7HtSL2QbY4eESy1KJqlWt8g3xeEBGPuo+XqC8A==}
    engines: {node: '>=6.9.0'}
    peerDependencies:
      '@babel/core': ^7.0.0-0
    dependencies:
      '@babel/core': 7.22.15
      '@babel/plugin-transform-react-jsx': 7.22.15(@babel/core@7.22.15)

  /@babel/plugin-transform-react-jsx-self@7.22.5(@babel/core@7.22.15):
    resolution: {integrity: sha512-nTh2ogNUtxbiSbxaT4Ds6aXnXEipHweN9YRgOX/oNXdf0cCrGn/+2LozFa3lnPV5D90MkjhgckCPBrsoSc1a7g==}
    engines: {node: '>=6.9.0'}
    peerDependencies:
      '@babel/core': ^7.0.0-0
    dependencies:
      '@babel/core': 7.22.15
      '@babel/helper-plugin-utils': 7.22.5
    dev: true

  /@babel/plugin-transform-react-jsx-source@7.22.5(@babel/core@7.22.15):
    resolution: {integrity: sha512-yIiRO6yobeEIaI0RTbIr8iAK9FcBHLtZq0S89ZPjDLQXBA4xvghaKqI0etp/tF3htTM0sazJKKLz9oEiGRtu7w==}
    engines: {node: '>=6.9.0'}
    peerDependencies:
      '@babel/core': ^7.0.0-0
    dependencies:
      '@babel/core': 7.22.15
      '@babel/helper-plugin-utils': 7.22.5
    dev: true

  /@babel/plugin-transform-react-jsx@7.22.15(@babel/core@7.22.15):
    resolution: {integrity: sha512-oKckg2eZFa8771O/5vi7XeTvmM6+O9cxZu+kanTU7tD4sin5nO/G8jGJhq8Hvt2Z0kUoEDRayuZLaUlYl8QuGA==}
    engines: {node: '>=6.9.0'}
    peerDependencies:
      '@babel/core': ^7.0.0-0
    dependencies:
      '@babel/core': 7.22.15
      '@babel/helper-annotate-as-pure': 7.22.5
      '@babel/helper-module-imports': 7.22.15
      '@babel/helper-plugin-utils': 7.22.5
      '@babel/plugin-syntax-jsx': 7.22.5(@babel/core@7.22.15)
      '@babel/types': 7.22.15

  /@babel/plugin-transform-react-pure-annotations@7.22.5(@babel/core@7.22.15):
    resolution: {integrity: sha512-gP4k85wx09q+brArVinTXhWiyzLl9UpmGva0+mWyKxk6JZequ05x3eUcIUE+FyttPKJFRRVtAvQaJ6YF9h1ZpA==}
    engines: {node: '>=6.9.0'}
    peerDependencies:
      '@babel/core': ^7.0.0-0
    dependencies:
      '@babel/core': 7.22.15
      '@babel/helper-annotate-as-pure': 7.22.5
      '@babel/helper-plugin-utils': 7.22.5

  /@babel/plugin-transform-regenerator@7.22.10(@babel/core@7.22.15):
    resolution: {integrity: sha512-F28b1mDt8KcT5bUyJc/U9nwzw6cV+UmTeRlXYIl2TNqMMJif0Jeey9/RQ3C4NOd2zp0/TRsDns9ttj2L523rsw==}
    engines: {node: '>=6.9.0'}
    peerDependencies:
      '@babel/core': ^7.0.0-0
    dependencies:
      '@babel/core': 7.22.15
      '@babel/helper-plugin-utils': 7.22.5
      regenerator-transform: 0.15.2

  /@babel/plugin-transform-reserved-words@7.22.5(@babel/core@7.22.15):
    resolution: {integrity: sha512-DTtGKFRQUDm8svigJzZHzb/2xatPc6TzNvAIJ5GqOKDsGFYgAskjRulbR/vGsPKq3OPqtexnz327qYpP57RFyA==}
    engines: {node: '>=6.9.0'}
    peerDependencies:
      '@babel/core': ^7.0.0-0
    dependencies:
      '@babel/core': 7.22.15
      '@babel/helper-plugin-utils': 7.22.5

  /@babel/plugin-transform-runtime@7.22.15(@babel/core@7.22.15):
    resolution: {integrity: sha512-tEVLhk8NRZSmwQ0DJtxxhTrCht1HVo8VaMzYT4w6lwyKBuHsgoioAUA7/6eT2fRfc5/23fuGdlwIxXhRVgWr4g==}
    engines: {node: '>=6.9.0'}
    peerDependencies:
      '@babel/core': ^7.0.0-0
    dependencies:
      '@babel/core': 7.22.15
      '@babel/helper-module-imports': 7.22.15
      '@babel/helper-plugin-utils': 7.22.5
      babel-plugin-polyfill-corejs2: 0.4.5(@babel/core@7.22.15)
      babel-plugin-polyfill-corejs3: 0.8.3(@babel/core@7.22.15)
      babel-plugin-polyfill-regenerator: 0.5.2(@babel/core@7.22.15)
      semver: 6.3.1
    transitivePeerDependencies:
      - supports-color

  /@babel/plugin-transform-shorthand-properties@7.22.5(@babel/core@7.22.15):
    resolution: {integrity: sha512-vM4fq9IXHscXVKzDv5itkO1X52SmdFBFcMIBZ2FRn2nqVYqw6dBexUgMvAjHW+KXpPPViD/Yo3GrDEBaRC0QYA==}
    engines: {node: '>=6.9.0'}
    peerDependencies:
      '@babel/core': ^7.0.0-0
    dependencies:
      '@babel/core': 7.22.15
      '@babel/helper-plugin-utils': 7.22.5

  /@babel/plugin-transform-spread@7.22.5(@babel/core@7.22.15):
    resolution: {integrity: sha512-5ZzDQIGyvN4w8+dMmpohL6MBo+l2G7tfC/O2Dg7/hjpgeWvUx8FzfeOKxGog9IimPa4YekaQ9PlDqTLOljkcxg==}
    engines: {node: '>=6.9.0'}
    peerDependencies:
      '@babel/core': ^7.0.0-0
    dependencies:
      '@babel/core': 7.22.15
      '@babel/helper-plugin-utils': 7.22.5
      '@babel/helper-skip-transparent-expression-wrappers': 7.22.5

  /@babel/plugin-transform-sticky-regex@7.22.5(@babel/core@7.22.15):
    resolution: {integrity: sha512-zf7LuNpHG0iEeiyCNwX4j3gDg1jgt1k3ZdXBKbZSoA3BbGQGvMiSvfbZRR3Dr3aeJe3ooWFZxOOG3IRStYp2Bw==}
    engines: {node: '>=6.9.0'}
    peerDependencies:
      '@babel/core': ^7.0.0-0
    dependencies:
      '@babel/core': 7.22.15
      '@babel/helper-plugin-utils': 7.22.5

  /@babel/plugin-transform-template-literals@7.22.5(@babel/core@7.22.15):
    resolution: {integrity: sha512-5ciOehRNf+EyUeewo8NkbQiUs4d6ZxiHo6BcBcnFlgiJfu16q0bQUw9Jvo0b0gBKFG1SMhDSjeKXSYuJLeFSMA==}
    engines: {node: '>=6.9.0'}
    peerDependencies:
      '@babel/core': ^7.0.0-0
    dependencies:
      '@babel/core': 7.22.15
      '@babel/helper-plugin-utils': 7.22.5

  /@babel/plugin-transform-typeof-symbol@7.22.5(@babel/core@7.22.15):
    resolution: {integrity: sha512-bYkI5lMzL4kPii4HHEEChkD0rkc+nvnlR6+o/qdqR6zrm0Sv/nodmyLhlq2DO0YKLUNd2VePmPRjJXSBh9OIdA==}
    engines: {node: '>=6.9.0'}
    peerDependencies:
      '@babel/core': ^7.0.0-0
    dependencies:
      '@babel/core': 7.22.15
      '@babel/helper-plugin-utils': 7.22.5

  /@babel/plugin-transform-typescript@7.22.15(@babel/core@7.22.15):
    resolution: {integrity: sha512-1uirS0TnijxvQLnlv5wQBwOX3E1wCFX7ITv+9pBV2wKEk4K+M5tqDaoNXnTH8tjEIYHLO98MwiTWO04Ggz4XuA==}
    engines: {node: '>=6.9.0'}
    peerDependencies:
      '@babel/core': ^7.0.0-0
    dependencies:
      '@babel/core': 7.22.15
      '@babel/helper-annotate-as-pure': 7.22.5
      '@babel/helper-create-class-features-plugin': 7.22.15(@babel/core@7.22.15)
      '@babel/helper-plugin-utils': 7.22.5
      '@babel/plugin-syntax-typescript': 7.22.5(@babel/core@7.22.15)

  /@babel/plugin-transform-unicode-escapes@7.22.10(@babel/core@7.22.15):
    resolution: {integrity: sha512-lRfaRKGZCBqDlRU3UIFovdp9c9mEvlylmpod0/OatICsSfuQ9YFthRo1tpTkGsklEefZdqlEFdY4A2dwTb6ohg==}
    engines: {node: '>=6.9.0'}
    peerDependencies:
      '@babel/core': ^7.0.0-0
    dependencies:
      '@babel/core': 7.22.15
      '@babel/helper-plugin-utils': 7.22.5

  /@babel/plugin-transform-unicode-property-regex@7.22.5(@babel/core@7.22.15):
    resolution: {integrity: sha512-HCCIb+CbJIAE6sXn5CjFQXMwkCClcOfPCzTlilJ8cUatfzwHlWQkbtV0zD338u9dZskwvuOYTuuaMaA8J5EI5A==}
    engines: {node: '>=6.9.0'}
    peerDependencies:
      '@babel/core': ^7.0.0-0
    dependencies:
      '@babel/core': 7.22.15
      '@babel/helper-create-regexp-features-plugin': 7.22.15(@babel/core@7.22.15)
      '@babel/helper-plugin-utils': 7.22.5

  /@babel/plugin-transform-unicode-regex@7.22.5(@babel/core@7.22.15):
    resolution: {integrity: sha512-028laaOKptN5vHJf9/Arr/HiJekMd41hOEZYvNsrsXqJ7YPYuX2bQxh31fkZzGmq3YqHRJzYFFAVYvKfMPKqyg==}
    engines: {node: '>=6.9.0'}
    peerDependencies:
      '@babel/core': ^7.0.0-0
    dependencies:
      '@babel/core': 7.22.15
      '@babel/helper-create-regexp-features-plugin': 7.22.15(@babel/core@7.22.15)
      '@babel/helper-plugin-utils': 7.22.5

  /@babel/plugin-transform-unicode-sets-regex@7.22.5(@babel/core@7.22.15):
    resolution: {integrity: sha512-lhMfi4FC15j13eKrh3DnYHjpGj6UKQHtNKTbtc1igvAhRy4+kLhV07OpLcsN0VgDEw/MjAvJO4BdMJsHwMhzCg==}
    engines: {node: '>=6.9.0'}
    peerDependencies:
      '@babel/core': ^7.0.0
    dependencies:
      '@babel/core': 7.22.15
      '@babel/helper-create-regexp-features-plugin': 7.22.15(@babel/core@7.22.15)
      '@babel/helper-plugin-utils': 7.22.5

  /@babel/preset-env@7.22.15(@babel/core@7.22.15):
    resolution: {integrity: sha512-tZFHr54GBkHk6hQuVA8w4Fmq+MSPsfvMG0vPnOYyTnJpyfMqybL8/MbNCPRT9zc2KBO2pe4tq15g6Uno4Jpoag==}
    engines: {node: '>=6.9.0'}
    peerDependencies:
      '@babel/core': ^7.0.0-0
    dependencies:
      '@babel/compat-data': 7.22.9
      '@babel/core': 7.22.15
      '@babel/helper-compilation-targets': 7.22.15
      '@babel/helper-plugin-utils': 7.22.5
      '@babel/helper-validator-option': 7.22.15
      '@babel/plugin-bugfix-safari-id-destructuring-collision-in-function-expression': 7.22.15(@babel/core@7.22.15)
      '@babel/plugin-bugfix-v8-spread-parameters-in-optional-chaining': 7.22.15(@babel/core@7.22.15)
      '@babel/plugin-proposal-private-property-in-object': 7.21.0-placeholder-for-preset-env.2(@babel/core@7.22.15)
      '@babel/plugin-syntax-async-generators': 7.8.4(@babel/core@7.22.15)
      '@babel/plugin-syntax-class-properties': 7.12.13(@babel/core@7.22.15)
      '@babel/plugin-syntax-class-static-block': 7.14.5(@babel/core@7.22.15)
      '@babel/plugin-syntax-dynamic-import': 7.8.3(@babel/core@7.22.15)
      '@babel/plugin-syntax-export-namespace-from': 7.8.3(@babel/core@7.22.15)
      '@babel/plugin-syntax-import-assertions': 7.22.5(@babel/core@7.22.15)
      '@babel/plugin-syntax-import-attributes': 7.22.5(@babel/core@7.22.15)
      '@babel/plugin-syntax-import-meta': 7.10.4(@babel/core@7.22.15)
      '@babel/plugin-syntax-json-strings': 7.8.3(@babel/core@7.22.15)
      '@babel/plugin-syntax-logical-assignment-operators': 7.10.4(@babel/core@7.22.15)
      '@babel/plugin-syntax-nullish-coalescing-operator': 7.8.3(@babel/core@7.22.15)
      '@babel/plugin-syntax-numeric-separator': 7.10.4(@babel/core@7.22.15)
      '@babel/plugin-syntax-object-rest-spread': 7.8.3(@babel/core@7.22.15)
      '@babel/plugin-syntax-optional-catch-binding': 7.8.3(@babel/core@7.22.15)
      '@babel/plugin-syntax-optional-chaining': 7.8.3(@babel/core@7.22.15)
      '@babel/plugin-syntax-private-property-in-object': 7.14.5(@babel/core@7.22.15)
      '@babel/plugin-syntax-top-level-await': 7.14.5(@babel/core@7.22.15)
      '@babel/plugin-syntax-unicode-sets-regex': 7.18.6(@babel/core@7.22.15)
      '@babel/plugin-transform-arrow-functions': 7.22.5(@babel/core@7.22.15)
      '@babel/plugin-transform-async-generator-functions': 7.22.15(@babel/core@7.22.15)
      '@babel/plugin-transform-async-to-generator': 7.22.5(@babel/core@7.22.15)
      '@babel/plugin-transform-block-scoped-functions': 7.22.5(@babel/core@7.22.15)
      '@babel/plugin-transform-block-scoping': 7.22.15(@babel/core@7.22.15)
      '@babel/plugin-transform-class-properties': 7.22.5(@babel/core@7.22.15)
      '@babel/plugin-transform-class-static-block': 7.22.11(@babel/core@7.22.15)
      '@babel/plugin-transform-classes': 7.22.15(@babel/core@7.22.15)
      '@babel/plugin-transform-computed-properties': 7.22.5(@babel/core@7.22.15)
      '@babel/plugin-transform-destructuring': 7.22.15(@babel/core@7.22.15)
      '@babel/plugin-transform-dotall-regex': 7.22.5(@babel/core@7.22.15)
      '@babel/plugin-transform-duplicate-keys': 7.22.5(@babel/core@7.22.15)
      '@babel/plugin-transform-dynamic-import': 7.22.11(@babel/core@7.22.15)
      '@babel/plugin-transform-exponentiation-operator': 7.22.5(@babel/core@7.22.15)
      '@babel/plugin-transform-export-namespace-from': 7.22.11(@babel/core@7.22.15)
      '@babel/plugin-transform-for-of': 7.22.15(@babel/core@7.22.15)
      '@babel/plugin-transform-function-name': 7.22.5(@babel/core@7.22.15)
      '@babel/plugin-transform-json-strings': 7.22.11(@babel/core@7.22.15)
      '@babel/plugin-transform-literals': 7.22.5(@babel/core@7.22.15)
      '@babel/plugin-transform-logical-assignment-operators': 7.22.11(@babel/core@7.22.15)
      '@babel/plugin-transform-member-expression-literals': 7.22.5(@babel/core@7.22.15)
      '@babel/plugin-transform-modules-amd': 7.22.5(@babel/core@7.22.15)
      '@babel/plugin-transform-modules-commonjs': 7.22.15(@babel/core@7.22.15)
      '@babel/plugin-transform-modules-systemjs': 7.22.11(@babel/core@7.22.15)
      '@babel/plugin-transform-modules-umd': 7.22.5(@babel/core@7.22.15)
      '@babel/plugin-transform-named-capturing-groups-regex': 7.22.5(@babel/core@7.22.15)
      '@babel/plugin-transform-new-target': 7.22.5(@babel/core@7.22.15)
      '@babel/plugin-transform-nullish-coalescing-operator': 7.22.11(@babel/core@7.22.15)
      '@babel/plugin-transform-numeric-separator': 7.22.11(@babel/core@7.22.15)
      '@babel/plugin-transform-object-rest-spread': 7.22.15(@babel/core@7.22.15)
      '@babel/plugin-transform-object-super': 7.22.5(@babel/core@7.22.15)
      '@babel/plugin-transform-optional-catch-binding': 7.22.11(@babel/core@7.22.15)
      '@babel/plugin-transform-optional-chaining': 7.22.15(@babel/core@7.22.15)
      '@babel/plugin-transform-parameters': 7.22.15(@babel/core@7.22.15)
      '@babel/plugin-transform-private-methods': 7.22.5(@babel/core@7.22.15)
      '@babel/plugin-transform-private-property-in-object': 7.22.11(@babel/core@7.22.15)
      '@babel/plugin-transform-property-literals': 7.22.5(@babel/core@7.22.15)
      '@babel/plugin-transform-regenerator': 7.22.10(@babel/core@7.22.15)
      '@babel/plugin-transform-reserved-words': 7.22.5(@babel/core@7.22.15)
      '@babel/plugin-transform-shorthand-properties': 7.22.5(@babel/core@7.22.15)
      '@babel/plugin-transform-spread': 7.22.5(@babel/core@7.22.15)
      '@babel/plugin-transform-sticky-regex': 7.22.5(@babel/core@7.22.15)
      '@babel/plugin-transform-template-literals': 7.22.5(@babel/core@7.22.15)
      '@babel/plugin-transform-typeof-symbol': 7.22.5(@babel/core@7.22.15)
      '@babel/plugin-transform-unicode-escapes': 7.22.10(@babel/core@7.22.15)
      '@babel/plugin-transform-unicode-property-regex': 7.22.5(@babel/core@7.22.15)
      '@babel/plugin-transform-unicode-regex': 7.22.5(@babel/core@7.22.15)
      '@babel/plugin-transform-unicode-sets-regex': 7.22.5(@babel/core@7.22.15)
      '@babel/preset-modules': 0.1.6-no-external-plugins(@babel/core@7.22.15)
      '@babel/types': 7.22.15
      babel-plugin-polyfill-corejs2: 0.4.5(@babel/core@7.22.15)
      babel-plugin-polyfill-corejs3: 0.8.3(@babel/core@7.22.15)
      babel-plugin-polyfill-regenerator: 0.5.2(@babel/core@7.22.15)
      core-js-compat: 3.32.2
      semver: 6.3.1
    transitivePeerDependencies:
      - supports-color

  /@babel/preset-modules@0.1.6-no-external-plugins(@babel/core@7.22.15):
    resolution: {integrity: sha512-HrcgcIESLm9aIR842yhJ5RWan/gebQUJ6E/E5+rf0y9o6oj7w0Br+sWuL6kEQ/o/AdfvR1Je9jG18/gnpwjEyA==}
    peerDependencies:
      '@babel/core': ^7.0.0-0 || ^8.0.0-0 <8.0.0
    dependencies:
      '@babel/core': 7.22.15
      '@babel/helper-plugin-utils': 7.22.5
      '@babel/types': 7.22.15
      esutils: 2.0.3

  /@babel/preset-react@7.22.15(@babel/core@7.22.15):
    resolution: {integrity: sha512-Csy1IJ2uEh/PecCBXXoZGAZBeCATTuePzCSB7dLYWS0vOEj6CNpjxIhW4duWwZodBNueH7QO14WbGn8YyeuN9w==}
    engines: {node: '>=6.9.0'}
    peerDependencies:
      '@babel/core': ^7.0.0-0
    dependencies:
      '@babel/core': 7.22.15
      '@babel/helper-plugin-utils': 7.22.5
      '@babel/helper-validator-option': 7.22.15
      '@babel/plugin-transform-react-display-name': 7.22.5(@babel/core@7.22.15)
      '@babel/plugin-transform-react-jsx': 7.22.15(@babel/core@7.22.15)
      '@babel/plugin-transform-react-jsx-development': 7.22.5(@babel/core@7.22.15)
      '@babel/plugin-transform-react-pure-annotations': 7.22.5(@babel/core@7.22.15)

  /@babel/preset-typescript@7.22.15(@babel/core@7.22.15):
    resolution: {integrity: sha512-HblhNmh6yM+cU4VwbBRpxFhxsTdfS1zsvH9W+gEjD0ARV9+8B4sNfpI6GuhePti84nuvhiwKS539jKPFHskA9A==}
    engines: {node: '>=6.9.0'}
    peerDependencies:
      '@babel/core': ^7.0.0-0
    dependencies:
      '@babel/core': 7.22.15
      '@babel/helper-plugin-utils': 7.22.5
      '@babel/helper-validator-option': 7.22.15
      '@babel/plugin-syntax-jsx': 7.22.5(@babel/core@7.22.15)
      '@babel/plugin-transform-modules-commonjs': 7.22.15(@babel/core@7.22.15)
      '@babel/plugin-transform-typescript': 7.22.15(@babel/core@7.22.15)

  /@babel/regjsgen@0.8.0:
    resolution: {integrity: sha512-x/rqGMdzj+fWZvCOYForTghzbtqPDZ5gPwaoNGHdgDfF2QA/XZbCBp4Moo5scrkAMPhB7z26XM/AaHuIJdgauA==}

  /@babel/runtime-corejs3@7.22.15:
    resolution: {integrity: sha512-SAj8oKi8UogVi6eXQXKNPu8qZ78Yzy7zawrlTr0M+IuW/g8Qe9gVDhGcF9h1S69OyACpYoLxEzpjs1M15sI5wQ==}
    engines: {node: '>=6.9.0'}
    dependencies:
      core-js-pure: 3.32.2
      regenerator-runtime: 0.14.0
    dev: false

  /@babel/runtime@7.22.15:
    resolution: {integrity: sha512-T0O+aa+4w0u06iNmapipJXMV4HoUir03hpx3/YqXXhu9xim3w+dVphjFWl1OH8NbZHw5Lbm9k45drDkgq2VNNA==}
    engines: {node: '>=6.9.0'}
    dependencies:
      regenerator-runtime: 0.14.0
    dev: false

  /@babel/runtime@7.22.15:
    resolution: {integrity: sha512-T0O+aa+4w0u06iNmapipJXMV4HoUir03hpx3/YqXXhu9xim3w+dVphjFWl1OH8NbZHw5Lbm9k45drDkgq2VNNA==}
    engines: {node: '>=6.9.0'}
    dependencies:
      regenerator-runtime: 0.14.0

  /@babel/template@7.22.15:
    resolution: {integrity: sha512-QPErUVm4uyJa60rkI73qneDacvdvzxshT3kksGqlGWYdOTIUOwJ7RDUL8sGqslY1uXWSL6xMFKEXDS3ox2uF0w==}
    engines: {node: '>=6.9.0'}
    dependencies:
      '@babel/code-frame': 7.22.13
      '@babel/parser': 7.22.16
      '@babel/types': 7.22.15

  /@babel/traverse@7.22.15:
    resolution: {integrity: sha512-DdHPwvJY0sEeN4xJU5uRLmZjgMMDIvMPniLuYzUVXj/GGzysPl0/fwt44JBkyUIzGJPV8QgHMcQdQ34XFuKTYQ==}
    engines: {node: '>=6.9.0'}
    dependencies:
      '@babel/code-frame': 7.22.13
      '@babel/generator': 7.22.15
      '@babel/helper-environment-visitor': 7.22.5
      '@babel/helper-function-name': 7.22.5
      '@babel/helper-hoist-variables': 7.22.5
      '@babel/helper-split-export-declaration': 7.22.6
      '@babel/parser': 7.22.16
      '@babel/types': 7.22.15
      debug: 4.3.4
      globals: 11.12.0
    transitivePeerDependencies:
      - supports-color

  /@babel/types@7.22.15:
    resolution: {integrity: sha512-X+NLXr0N8XXmN5ZsaQdm9U2SSC3UbIYq/doL++sueHOTisgZHoKaQtZxGuV2cUPQHMfjKEfg/g6oy7Hm6SKFtA==}
    engines: {node: '>=6.9.0'}
    dependencies:
      '@babel/helper-string-parser': 7.22.5
      '@babel/helper-validator-identifier': 7.22.15
      to-fast-properties: 2.0.0

  /@colors/colors@1.5.0:
    resolution: {integrity: sha512-ooWCrlZP11i8GImSjTHYHLkvFDP48nS4+204nGb1RiX/WXYHmJA2III9/e2DWVabCESdW7hBAEzHRqUn9OUVvQ==}
    engines: {node: '>=0.1.90'}
    requiresBuild: true
    dev: false
    optional: true

  /@discoveryjs/json-ext@0.5.7:
    resolution: {integrity: sha512-dBVuXR082gk3jsFp7Rd/JI4kytwGHecnCoTtXFb7DB6CNHp4rg5k1bhg0nWdLGLnOV71lmDzGQaLMy8iPLY0pw==}
    engines: {node: '>=10.0.0'}
    dev: false

  /@docsearch/css@3.5.2:
    resolution: {integrity: sha512-SPiDHaWKQZpwR2siD0KQUwlStvIAnEyK6tAE2h2Wuoq8ue9skzhlyVQ1ddzOxX6khULnAALDiR/isSF3bnuciA==}
    dev: false

  /@docsearch/react@3.5.2(@algolia/client-search@4.19.1)(@types/react@18.2.17)(react-dom@17.0.2)(react@17.0.2)(search-insights@2.8.2):
    resolution: {integrity: sha512-9Ahcrs5z2jq/DcAvYtvlqEBHImbm4YJI8M9y0x6Tqg598P40HTEkX7hsMcIuThI+hTFxRGZ9hll0Wygm2yEjng==}
    peerDependencies:
      '@types/react': '>= 16.8.0 < 19.0.0'
      react: '>= 16.8.0 < 19.0.0'
      react-dom: '>= 16.8.0 < 19.0.0'
      search-insights: '>= 1 < 3'
    peerDependenciesMeta:
      '@types/react':
        optional: true
      react:
        optional: true
      react-dom:
        optional: true
      search-insights:
        optional: true
    dependencies:
      '@algolia/autocomplete-core': 1.9.3(@algolia/client-search@4.19.1)(algoliasearch@4.19.1)(search-insights@2.8.2)
      '@algolia/autocomplete-preset-algolia': 1.9.3(@algolia/client-search@4.19.1)(algoliasearch@4.19.1)
      '@docsearch/css': 3.5.2
      '@types/react': 18.2.17
      algoliasearch: 4.19.1
      react: 17.0.2
      react-dom: 17.0.2(react@17.0.2)
      search-insights: 2.8.2
    transitivePeerDependencies:
      - '@algolia/client-search'
    dev: false

  /@docusaurus/core@2.4.1(@docusaurus/types@2.4.1)(react-dom@17.0.2)(react@17.0.2)(typescript@5.1.6):
    resolution: {integrity: sha512-SNsY7PshK3Ri7vtsLXVeAJGS50nJN3RgF836zkyUfAD01Fq+sAk5EwWgLw+nnm5KVNGDu7PRR2kRGDsWvqpo0g==}
    engines: {node: '>=16.14'}
    hasBin: true
    peerDependencies:
      react: ^16.8.4 || ^17.0.0
      react-dom: ^16.8.4 || ^17.0.0
    dependencies:
      '@babel/core': 7.22.15
      '@babel/generator': 7.22.15
      '@babel/plugin-syntax-dynamic-import': 7.8.3(@babel/core@7.22.15)
      '@babel/plugin-transform-runtime': 7.22.15(@babel/core@7.22.15)
      '@babel/preset-env': 7.22.15(@babel/core@7.22.15)
      '@babel/preset-react': 7.22.15(@babel/core@7.22.15)
      '@babel/preset-typescript': 7.22.15(@babel/core@7.22.15)
      '@babel/runtime': 7.22.15
      '@babel/runtime-corejs3': 7.22.15
      '@babel/traverse': 7.22.15
      '@docusaurus/cssnano-preset': 2.4.1
      '@docusaurus/logger': 2.4.1
      '@docusaurus/mdx-loader': 2.4.1(@docusaurus/types@2.4.1)(react-dom@17.0.2)(react@17.0.2)
      '@docusaurus/react-loadable': 5.5.2(react@17.0.2)
      '@docusaurus/utils': 2.4.1(@docusaurus/types@2.4.1)
      '@docusaurus/utils-common': 2.4.1(@docusaurus/types@2.4.1)
      '@docusaurus/utils-validation': 2.4.1(@docusaurus/types@2.4.1)
      '@slorber/static-site-generator-webpack-plugin': 4.0.7
      '@svgr/webpack': 6.5.0
      autoprefixer: 10.4.15(postcss@8.4.29)
      babel-loader: 8.3.0(@babel/core@7.22.15)(webpack@5.88.2)
      babel-plugin-dynamic-import-node: 2.3.3
      boxen: 6.2.1
      chalk: 4.1.2
      chokidar: 3.5.3
      clean-css: 5.3.2
      cli-table3: 0.6.3
      combine-promises: 1.2.0
      commander: 5.1.0
      copy-webpack-plugin: 11.0.0(webpack@5.88.2)
      core-js: 3.32.2
      css-loader: 6.8.1(webpack@5.88.2)
      css-minimizer-webpack-plugin: 4.2.2(clean-css@5.3.2)(webpack@5.88.2)
      cssnano: 5.1.15(postcss@8.4.29)
      del: 6.1.1
      detect-port: 1.5.1
      escape-html: 1.0.3
      eta: 2.2.0
      file-loader: 6.2.0(webpack@5.88.2)
      fs-extra: 10.1.0
      html-minifier-terser: 6.1.0
      html-tags: 3.3.1
      html-webpack-plugin: 5.5.3(webpack@5.88.2)
      import-fresh: 3.3.0
      leven: 3.1.0
      lodash: 4.17.21
      mini-css-extract-plugin: 2.7.6(webpack@5.88.2)
      postcss: 8.4.29
      postcss-loader: 7.3.3(postcss@8.4.29)(typescript@5.1.6)(webpack@5.88.2)
      prompts: 2.4.2
      react: 17.0.2
      react-dev-utils: 12.0.1(typescript@5.1.6)(webpack@5.88.2)
      react-dom: 17.0.2(react@17.0.2)
      react-helmet-async: 1.3.0(react-dom@17.0.2)(react@17.0.2)
      react-loadable: /@docusaurus/react-loadable@5.5.2(react@17.0.2)
      react-loadable-ssr-addon-v5-slorber: 1.0.1(@docusaurus/react-loadable@5.5.2)(webpack@5.88.2)
      react-router: 5.3.4(react@17.0.2)
      react-router-config: 5.1.1(react-router@5.3.4)(react@17.0.2)
      react-router-dom: 5.3.4(react@17.0.2)
      rtl-detect: 1.0.4
      semver: 7.5.4
      serve-handler: 6.1.5
      shelljs: 0.8.5
      terser-webpack-plugin: 5.3.9(webpack@5.88.2)
      tslib: 2.6.2
      update-notifier: 5.1.0
      url-loader: 4.1.1(file-loader@6.2.0)(webpack@5.88.2)
      wait-on: 6.0.1
      webpack: 5.88.2
      webpack-bundle-analyzer: 4.9.1
      webpack-dev-server: 4.15.1(webpack@5.88.2)
      webpack-merge: 5.9.0
      webpackbar: 5.0.2(webpack@5.88.2)
    transitivePeerDependencies:
      - '@docusaurus/types'
      - '@parcel/css'
      - '@swc/core'
      - '@swc/css'
      - bufferutil
      - csso
      - debug
      - esbuild
      - eslint
      - lightningcss
      - supports-color
      - typescript
      - uglify-js
      - utf-8-validate
      - vue-template-compiler
      - webpack-cli
    dev: false

  /@docusaurus/cssnano-preset@2.4.1:
    resolution: {integrity: sha512-ka+vqXwtcW1NbXxWsh6yA1Ckii1klY9E53cJ4O9J09nkMBgrNX3iEFED1fWdv8wf4mJjvGi5RLZ2p9hJNjsLyQ==}
    engines: {node: '>=16.14'}
    dependencies:
      cssnano-preset-advanced: 5.3.10(postcss@8.4.29)
      postcss: 8.4.29
      postcss-sort-media-queries: 4.4.1(postcss@8.4.29)
      tslib: 2.6.2
    dev: false

  /@docusaurus/logger@2.4.1:
    resolution: {integrity: sha512-5h5ysIIWYIDHyTVd8BjheZmQZmEgWDR54aQ1BX9pjFfpyzFo5puKXKYrYJXbjEHGyVhEzmB9UXwbxGfaZhOjcg==}
    engines: {node: '>=16.14'}
    dependencies:
      chalk: 4.1.2
      tslib: 2.6.2
    dev: false

  /@docusaurus/mdx-loader@2.4.1(@docusaurus/types@2.4.1)(react-dom@17.0.2)(react@17.0.2):
    resolution: {integrity: sha512-4KhUhEavteIAmbBj7LVFnrVYDiU51H5YWW1zY6SmBSte/YLhDutztLTBE0PQl1Grux1jzUJeaSvAzHpTn6JJDQ==}
    engines: {node: '>=16.14'}
    peerDependencies:
      react: ^16.8.4 || ^17.0.0
      react-dom: ^16.8.4 || ^17.0.0
    dependencies:
      '@babel/parser': 7.22.16
      '@babel/traverse': 7.22.15
      '@docusaurus/logger': 2.4.1
      '@docusaurus/utils': 2.4.1(@docusaurus/types@2.4.1)
      '@mdx-js/mdx': 1.6.22
      escape-html: 1.0.3
      file-loader: 6.2.0(webpack@5.88.2)
      fs-extra: 10.1.0
      image-size: 1.0.2
      mdast-util-to-string: 2.0.0
      react: 17.0.2
      react-dom: 17.0.2(react@17.0.2)
      remark-emoji: 2.2.0
      stringify-object: 3.3.0
      tslib: 2.6.2
      unified: 9.2.2
      unist-util-visit: 2.0.3
      url-loader: 4.1.1(file-loader@6.2.0)(webpack@5.88.2)
      webpack: 5.88.2
    transitivePeerDependencies:
      - '@docusaurus/types'
      - '@swc/core'
      - esbuild
      - supports-color
      - uglify-js
      - webpack-cli
    dev: false

  /@docusaurus/module-type-aliases@2.4.1(react-dom@17.0.2)(react@17.0.2):
    resolution: {integrity: sha512-gLBuIFM8Dp2XOCWffUDSjtxY7jQgKvYujt7Mx5s4FCTfoL5dN1EVbnrn+O2Wvh8b0a77D57qoIDY7ghgmatR1A==}
    peerDependencies:
      react: '*'
      react-dom: '*'
    dependencies:
      '@docusaurus/react-loadable': 5.5.2(react@17.0.2)
      '@docusaurus/types': 2.4.1(react-dom@17.0.2)(react@17.0.2)
      '@types/history': 4.7.11
      '@types/react': 18.2.17
      '@types/react-router-config': 5.0.7
      '@types/react-router-dom': 5.3.3
      react: 17.0.2
      react-dom: 17.0.2(react@17.0.2)
      react-helmet-async: 1.3.0(react-dom@17.0.2)(react@17.0.2)
      react-loadable: /@docusaurus/react-loadable@5.5.2(react@17.0.2)
    transitivePeerDependencies:
      - '@swc/core'
      - esbuild
      - uglify-js
      - webpack-cli

  /@docusaurus/plugin-content-blog@2.4.1(react-dom@17.0.2)(react@17.0.2)(typescript@5.1.6):
    resolution: {integrity: sha512-E2i7Knz5YIbE1XELI6RlTnZnGgS52cUO4BlCiCUCvQHbR+s1xeIWz4C6BtaVnlug0Ccz7nFSksfwDpVlkujg5Q==}
    engines: {node: '>=16.14'}
    peerDependencies:
      react: ^16.8.4 || ^17.0.0
      react-dom: ^16.8.4 || ^17.0.0
    dependencies:
      '@docusaurus/core': 2.4.1(@docusaurus/types@2.4.1)(react-dom@17.0.2)(react@17.0.2)(typescript@5.1.6)
      '@docusaurus/logger': 2.4.1
      '@docusaurus/mdx-loader': 2.4.1(@docusaurus/types@2.4.1)(react-dom@17.0.2)(react@17.0.2)
      '@docusaurus/types': 2.4.1(react-dom@17.0.2)(react@17.0.2)
      '@docusaurus/utils': 2.4.1(@docusaurus/types@2.4.1)
      '@docusaurus/utils-common': 2.4.1(@docusaurus/types@2.4.1)
      '@docusaurus/utils-validation': 2.4.1(@docusaurus/types@2.4.1)
      cheerio: 1.0.0-rc.12
      feed: 4.2.2
      fs-extra: 10.1.0
      lodash: 4.17.21
      react: 17.0.2
      react-dom: 17.0.2(react@17.0.2)
      reading-time: 1.5.0
      tslib: 2.6.2
      unist-util-visit: 2.0.3
      utility-types: 3.10.0
      webpack: 5.88.2
    transitivePeerDependencies:
      - '@parcel/css'
      - '@swc/core'
      - '@swc/css'
      - bufferutil
      - csso
      - debug
      - esbuild
      - eslint
      - lightningcss
      - supports-color
      - typescript
      - uglify-js
      - utf-8-validate
      - vue-template-compiler
      - webpack-cli
    dev: false

  /@docusaurus/plugin-content-docs@2.4.1(react-dom@17.0.2)(react@17.0.2)(typescript@5.1.6):
    resolution: {integrity: sha512-Lo7lSIcpswa2Kv4HEeUcGYqaasMUQNpjTXpV0N8G6jXgZaQurqp7E8NGYeGbDXnb48czmHWbzDL4S3+BbK0VzA==}
    engines: {node: '>=16.14'}
    peerDependencies:
      react: ^16.8.4 || ^17.0.0
      react-dom: ^16.8.4 || ^17.0.0
    dependencies:
      '@docusaurus/core': 2.4.1(@docusaurus/types@2.4.1)(react-dom@17.0.2)(react@17.0.2)(typescript@5.1.6)
      '@docusaurus/logger': 2.4.1
      '@docusaurus/mdx-loader': 2.4.1(@docusaurus/types@2.4.1)(react-dom@17.0.2)(react@17.0.2)
      '@docusaurus/module-type-aliases': 2.4.1(react-dom@17.0.2)(react@17.0.2)
      '@docusaurus/types': 2.4.1(react-dom@17.0.2)(react@17.0.2)
      '@docusaurus/utils': 2.4.1(@docusaurus/types@2.4.1)
      '@docusaurus/utils-validation': 2.4.1(@docusaurus/types@2.4.1)
      '@types/react-router-config': 5.0.7
      combine-promises: 1.2.0
      fs-extra: 10.1.0
      import-fresh: 3.3.0
      js-yaml: 4.1.0
      lodash: 4.17.21
      react: 17.0.2
      react-dom: 17.0.2(react@17.0.2)
      tslib: 2.6.2
      utility-types: 3.10.0
      webpack: 5.88.2
    transitivePeerDependencies:
      - '@parcel/css'
      - '@swc/core'
      - '@swc/css'
      - bufferutil
      - csso
      - debug
      - esbuild
      - eslint
      - lightningcss
      - supports-color
      - typescript
      - uglify-js
      - utf-8-validate
      - vue-template-compiler
      - webpack-cli
    dev: false

  /@docusaurus/plugin-content-pages@2.4.1(react-dom@17.0.2)(react@17.0.2)(typescript@5.1.6):
    resolution: {integrity: sha512-/UjuH/76KLaUlL+o1OvyORynv6FURzjurSjvn2lbWTFc4tpYY2qLYTlKpTCBVPhlLUQsfyFnshEJDLmPneq2oA==}
    engines: {node: '>=16.14'}
    peerDependencies:
      react: ^16.8.4 || ^17.0.0
      react-dom: ^16.8.4 || ^17.0.0
    dependencies:
      '@docusaurus/core': 2.4.1(@docusaurus/types@2.4.1)(react-dom@17.0.2)(react@17.0.2)(typescript@5.1.6)
      '@docusaurus/mdx-loader': 2.4.1(@docusaurus/types@2.4.1)(react-dom@17.0.2)(react@17.0.2)
      '@docusaurus/types': 2.4.1(react-dom@17.0.2)(react@17.0.2)
      '@docusaurus/utils': 2.4.1(@docusaurus/types@2.4.1)
      '@docusaurus/utils-validation': 2.4.1(@docusaurus/types@2.4.1)
      fs-extra: 10.1.0
      react: 17.0.2
      react-dom: 17.0.2(react@17.0.2)
      tslib: 2.6.2
      webpack: 5.88.2
    transitivePeerDependencies:
      - '@parcel/css'
      - '@swc/core'
      - '@swc/css'
      - bufferutil
      - csso
      - debug
      - esbuild
      - eslint
      - lightningcss
      - supports-color
      - typescript
      - uglify-js
      - utf-8-validate
      - vue-template-compiler
      - webpack-cli
    dev: false

  /@docusaurus/plugin-debug@2.4.1(@types/react@18.2.17)(react-dom@17.0.2)(react@17.0.2)(typescript@5.1.6):
    resolution: {integrity: sha512-7Yu9UPzRShlrH/G8btOpR0e6INFZr0EegWplMjOqelIwAcx3PKyR8mgPTxGTxcqiYj6hxSCRN0D8R7YrzImwNA==}
    engines: {node: '>=16.14'}
    peerDependencies:
      react: ^16.8.4 || ^17.0.0
      react-dom: ^16.8.4 || ^17.0.0
    dependencies:
      '@docusaurus/core': 2.4.1(@docusaurus/types@2.4.1)(react-dom@17.0.2)(react@17.0.2)(typescript@5.1.6)
      '@docusaurus/types': 2.4.1(react-dom@17.0.2)(react@17.0.2)
      '@docusaurus/utils': 2.4.1(@docusaurus/types@2.4.1)
      fs-extra: 10.1.0
      react: 17.0.2
      react-dom: 17.0.2(react@17.0.2)
      react-json-view: 1.21.3(@types/react@18.2.17)(react-dom@17.0.2)(react@17.0.2)
      tslib: 2.6.2
    transitivePeerDependencies:
      - '@parcel/css'
      - '@swc/core'
      - '@swc/css'
      - '@types/react'
      - bufferutil
      - csso
      - debug
      - encoding
      - esbuild
      - eslint
      - lightningcss
      - supports-color
      - typescript
      - uglify-js
      - utf-8-validate
      - vue-template-compiler
      - webpack-cli
    dev: false

  /@docusaurus/plugin-google-analytics@2.4.1(react-dom@17.0.2)(react@17.0.2)(typescript@5.1.6):
    resolution: {integrity: sha512-dyZJdJiCoL+rcfnm0RPkLt/o732HvLiEwmtoNzOoz9MSZz117UH2J6U2vUDtzUzwtFLIf32KkeyzisbwUCgcaQ==}
    engines: {node: '>=16.14'}
    peerDependencies:
      react: ^16.8.4 || ^17.0.0
      react-dom: ^16.8.4 || ^17.0.0
    dependencies:
      '@docusaurus/core': 2.4.1(@docusaurus/types@2.4.1)(react-dom@17.0.2)(react@17.0.2)(typescript@5.1.6)
      '@docusaurus/types': 2.4.1(react-dom@17.0.2)(react@17.0.2)
      '@docusaurus/utils-validation': 2.4.1(@docusaurus/types@2.4.1)
      react: 17.0.2
      react-dom: 17.0.2(react@17.0.2)
      tslib: 2.6.2
    transitivePeerDependencies:
      - '@parcel/css'
      - '@swc/core'
      - '@swc/css'
      - bufferutil
      - csso
      - debug
      - esbuild
      - eslint
      - lightningcss
      - supports-color
      - typescript
      - uglify-js
      - utf-8-validate
      - vue-template-compiler
      - webpack-cli
    dev: false

  /@docusaurus/plugin-google-gtag@2.4.1(react-dom@17.0.2)(react@17.0.2)(typescript@5.1.6):
    resolution: {integrity: sha512-mKIefK+2kGTQBYvloNEKtDmnRD7bxHLsBcxgnbt4oZwzi2nxCGjPX6+9SQO2KCN5HZbNrYmGo5GJfMgoRvy6uA==}
    engines: {node: '>=16.14'}
    peerDependencies:
      react: ^16.8.4 || ^17.0.0
      react-dom: ^16.8.4 || ^17.0.0
    dependencies:
      '@docusaurus/core': 2.4.1(@docusaurus/types@2.4.1)(react-dom@17.0.2)(react@17.0.2)(typescript@5.1.6)
      '@docusaurus/types': 2.4.1(react-dom@17.0.2)(react@17.0.2)
      '@docusaurus/utils-validation': 2.4.1(@docusaurus/types@2.4.1)
      react: 17.0.2
      react-dom: 17.0.2(react@17.0.2)
      tslib: 2.6.2
    transitivePeerDependencies:
      - '@parcel/css'
      - '@swc/core'
      - '@swc/css'
      - bufferutil
      - csso
      - debug
      - esbuild
      - eslint
      - lightningcss
      - supports-color
      - typescript
      - uglify-js
      - utf-8-validate
      - vue-template-compiler
      - webpack-cli
    dev: false

  /@docusaurus/plugin-google-tag-manager@2.4.1(react-dom@17.0.2)(react@17.0.2)(typescript@5.1.6):
    resolution: {integrity: sha512-Zg4Ii9CMOLfpeV2nG74lVTWNtisFaH9QNtEw48R5QE1KIwDBdTVaiSA18G1EujZjrzJJzXN79VhINSbOJO/r3g==}
    engines: {node: '>=16.14'}
    peerDependencies:
      react: ^16.8.4 || ^17.0.0
      react-dom: ^16.8.4 || ^17.0.0
    dependencies:
      '@docusaurus/core': 2.4.1(@docusaurus/types@2.4.1)(react-dom@17.0.2)(react@17.0.2)(typescript@5.1.6)
      '@docusaurus/types': 2.4.1(react-dom@17.0.2)(react@17.0.2)
      '@docusaurus/utils-validation': 2.4.1(@docusaurus/types@2.4.1)
      react: 17.0.2
      react-dom: 17.0.2(react@17.0.2)
      tslib: 2.6.2
    transitivePeerDependencies:
      - '@parcel/css'
      - '@swc/core'
      - '@swc/css'
      - bufferutil
      - csso
      - debug
      - esbuild
      - eslint
      - lightningcss
      - supports-color
      - typescript
      - uglify-js
      - utf-8-validate
      - vue-template-compiler
      - webpack-cli
    dev: false

  /@docusaurus/plugin-sitemap@2.4.1(react-dom@17.0.2)(react@17.0.2)(typescript@5.1.6):
    resolution: {integrity: sha512-lZx+ijt/+atQ3FVE8FOHV/+X3kuok688OydDXrqKRJyXBJZKgGjA2Qa8RjQ4f27V2woaXhtnyrdPop/+OjVMRg==}
    engines: {node: '>=16.14'}
    peerDependencies:
      react: ^16.8.4 || ^17.0.0
      react-dom: ^16.8.4 || ^17.0.0
    dependencies:
      '@docusaurus/core': 2.4.1(@docusaurus/types@2.4.1)(react-dom@17.0.2)(react@17.0.2)(typescript@5.1.6)
      '@docusaurus/logger': 2.4.1
      '@docusaurus/types': 2.4.1(react-dom@17.0.2)(react@17.0.2)
      '@docusaurus/utils': 2.4.1(@docusaurus/types@2.4.1)
      '@docusaurus/utils-common': 2.4.1(@docusaurus/types@2.4.1)
      '@docusaurus/utils-validation': 2.4.1(@docusaurus/types@2.4.1)
      fs-extra: 10.1.0
      react: 17.0.2
      react-dom: 17.0.2(react@17.0.2)
      sitemap: 7.1.1
      tslib: 2.6.2
    transitivePeerDependencies:
      - '@parcel/css'
      - '@swc/core'
      - '@swc/css'
      - bufferutil
      - csso
      - debug
      - esbuild
      - eslint
      - lightningcss
      - supports-color
      - typescript
      - uglify-js
      - utf-8-validate
      - vue-template-compiler
      - webpack-cli
    dev: false

  /@docusaurus/preset-classic@2.4.1(@algolia/client-search@4.19.1)(@types/react@18.2.17)(react-dom@17.0.2)(react@17.0.2)(search-insights@2.8.2)(typescript@5.1.6):
    resolution: {integrity: sha512-P4//+I4zDqQJ+UDgoFrjIFaQ1MeS9UD1cvxVQaI6O7iBmiHQm0MGROP1TbE7HlxlDPXFJjZUK3x3cAoK63smGQ==}
    engines: {node: '>=16.14'}
    peerDependencies:
      react: ^16.8.4 || ^17.0.0
      react-dom: ^16.8.4 || ^17.0.0
    dependencies:
      '@docusaurus/core': 2.4.1(@docusaurus/types@2.4.1)(react-dom@17.0.2)(react@17.0.2)(typescript@5.1.6)
      '@docusaurus/plugin-content-blog': 2.4.1(react-dom@17.0.2)(react@17.0.2)(typescript@5.1.6)
      '@docusaurus/plugin-content-docs': 2.4.1(react-dom@17.0.2)(react@17.0.2)(typescript@5.1.6)
      '@docusaurus/plugin-content-pages': 2.4.1(react-dom@17.0.2)(react@17.0.2)(typescript@5.1.6)
      '@docusaurus/plugin-debug': 2.4.1(@types/react@18.2.17)(react-dom@17.0.2)(react@17.0.2)(typescript@5.1.6)
      '@docusaurus/plugin-google-analytics': 2.4.1(react-dom@17.0.2)(react@17.0.2)(typescript@5.1.6)
      '@docusaurus/plugin-google-gtag': 2.4.1(react-dom@17.0.2)(react@17.0.2)(typescript@5.1.6)
      '@docusaurus/plugin-google-tag-manager': 2.4.1(react-dom@17.0.2)(react@17.0.2)(typescript@5.1.6)
      '@docusaurus/plugin-sitemap': 2.4.1(react-dom@17.0.2)(react@17.0.2)(typescript@5.1.6)
      '@docusaurus/theme-classic': 2.4.1(react-dom@17.0.2)(react@17.0.2)(typescript@5.1.6)
      '@docusaurus/theme-common': 2.4.1(@docusaurus/types@2.4.1)(react-dom@17.0.2)(react@17.0.2)(typescript@5.1.6)
      '@docusaurus/theme-search-algolia': 2.4.1(@algolia/client-search@4.19.1)(@docusaurus/types@2.4.1)(@types/react@18.2.17)(react-dom@17.0.2)(react@17.0.2)(search-insights@2.8.2)(typescript@5.1.6)
      '@docusaurus/types': 2.4.1(react-dom@17.0.2)(react@17.0.2)
      react: 17.0.2
      react-dom: 17.0.2(react@17.0.2)
    transitivePeerDependencies:
      - '@algolia/client-search'
      - '@parcel/css'
      - '@swc/core'
      - '@swc/css'
      - '@types/react'
      - bufferutil
      - csso
      - debug
      - encoding
      - esbuild
      - eslint
      - lightningcss
      - search-insights
      - supports-color
      - typescript
      - uglify-js
      - utf-8-validate
      - vue-template-compiler
      - webpack-cli
    dev: false

  /@docusaurus/react-loadable@5.5.2(react@17.0.2):
    resolution: {integrity: sha512-A3dYjdBGuy0IGT+wyLIGIKLRE+sAk1iNk0f1HjNDysO7u8lhL4N3VEm+FAubmJbAztn94F7MxBTPmnixbiyFdQ==}
    peerDependencies:
      react: '*'
    dependencies:
      '@types/react': 18.2.17
      prop-types: 15.8.1
      react: 17.0.2

  /@docusaurus/theme-classic@2.4.1(react-dom@17.0.2)(react@17.0.2)(typescript@5.1.6):
    resolution: {integrity: sha512-Rz0wKUa+LTW1PLXmwnf8mn85EBzaGSt6qamqtmnh9Hflkc+EqiYMhtUJeLdV+wsgYq4aG0ANc+bpUDpsUhdnwg==}
    engines: {node: '>=16.14'}
    peerDependencies:
      react: ^16.8.4 || ^17.0.0
      react-dom: ^16.8.4 || ^17.0.0
    dependencies:
      '@docusaurus/core': 2.4.1(@docusaurus/types@2.4.1)(react-dom@17.0.2)(react@17.0.2)(typescript@5.1.6)
      '@docusaurus/mdx-loader': 2.4.1(@docusaurus/types@2.4.1)(react-dom@17.0.2)(react@17.0.2)
      '@docusaurus/module-type-aliases': 2.4.1(react-dom@17.0.2)(react@17.0.2)
      '@docusaurus/plugin-content-blog': 2.4.1(react-dom@17.0.2)(react@17.0.2)(typescript@5.1.6)
      '@docusaurus/plugin-content-docs': 2.4.1(react-dom@17.0.2)(react@17.0.2)(typescript@5.1.6)
      '@docusaurus/plugin-content-pages': 2.4.1(react-dom@17.0.2)(react@17.0.2)(typescript@5.1.6)
      '@docusaurus/theme-common': 2.4.1(@docusaurus/types@2.4.1)(react-dom@17.0.2)(react@17.0.2)(typescript@5.1.6)
      '@docusaurus/theme-translations': 2.4.1
      '@docusaurus/types': 2.4.1(react-dom@17.0.2)(react@17.0.2)
      '@docusaurus/utils': 2.4.1(@docusaurus/types@2.4.1)
      '@docusaurus/utils-common': 2.4.1(@docusaurus/types@2.4.1)
      '@docusaurus/utils-validation': 2.4.1(@docusaurus/types@2.4.1)
      '@mdx-js/react': 1.6.22(react@17.0.2)
      clsx: 1.2.1
      copy-text-to-clipboard: 3.2.0
      infima: 0.2.0-alpha.43
      lodash: 4.17.21
      nprogress: 0.2.0
      postcss: 8.4.29
      prism-react-renderer: 1.3.5(react@17.0.2)
      prismjs: 1.29.0
      react: 17.0.2
      react-dom: 17.0.2(react@17.0.2)
      react-router-dom: 5.3.4(react@17.0.2)
      rtlcss: 3.5.0
      tslib: 2.6.2
      utility-types: 3.10.0
    transitivePeerDependencies:
      - '@parcel/css'
      - '@swc/core'
      - '@swc/css'
      - bufferutil
      - csso
      - debug
      - esbuild
      - eslint
      - lightningcss
      - supports-color
      - typescript
      - uglify-js
      - utf-8-validate
      - vue-template-compiler
      - webpack-cli
    dev: false

  /@docusaurus/theme-common@2.4.1(@docusaurus/types@2.4.1)(react-dom@17.0.2)(react@17.0.2)(typescript@5.1.6):
    resolution: {integrity: sha512-G7Zau1W5rQTaFFB3x3soQoZpkgMbl/SYNG8PfMFIjKa3M3q8n0m/GRf5/H/e5BqOvt8c+ZWIXGCiz+kUCSHovA==}
    engines: {node: '>=16.14'}
    peerDependencies:
      react: ^16.8.4 || ^17.0.0
      react-dom: ^16.8.4 || ^17.0.0
    dependencies:
      '@docusaurus/mdx-loader': 2.4.1(@docusaurus/types@2.4.1)(react-dom@17.0.2)(react@17.0.2)
      '@docusaurus/module-type-aliases': 2.4.1(react-dom@17.0.2)(react@17.0.2)
      '@docusaurus/plugin-content-blog': 2.4.1(react-dom@17.0.2)(react@17.0.2)(typescript@5.1.6)
      '@docusaurus/plugin-content-docs': 2.4.1(react-dom@17.0.2)(react@17.0.2)(typescript@5.1.6)
      '@docusaurus/plugin-content-pages': 2.4.1(react-dom@17.0.2)(react@17.0.2)(typescript@5.1.6)
      '@docusaurus/utils': 2.4.1(@docusaurus/types@2.4.1)
      '@docusaurus/utils-common': 2.4.1(@docusaurus/types@2.4.1)
      '@types/history': 4.7.11
      '@types/react': 18.2.21
      '@types/react-router-config': 5.0.7
      clsx: 1.2.1
      parse-numeric-range: 1.3.0
      prism-react-renderer: 1.3.5(react@17.0.2)
      react: 17.0.2
      react-dom: 17.0.2(react@17.0.2)
      tslib: 2.6.2
      use-sync-external-store: 1.2.0(react@17.0.2)
      utility-types: 3.10.0
    transitivePeerDependencies:
      - '@docusaurus/types'
      - '@parcel/css'
      - '@swc/core'
      - '@swc/css'
      - bufferutil
      - csso
      - debug
      - esbuild
      - eslint
      - lightningcss
      - supports-color
      - typescript
      - uglify-js
      - utf-8-validate
      - vue-template-compiler
      - webpack-cli
    dev: false

  /@docusaurus/theme-live-codeblock@2.4.1(react-dom@17.0.2)(react@17.0.2)(typescript@5.1.6):
    resolution: {integrity: sha512-KBKrm34kcdNbSeEm6RujN5GWWg4F2dmAYZyHMMQM8FXokx8mNShRx6uq17WXi23JNm7niyMhNOBRfZWay+5Hkg==}
    engines: {node: '>=16.14'}
    peerDependencies:
      react: ^16.8.4 || ^17.0.0
      react-dom: ^16.8.4 || ^17.0.0
    dependencies:
      '@docusaurus/core': 2.4.1(@docusaurus/types@2.4.1)(react-dom@17.0.2)(react@17.0.2)(typescript@5.1.6)
      '@docusaurus/theme-common': 2.4.1(@docusaurus/types@2.4.1)(react-dom@17.0.2)(react@17.0.2)(typescript@5.1.6)
      '@docusaurus/theme-translations': 2.4.1
      '@docusaurus/utils-validation': 2.4.1(@docusaurus/types@2.4.1)
      '@philpl/buble': 0.19.7
      clsx: 1.2.1
      fs-extra: 10.1.0
      react: 17.0.2
      react-dom: 17.0.2(react@17.0.2)
      react-live: 2.2.3(react-dom@17.0.2)(react@17.0.2)
      tslib: 2.6.2
    transitivePeerDependencies:
      - '@docusaurus/types'
      - '@parcel/css'
      - '@swc/core'
      - '@swc/css'
      - bufferutil
      - csso
      - debug
      - esbuild
      - eslint
      - lightningcss
      - supports-color
      - typescript
      - uglify-js
      - utf-8-validate
      - vue-template-compiler
      - webpack-cli
    dev: false

  /@docusaurus/theme-search-algolia@2.4.1(@algolia/client-search@4.19.1)(@docusaurus/types@2.4.1)(@types/react@18.2.17)(react-dom@17.0.2)(react@17.0.2)(search-insights@2.8.2)(typescript@5.1.6):
    resolution: {integrity: sha512-6BcqW2lnLhZCXuMAvPRezFs1DpmEKzXFKlYjruuas+Xy3AQeFzDJKTJFIm49N77WFCTyxff8d3E4Q9pi/+5McQ==}
    engines: {node: '>=16.14'}
    peerDependencies:
      react: ^16.8.4 || ^17.0.0
      react-dom: ^16.8.4 || ^17.0.0
    dependencies:
      '@docsearch/react': 3.5.2(@algolia/client-search@4.19.1)(@types/react@18.2.17)(react-dom@17.0.2)(react@17.0.2)(search-insights@2.8.2)
      '@docusaurus/core': 2.4.1(@docusaurus/types@2.4.1)(react-dom@17.0.2)(react@17.0.2)(typescript@5.1.6)
      '@docusaurus/logger': 2.4.1
      '@docusaurus/plugin-content-docs': 2.4.1(react-dom@17.0.2)(react@17.0.2)(typescript@5.1.6)
      '@docusaurus/theme-common': 2.4.1(@docusaurus/types@2.4.1)(react-dom@17.0.2)(react@17.0.2)(typescript@5.1.6)
      '@docusaurus/theme-translations': 2.4.1
      '@docusaurus/utils': 2.4.1(@docusaurus/types@2.4.1)
      '@docusaurus/utils-validation': 2.4.1(@docusaurus/types@2.4.1)
      algoliasearch: 4.19.1
      algoliasearch-helper: 3.14.0(algoliasearch@4.19.1)
      clsx: 1.2.1
      eta: 2.2.0
      fs-extra: 10.1.0
      lodash: 4.17.21
      react: 17.0.2
      react-dom: 17.0.2(react@17.0.2)
      tslib: 2.6.2
      utility-types: 3.10.0
    transitivePeerDependencies:
      - '@algolia/client-search'
      - '@docusaurus/types'
      - '@parcel/css'
      - '@swc/core'
      - '@swc/css'
      - '@types/react'
      - bufferutil
      - csso
      - debug
      - esbuild
      - eslint
      - lightningcss
      - search-insights
      - supports-color
      - typescript
      - uglify-js
      - utf-8-validate
      - vue-template-compiler
      - webpack-cli
    dev: false

  /@docusaurus/theme-translations@2.4.1:
    resolution: {integrity: sha512-T1RAGP+f86CA1kfE8ejZ3T3pUU3XcyvrGMfC/zxCtc2BsnoexuNI9Vk2CmuKCb+Tacvhxjv5unhxXce0+NKyvA==}
    engines: {node: '>=16.14'}
    dependencies:
      fs-extra: 10.1.0
      tslib: 2.6.2
    dev: false

  /@docusaurus/types@2.4.1(react-dom@17.0.2)(react@17.0.2):
    resolution: {integrity: sha512-0R+cbhpMkhbRXX138UOc/2XZFF8hiZa6ooZAEEJFp5scytzCw4tC1gChMFXrpa3d2tYE6AX8IrOEpSonLmfQuQ==}
    peerDependencies:
      react: ^16.8.4 || ^17.0.0
      react-dom: ^16.8.4 || ^17.0.0
    dependencies:
      '@types/history': 4.7.11
      '@types/react': 18.2.17
      commander: 5.1.0
      joi: 17.10.1
      react: 17.0.2
      react-dom: 17.0.2(react@17.0.2)
      react-helmet-async: 1.3.0(react-dom@17.0.2)(react@17.0.2)
      utility-types: 3.10.0
      webpack: 5.88.2
      webpack-merge: 5.9.0
    transitivePeerDependencies:
      - '@swc/core'
      - esbuild
      - uglify-js
      - webpack-cli

  /@docusaurus/utils-common@2.4.1(@docusaurus/types@2.4.1):
    resolution: {integrity: sha512-bCVGdZU+z/qVcIiEQdyx0K13OC5mYwxhSuDUR95oFbKVuXYRrTVrwZIqQljuo1fyJvFTKHiL9L9skQOPokuFNQ==}
    engines: {node: '>=16.14'}
    peerDependencies:
      '@docusaurus/types': '*'
    peerDependenciesMeta:
      '@docusaurus/types':
        optional: true
    dependencies:
      '@docusaurus/types': 2.4.1(react-dom@17.0.2)(react@17.0.2)
      tslib: 2.6.2
    dev: false

  /@docusaurus/utils-validation@2.4.1(@docusaurus/types@2.4.1):
    resolution: {integrity: sha512-unII3hlJlDwZ3w8U+pMO3Lx3RhI4YEbY3YNsQj4yzrkZzlpqZOLuAiZK2JyULnD+TKbceKU0WyWkQXtYbLNDFA==}
    engines: {node: '>=16.14'}
    dependencies:
      '@docusaurus/logger': 2.4.1
      '@docusaurus/utils': 2.4.1(@docusaurus/types@2.4.1)
      joi: 17.10.1
      js-yaml: 4.1.0
      tslib: 2.6.2
    transitivePeerDependencies:
      - '@docusaurus/types'
      - '@swc/core'
      - esbuild
      - supports-color
      - uglify-js
      - webpack-cli
    dev: false

  /@docusaurus/utils@2.4.1(@docusaurus/types@2.4.1):
    resolution: {integrity: sha512-1lvEZdAQhKNht9aPXPoh69eeKnV0/62ROhQeFKKxmzd0zkcuE/Oc5Gpnt00y/f5bIsmOsYMY7Pqfm/5rteT5GA==}
    engines: {node: '>=16.14'}
    peerDependencies:
      '@docusaurus/types': '*'
    peerDependenciesMeta:
      '@docusaurus/types':
        optional: true
    dependencies:
      '@docusaurus/logger': 2.4.1
      '@docusaurus/types': 2.4.1(react-dom@17.0.2)(react@17.0.2)
      '@svgr/webpack': 6.5.0
      escape-string-regexp: 4.0.0
      file-loader: 6.2.0(webpack@5.88.2)
      fs-extra: 10.1.0
      github-slugger: 1.5.0
      globby: 11.1.0
      gray-matter: 4.0.3
      js-yaml: 4.1.0
      lodash: 4.17.21
      micromatch: 4.0.5
      resolve-pathname: 3.0.0
      shelljs: 0.8.5
      tslib: 2.6.2
      url-loader: 4.1.1(file-loader@6.2.0)(webpack@5.88.2)
      webpack: 5.88.2
    transitivePeerDependencies:
      - '@swc/core'
      - esbuild
      - supports-color
      - uglify-js
      - webpack-cli
    dev: false

  /@esbuild/android-arm64@0.18.20:
    resolution: {integrity: sha512-Nz4rJcchGDtENV0eMKUNa6L12zz2zBDXuhj/Vjh18zGqB44Bi7MBMSXjgunJgjRhCmKOjnPuZp4Mb6OKqtMHLQ==}
    engines: {node: '>=12'}
    cpu: [arm64]
    os: [android]
    requiresBuild: true
    dev: true
    optional: true

  /@esbuild/android-arm@0.18.20:
    resolution: {integrity: sha512-fyi7TDI/ijKKNZTUJAQqiG5T7YjJXgnzkURqmGj13C6dCqckZBLdl4h7bkhHt/t0WP+zO9/zwroDvANaOqO5Sw==}
    engines: {node: '>=12'}
    cpu: [arm]
    os: [android]
    requiresBuild: true
    dev: true
    optional: true

  /@esbuild/android-x64@0.18.20:
    resolution: {integrity: sha512-8GDdlePJA8D6zlZYJV/jnrRAi6rOiNaCC/JclcXpB+KIuvfBN4owLtgzY2bsxnx666XjJx2kDPUmnTtR8qKQUg==}
    engines: {node: '>=12'}
    cpu: [x64]
    os: [android]
    requiresBuild: true
    dev: true
    optional: true

  /@esbuild/darwin-arm64@0.18.20:
    resolution: {integrity: sha512-bxRHW5kHU38zS2lPTPOyuyTm+S+eobPUnTNkdJEfAddYgEcll4xkT8DB9d2008DtTbl7uJag2HuE5NZAZgnNEA==}
    engines: {node: '>=12'}
    cpu: [arm64]
    os: [darwin]
    requiresBuild: true
    dev: true
    optional: true

  /@esbuild/darwin-x64@0.18.20:
    resolution: {integrity: sha512-pc5gxlMDxzm513qPGbCbDukOdsGtKhfxD1zJKXjCCcU7ju50O7MeAZ8c4krSJcOIJGFR+qx21yMMVYwiQvyTyQ==}
    engines: {node: '>=12'}
    cpu: [x64]
    os: [darwin]
    requiresBuild: true
    dev: true
    optional: true

  /@esbuild/freebsd-arm64@0.18.20:
    resolution: {integrity: sha512-yqDQHy4QHevpMAaxhhIwYPMv1NECwOvIpGCZkECn8w2WFHXjEwrBn3CeNIYsibZ/iZEUemj++M26W3cNR5h+Tw==}
    engines: {node: '>=12'}
    cpu: [arm64]
    os: [freebsd]
    requiresBuild: true
    dev: true
    optional: true

  /@esbuild/freebsd-x64@0.18.20:
    resolution: {integrity: sha512-tgWRPPuQsd3RmBZwarGVHZQvtzfEBOreNuxEMKFcd5DaDn2PbBxfwLcj4+aenoh7ctXcbXmOQIn8HI6mCSw5MQ==}
    engines: {node: '>=12'}
    cpu: [x64]
    os: [freebsd]
    requiresBuild: true
    dev: true
    optional: true

  /@esbuild/linux-arm64@0.18.20:
    resolution: {integrity: sha512-2YbscF+UL7SQAVIpnWvYwM+3LskyDmPhe31pE7/aoTMFKKzIc9lLbyGUpmmb8a8AixOL61sQ/mFh3jEjHYFvdA==}
    engines: {node: '>=12'}
    cpu: [arm64]
    os: [linux]
    requiresBuild: true
    dev: true
    optional: true

  /@esbuild/linux-arm@0.18.20:
    resolution: {integrity: sha512-/5bHkMWnq1EgKr1V+Ybz3s1hWXok7mDFUMQ4cG10AfW3wL02PSZi5kFpYKrptDsgb2WAJIvRcDm+qIvXf/apvg==}
    engines: {node: '>=12'}
    cpu: [arm]
    os: [linux]
    requiresBuild: true
    dev: true
    optional: true

  /@esbuild/linux-ia32@0.18.20:
    resolution: {integrity: sha512-P4etWwq6IsReT0E1KHU40bOnzMHoH73aXp96Fs8TIT6z9Hu8G6+0SHSw9i2isWrD2nbx2qo5yUqACgdfVGx7TA==}
    engines: {node: '>=12'}
    cpu: [ia32]
    os: [linux]
    requiresBuild: true
    dev: true
    optional: true

  /@esbuild/linux-loong64@0.18.20:
    resolution: {integrity: sha512-nXW8nqBTrOpDLPgPY9uV+/1DjxoQ7DoB2N8eocyq8I9XuqJ7BiAMDMf9n1xZM9TgW0J8zrquIb/A7s3BJv7rjg==}
    engines: {node: '>=12'}
    cpu: [loong64]
    os: [linux]
    requiresBuild: true
    dev: true
    optional: true

  /@esbuild/linux-mips64el@0.18.20:
    resolution: {integrity: sha512-d5NeaXZcHp8PzYy5VnXV3VSd2D328Zb+9dEq5HE6bw6+N86JVPExrA6O68OPwobntbNJ0pzCpUFZTo3w0GyetQ==}
    engines: {node: '>=12'}
    cpu: [mips64el]
    os: [linux]
    requiresBuild: true
    dev: true
    optional: true

  /@esbuild/linux-ppc64@0.18.20:
    resolution: {integrity: sha512-WHPyeScRNcmANnLQkq6AfyXRFr5D6N2sKgkFo2FqguP44Nw2eyDlbTdZwd9GYk98DZG9QItIiTlFLHJHjxP3FA==}
    engines: {node: '>=12'}
    cpu: [ppc64]
    os: [linux]
    requiresBuild: true
    dev: true
    optional: true

  /@esbuild/linux-riscv64@0.18.20:
    resolution: {integrity: sha512-WSxo6h5ecI5XH34KC7w5veNnKkju3zBRLEQNY7mv5mtBmrP/MjNBCAlsM2u5hDBlS3NGcTQpoBvRzqBcRtpq1A==}
    engines: {node: '>=12'}
    cpu: [riscv64]
    os: [linux]
    requiresBuild: true
    dev: true
    optional: true

  /@esbuild/linux-s390x@0.18.20:
    resolution: {integrity: sha512-+8231GMs3mAEth6Ja1iK0a1sQ3ohfcpzpRLH8uuc5/KVDFneH6jtAJLFGafpzpMRO6DzJ6AvXKze9LfFMrIHVQ==}
    engines: {node: '>=12'}
    cpu: [s390x]
    os: [linux]
    requiresBuild: true
    dev: true
    optional: true

  /@esbuild/linux-x64@0.18.20:
    resolution: {integrity: sha512-UYqiqemphJcNsFEskc73jQ7B9jgwjWrSayxawS6UVFZGWrAAtkzjxSqnoclCXxWtfwLdzU+vTpcNYhpn43uP1w==}
    engines: {node: '>=12'}
    cpu: [x64]
    os: [linux]
    requiresBuild: true
    dev: true
    optional: true

  /@esbuild/netbsd-x64@0.18.20:
    resolution: {integrity: sha512-iO1c++VP6xUBUmltHZoMtCUdPlnPGdBom6IrO4gyKPFFVBKioIImVooR5I83nTew5UOYrk3gIJhbZh8X44y06A==}
    engines: {node: '>=12'}
    cpu: [x64]
    os: [netbsd]
    requiresBuild: true
    dev: true
    optional: true

  /@esbuild/openbsd-x64@0.18.20:
    resolution: {integrity: sha512-e5e4YSsuQfX4cxcygw/UCPIEP6wbIL+se3sxPdCiMbFLBWu0eiZOJ7WoD+ptCLrmjZBK1Wk7I6D/I3NglUGOxg==}
    engines: {node: '>=12'}
    cpu: [x64]
    os: [openbsd]
    requiresBuild: true
    dev: true
    optional: true

  /@esbuild/sunos-x64@0.18.20:
    resolution: {integrity: sha512-kDbFRFp0YpTQVVrqUd5FTYmWo45zGaXe0X8E1G/LKFC0v8x0vWrhOWSLITcCn63lmZIxfOMXtCfti/RxN/0wnQ==}
    engines: {node: '>=12'}
    cpu: [x64]
    os: [sunos]
    requiresBuild: true
    dev: true
    optional: true

  /@esbuild/win32-arm64@0.18.20:
    resolution: {integrity: sha512-ddYFR6ItYgoaq4v4JmQQaAI5s7npztfV4Ag6NrhiaW0RrnOXqBkgwZLofVTlq1daVTQNhtI5oieTvkRPfZrePg==}
    engines: {node: '>=12'}
    cpu: [arm64]
    os: [win32]
    requiresBuild: true
    dev: true
    optional: true

  /@esbuild/win32-ia32@0.18.20:
    resolution: {integrity: sha512-Wv7QBi3ID/rROT08SABTS7eV4hX26sVduqDOTe1MvGMjNd3EjOz4b7zeexIR62GTIEKrfJXKL9LFxTYgkyeu7g==}
    engines: {node: '>=12'}
    cpu: [ia32]
    os: [win32]
    requiresBuild: true
    dev: true
    optional: true

  /@esbuild/win32-x64@0.18.20:
    resolution: {integrity: sha512-kTdfRcSiDfQca/y9QIkng02avJ+NCaQvrMejlsB3RRv5sE9rRoeBPISaZpKxHELzRxZyLvNts1P27W3wV+8geQ==}
    engines: {node: '>=12'}
    cpu: [x64]
    os: [win32]
    requiresBuild: true
    dev: true
    optional: true

  /@eslint-community/eslint-utils@4.4.0(eslint@8.48.0):
    resolution: {integrity: sha512-1/sA4dwrzBAyeUoQ6oxahHKmrZvsnLCg4RfxW3ZFGGmQkSNQPFNLV9CUEFQP1x9EYXHTo5p6xdhZM1Ne9p/AfA==}
    engines: {node: ^12.22.0 || ^14.17.0 || >=16.0.0}
    peerDependencies:
      eslint: ^6.0.0 || ^7.0.0 || >=8.0.0
    dependencies:
      eslint: 8.48.0
      eslint-visitor-keys: 3.4.3

  /@eslint-community/regexpp@4.8.0:
    resolution: {integrity: sha512-JylOEEzDiOryeUnFbQz+oViCXS0KsvR1mvHkoMiu5+UiBvy+RYX7tzlIIIEstF/gVa2tj9AQXk3dgnxv6KxhFg==}
    engines: {node: ^12.0.0 || ^14.0.0 || >=16.0.0}

  /@eslint/eslintrc@2.1.2:
    resolution: {integrity: sha512-+wvgpDsrB1YqAMdEUCcnTlpfVBH7Vqn6A/NT3D8WVXFIaKMlErPIZT3oCIAVCOtarRpMtelZLqJeU3t7WY6X6g==}
    engines: {node: ^12.22.0 || ^14.17.0 || >=16.0.0}
    dependencies:
      ajv: 6.12.6
      debug: 4.3.4
      espree: 9.6.1
      globals: 13.21.0
      ignore: 5.2.4
      import-fresh: 3.3.0
      js-yaml: 4.1.0
      minimatch: 3.1.2
      strip-json-comments: 3.1.1
    transitivePeerDependencies:
      - supports-color

  /@eslint/js@8.48.0:
    resolution: {integrity: sha512-ZSjtmelB7IJfWD2Fvb7+Z+ChTIKWq6kjda95fLcQKNS5aheVHn4IkfgRQE3sIIzTcSLwLcLZUD9UBt+V7+h+Pw==}
    engines: {node: ^12.22.0 || ^14.17.0 || >=16.0.0}

  /@hapi/hoek@9.3.0:
    resolution: {integrity: sha512-/c6rf4UJlmHlC9b5BaNvzAcFv7HZ2QHaV0D4/HNlBdvFnvQq8RI4kYdhyPCl7Xj+oWvTWQ8ujhqS53LIgAe6KQ==}

  /@hapi/topo@5.1.0:
    resolution: {integrity: sha512-foQZKJig7Ob0BMAYBfcJk8d77QtOe7Wo4ox7ff1lQYoNNAb6jwcY1ncdoy2e9wQZzvNy7ODZCYJkK8kzmcAnAg==}
    dependencies:
      '@hapi/hoek': 9.3.0

  /@humanwhocodes/config-array@0.11.11:
    resolution: {integrity: sha512-N2brEuAadi0CcdeMXUkhbZB84eskAc8MEX1By6qEchoVywSgXPIjou4rYsl0V3Hj0ZnuGycGCjdNgockbzeWNA==}
    engines: {node: '>=10.10.0'}
    dependencies:
      '@humanwhocodes/object-schema': 1.2.1
      debug: 4.3.4
      minimatch: 3.1.2
    transitivePeerDependencies:
      - supports-color

  /@humanwhocodes/module-importer@1.0.1:
    resolution: {integrity: sha512-bxveV4V8v5Yb4ncFTT3rPSgZBOpCkjfK0y4oVVVJwIuDVBRMDXrPyXRL988i5ap9m9bnyEEjWfm5WkBmtffLfA==}
    engines: {node: '>=12.22'}

  /@humanwhocodes/object-schema@1.2.1:
    resolution: {integrity: sha512-ZnQMnLV4e7hDlUvw8H+U8ASL02SS2Gn6+9Ac3wGGLIe7+je2AeAOxPY+izIPJDfFDb7eDjev0Us8MO1iFRN8hA==}

  /@isaacs/cliui@8.0.2:
    resolution: {integrity: sha512-O8jcjabXaleOG9DQ0+ARXWZBTfnP4WNAqzuiJK7ll44AmxGKv/J2M4TPjxjY3znBCfvBXFzucm1twdyFybFqEA==}
    engines: {node: '>=12'}
    dependencies:
      string-width: 5.1.2
      string-width-cjs: /string-width@4.2.3
      strip-ansi: 7.1.0
      strip-ansi-cjs: /strip-ansi@6.0.1
      wrap-ansi: 8.1.0
      wrap-ansi-cjs: /wrap-ansi@7.0.0
    dev: true

  /@jest/schemas@29.6.3:
    resolution: {integrity: sha512-mo5j5X+jIZmJQveBKeS/clAueipV7KgiX1vMgCxam1RNYiqE1w62n0/tJJnHtjW8ZHcQco5gY85jA3mi0L+nSA==}
    engines: {node: ^14.15.0 || ^16.10.0 || >=18.0.0}
    dependencies:
      '@sinclair/typebox': 0.27.8
    dev: false

  /@jest/types@29.6.3:
    resolution: {integrity: sha512-u3UPsIilWKOM3F9CXtrG8LEJmNxwoCQC/XVj4IKYXvvpx7QIi/Kg1LI5uDmDpKlac62NUtX7eLjRh+jVZcLOzw==}
    engines: {node: ^14.15.0 || ^16.10.0 || >=18.0.0}
    dependencies:
      '@jest/schemas': 29.6.3
      '@types/istanbul-lib-coverage': 2.0.4
      '@types/istanbul-reports': 3.0.1
      '@types/node': 20.5.9
      '@types/yargs': 17.0.24
      chalk: 4.1.2
    dev: false

  /@jridgewell/gen-mapping@0.3.3:
    resolution: {integrity: sha512-HLhSWOLRi875zjjMG/r+Nv0oCW8umGb0BgEhyX3dDX3egwZtB8PqLnjz3yedt8R5StBrzcg4aBpnh8UA9D1BoQ==}
    engines: {node: '>=6.0.0'}
    dependencies:
      '@jridgewell/set-array': 1.1.2
      '@jridgewell/sourcemap-codec': 1.4.15
      '@jridgewell/trace-mapping': 0.3.19

  /@jridgewell/resolve-uri@3.1.1:
    resolution: {integrity: sha512-dSYZh7HhCDtCKm4QakX0xFpsRDqjjtZf/kjI/v3T3Nwt5r8/qz/M19F9ySyOqU94SXBmeG9ttTul+YnR4LOxFA==}
    engines: {node: '>=6.0.0'}

  /@jridgewell/set-array@1.1.2:
    resolution: {integrity: sha512-xnkseuNADM0gt2bs+BvhO0p78Mk762YnZdsuzFV018NoG1Sj1SCQvpSqa7XUaTam5vAGasABV9qXASMKnFMwMw==}
    engines: {node: '>=6.0.0'}

  /@jridgewell/source-map@0.3.5:
    resolution: {integrity: sha512-UTYAUj/wviwdsMfzoSJspJxbkH5o1snzwX0//0ENX1u/55kkZZkcTZP6u9bwKGkv+dkk9at4m1Cpt0uY80kcpQ==}
    dependencies:
      '@jridgewell/gen-mapping': 0.3.3
      '@jridgewell/trace-mapping': 0.3.19

  /@jridgewell/sourcemap-codec@1.4.15:
    resolution: {integrity: sha512-eF2rxCRulEKXHTRiDrDy6erMYWqNw4LPdQ8UQA4huuxaQsVeRPFl2oM8oDGxMFhJUWZf9McpLtJasDDZb/Bpeg==}

  /@jridgewell/trace-mapping@0.3.19:
    resolution: {integrity: sha512-kf37QtfW+Hwx/buWGMPcR60iF9ziHa6r/CZJIHbmcm4+0qrXiVdxegAH0F6yddEVQ7zdkjcGCgCzUu+BcbhQxw==}
    dependencies:
      '@jridgewell/resolve-uri': 3.1.1
      '@jridgewell/sourcemap-codec': 1.4.15

  /@leichtgewicht/ip-codec@2.0.4:
    resolution: {integrity: sha512-Hcv+nVC0kZnQ3tD9GVu5xSMR4VVYOteQIr/hwFPVEvPdlXqgGEuRjiheChHgdM+JyqdgNcmzZOX/tnl0JOiI7A==}
    dev: false

  /@ljharb/through@2.3.9:
    resolution: {integrity: sha512-yN599ZBuMPPK4tdoToLlvgJB4CLK8fGl7ntfy0Wn7U6ttNvHYurd81bfUiK/6sMkiIwm65R6ck4L6+Y3DfVbNQ==}
    engines: {node: '>= 0.4'}
    dev: true

  /@mdx-js/mdx@1.6.22:
    resolution: {integrity: sha512-AMxuLxPz2j5/6TpF/XSdKpQP1NlG0z11dFOlq+2IP/lSgl11GY8ji6S/rgsViN/L0BDvHvUMruRb7ub+24LUYA==}
    dependencies:
      '@babel/core': 7.12.9
      '@babel/plugin-syntax-jsx': 7.12.1(@babel/core@7.12.9)
      '@babel/plugin-syntax-object-rest-spread': 7.8.3(@babel/core@7.12.9)
      '@mdx-js/util': 1.6.22
      babel-plugin-apply-mdx-type-prop: 1.6.22(@babel/core@7.12.9)
      babel-plugin-extract-import-names: 1.6.22
      camelcase-css: 2.0.1
      detab: 2.0.4
      hast-util-raw: 6.0.1
      lodash.uniq: 4.5.0
      mdast-util-to-hast: 10.0.1
      remark-footnotes: 2.0.0
      remark-mdx: 1.6.22
      remark-parse: 8.0.3
      remark-squeeze-paragraphs: 4.0.0
      style-to-object: 0.3.0
      unified: 9.2.0
      unist-builder: 2.0.3
      unist-util-visit: 2.0.3
    transitivePeerDependencies:
      - supports-color
    dev: false

  /@mdx-js/react@1.6.22(react@17.0.2):
    resolution: {integrity: sha512-TDoPum4SHdfPiGSAaRBw7ECyI8VaHpK8GJugbJIJuqyh6kzw9ZLJZW3HGL3NNrJGxcAixUvqROm+YuQOo5eXtg==}
    peerDependencies:
      react: ^16.13.1 || ^17.0.0
    dependencies:
      react: 17.0.2
    dev: false

  /@mdx-js/util@1.6.22:
    resolution: {integrity: sha512-H1rQc1ZOHANWBvPcW+JpGwr+juXSxM8Q8YCkm3GhZd8REu1fHR3z99CErO1p9pkcfcxZnMdIZdIsXkOHY0NilA==}
    dev: false

  /@next/env@13.4.19:
    resolution: {integrity: sha512-FsAT5x0jF2kkhNkKkukhsyYOrRqtSxrEhfliniIq0bwWbuXLgyt3Gv0Ml+b91XwjwArmuP7NxCiGd++GGKdNMQ==}
    dev: false

  /@next/eslint-plugin-next@13.4.19:
    resolution: {integrity: sha512-N/O+zGb6wZQdwu6atMZHbR7T9Np5SUFUjZqCbj0sXm+MwQO35M8TazVB4otm87GkXYs2l6OPwARd3/PUWhZBVQ==}
    dependencies:
      glob: 7.1.7
    dev: false

  /@next/swc-darwin-arm64@13.4.19:
    resolution: {integrity: sha512-vv1qrjXeGbuF2mOkhkdxMDtv9np7W4mcBtaDnHU+yJG+bBwa6rYsYSCI/9Xm5+TuF5SbZbrWO6G1NfTh1TMjvQ==}
    engines: {node: '>= 10'}
    cpu: [arm64]
    os: [darwin]
    requiresBuild: true
    dev: false
    optional: true

  /@next/swc-darwin-x64@13.4.19:
    resolution: {integrity: sha512-jyzO6wwYhx6F+7gD8ddZfuqO4TtpJdw3wyOduR4fxTUCm3aLw7YmHGYNjS0xRSYGAkLpBkH1E0RcelyId6lNsw==}
    engines: {node: '>= 10'}
    cpu: [x64]
    os: [darwin]
    requiresBuild: true
    dev: false
    optional: true

  /@next/swc-linux-arm64-gnu@13.4.19:
    resolution: {integrity: sha512-vdlnIlaAEh6H+G6HrKZB9c2zJKnpPVKnA6LBwjwT2BTjxI7e0Hx30+FoWCgi50e+YO49p6oPOtesP9mXDRiiUg==}
    engines: {node: '>= 10'}
    cpu: [arm64]
    os: [linux]
    requiresBuild: true
    dev: false
    optional: true

  /@next/swc-linux-arm64-musl@13.4.19:
    resolution: {integrity: sha512-aU0HkH2XPgxqrbNRBFb3si9Ahu/CpaR5RPmN2s9GiM9qJCiBBlZtRTiEca+DC+xRPyCThTtWYgxjWHgU7ZkyvA==}
    engines: {node: '>= 10'}
    cpu: [arm64]
    os: [linux]
    requiresBuild: true
    dev: false
    optional: true

  /@next/swc-linux-x64-gnu@13.4.19:
    resolution: {integrity: sha512-htwOEagMa/CXNykFFeAHHvMJeqZfNQEoQvHfsA4wgg5QqGNqD5soeCer4oGlCol6NGUxknrQO6VEustcv+Md+g==}
    engines: {node: '>= 10'}
    cpu: [x64]
    os: [linux]
    requiresBuild: true
    dev: false
    optional: true

  /@next/swc-linux-x64-musl@13.4.19:
    resolution: {integrity: sha512-4Gj4vvtbK1JH8ApWTT214b3GwUh9EKKQjY41hH/t+u55Knxi/0wesMzwQRhppK6Ddalhu0TEttbiJ+wRcoEj5Q==}
    engines: {node: '>= 10'}
    cpu: [x64]
    os: [linux]
    requiresBuild: true
    dev: false
    optional: true

  /@next/swc-win32-arm64-msvc@13.4.19:
    resolution: {integrity: sha512-bUfDevQK4NsIAHXs3/JNgnvEY+LRyneDN788W2NYiRIIzmILjba7LaQTfihuFawZDhRtkYCv3JDC3B4TwnmRJw==}
    engines: {node: '>= 10'}
    cpu: [arm64]
    os: [win32]
    requiresBuild: true
    dev: false
    optional: true

  /@next/swc-win32-ia32-msvc@13.4.19:
    resolution: {integrity: sha512-Y5kikILFAr81LYIFaw6j/NrOtmiM4Sf3GtOc0pn50ez2GCkr+oejYuKGcwAwq3jiTKuzF6OF4iT2INPoxRycEA==}
    engines: {node: '>= 10'}
    cpu: [ia32]
    os: [win32]
    requiresBuild: true
    dev: false
    optional: true

  /@next/swc-win32-x64-msvc@13.4.19:
    resolution: {integrity: sha512-YzA78jBDXMYiINdPdJJwGgPNT3YqBNNGhsthsDoWHL9p24tEJn9ViQf/ZqTbwSpX/RrkPupLfuuTH2sf73JBAw==}
    engines: {node: '>= 10'}
    cpu: [x64]
    os: [win32]
    requiresBuild: true
    dev: false
    optional: true

  /@nodelib/fs.scandir@2.1.5:
    resolution: {integrity: sha512-vq24Bq3ym5HEQm2NKCr3yXDwjc7vTsEThRDnkp2DK9p1uqLR+DHurm/NOTo0KG7HYHU7eppKZj3MyqYuMBf62g==}
    engines: {node: '>= 8'}
    dependencies:
      '@nodelib/fs.stat': 2.0.5
      run-parallel: 1.2.0

  /@nodelib/fs.stat@2.0.5:
    resolution: {integrity: sha512-RkhPPp2zrqDAQA/2jNhnztcPAlv64XdhIp7a7454A5ovI7Bukxgt7MX7udwAu3zg1DcpPU0rz3VV1SeaqvY4+A==}
    engines: {node: '>= 8'}

  /@nodelib/fs.walk@1.2.8:
    resolution: {integrity: sha512-oGB+UxlgWcgQkgwo8GcEGwemoTFt3FIO9ababBmaGwXIoBKZ+GTy0pP185beGg7Llih/NSHSV2XAs1lnznocSg==}
    engines: {node: '>= 8'}
    dependencies:
      '@nodelib/fs.scandir': 2.1.5
      fastq: 1.15.0

  /@philpl/buble@0.19.7:
    resolution: {integrity: sha512-wKTA2DxAGEW+QffRQvOhRQ0VBiYU2h2p8Yc1oBNlqSKws48/8faxqKNIuub0q4iuyTuLwtB8EkwiKwhlfV1PBA==}
    hasBin: true
    dependencies:
      acorn: 6.4.2
      acorn-class-fields: 0.2.1(acorn@6.4.2)
      acorn-dynamic-import: 4.0.0(acorn@6.4.2)
      acorn-jsx: 5.3.2(acorn@6.4.2)
      chalk: 2.4.2
      magic-string: 0.25.9
      minimist: 1.2.8
      os-homedir: 1.0.2
      regexpu-core: 4.8.0
    dev: false

  /@pkgjs/parseargs@0.11.0:
    resolution: {integrity: sha512-+1VkjdD0QBLPodGrJUeqarH8VAIvQODIbwh9XpP5Syisf7YoQgsJKPNFoqqLQlu+VQ/tVSshMR6loPMn8U+dPg==}
    engines: {node: '>=14'}
    requiresBuild: true
    dev: true
    optional: true

  /@pnpm/config.env-replace@1.1.0:
    resolution: {integrity: sha512-htyl8TWnKL7K/ESFa1oW2UB5lVDxuF5DpM7tBi6Hu2LNL3mWkIzNLG6N4zoCUP1lCKNxWy/3iu8mS8MvToGd6w==}
    engines: {node: '>=12.22.0'}
    dev: true

  /@pnpm/network.ca-file@1.0.2:
    resolution: {integrity: sha512-YcPQ8a0jwYU9bTdJDpXjMi7Brhkr1mXsXrUJvjqM2mQDgkRiz8jFaQGOdaLxgjtUfQgZhKy/O3cG/YwmgKaxLA==}
    engines: {node: '>=12.22.0'}
    dependencies:
      graceful-fs: 4.2.10
    dev: true

  /@pnpm/npm-conf@2.2.2:
    resolution: {integrity: sha512-UA91GwWPhFExt3IizW6bOeY/pQ0BkuNwKjk9iQW9KqxluGCrg4VenZ0/L+2Y0+ZOtme72EVvg6v0zo3AMQRCeA==}
    engines: {node: '>=12'}
    dependencies:
      '@pnpm/config.env-replace': 1.1.0
      '@pnpm/network.ca-file': 1.0.2
      config-chain: 1.1.13
    dev: true

  /@polka/url@1.0.0-next.23:
    resolution: {integrity: sha512-C16M+IYz0rgRhWZdCmK+h58JMv8vijAA61gmz2rspCSwKwzBebpdcsiUmwrtJRdphuY30i6BSLEOP8ppbNLyLg==}
    dev: false

  /@rollup/plugin-babel@6.0.3(@babel/core@7.22.15)(rollup@3.29.0):
    resolution: {integrity: sha512-fKImZKppa1A/gX73eg4JGo+8kQr/q1HBQaCGKECZ0v4YBBv3lFqi14+7xyApECzvkLTHCifx+7ntcrvtBIRcpg==}
    engines: {node: '>=14.0.0'}
    peerDependencies:
      '@babel/core': ^7.0.0
      '@types/babel__core': ^7.1.9
      rollup: ^1.20.0||^2.0.0||^3.0.0
    peerDependenciesMeta:
      '@types/babel__core':
        optional: true
      rollup:
        optional: true
    dependencies:
      '@babel/core': 7.22.15
      '@babel/helper-module-imports': 7.22.15
      '@rollup/pluginutils': 5.0.4(rollup@3.29.0)
      rollup: 3.29.0
    dev: true

  /@rollup/plugin-commonjs@25.0.4(rollup@3.29.0):
    resolution: {integrity: sha512-L92Vz9WUZXDnlQQl3EwbypJR4+DM2EbsO+/KOcEkP4Mc6Ct453EeDB2uH9lgRwj4w5yflgNpq9pHOiY8aoUXBQ==}
    engines: {node: '>=14.0.0'}
    peerDependencies:
      rollup: ^2.68.0||^3.0.0
    peerDependenciesMeta:
      rollup:
        optional: true
    dependencies:
      '@rollup/pluginutils': 5.0.4(rollup@3.29.0)
      commondir: 1.0.1
      estree-walker: 2.0.2
      glob: 8.1.0
      is-reference: 1.2.1
      magic-string: 0.27.0
      rollup: 3.29.0
    dev: true

  /@rollup/plugin-json@6.0.0(rollup@3.29.0):
    resolution: {integrity: sha512-i/4C5Jrdr1XUarRhVu27EEwjt4GObltD7c+MkCIpO2QIbojw8MUs+CCTqOphQi3Qtg1FLmYt+l+6YeoIf51J7w==}
    engines: {node: '>=14.0.0'}
    peerDependencies:
      rollup: ^1.20.0||^2.0.0||^3.0.0
    peerDependenciesMeta:
      rollup:
        optional: true
    dependencies:
      '@rollup/pluginutils': 5.0.4(rollup@3.29.0)
      rollup: 3.29.0
    dev: true

  /@rollup/plugin-node-resolve@15.2.1(rollup@3.29.0):
    resolution: {integrity: sha512-nsbUg588+GDSu8/NS8T4UAshO6xeaOfINNuXeVHcKV02LJtoRaM1SiOacClw4kws1SFiNhdLGxlbMY9ga/zs/w==}
    engines: {node: '>=14.0.0'}
    peerDependencies:
      rollup: ^2.78.0||^3.0.0
    peerDependenciesMeta:
      rollup:
        optional: true
    dependencies:
      '@rollup/pluginutils': 5.0.4(rollup@3.29.0)
      '@types/resolve': 1.20.2
      deepmerge: 4.3.1
      is-builtin-module: 3.2.1
      is-module: 1.0.0
      resolve: 1.22.4
      rollup: 3.29.0
    dev: true

  /@rollup/pluginutils@5.0.4(rollup@3.29.0):
    resolution: {integrity: sha512-0KJnIoRI8A+a1dqOYLxH8vBf8bphDmty5QvIm2hqm7oFCFYKCAZWWd2hXgMibaPsNDhI0AtpYfQZJG47pt/k4g==}
    engines: {node: '>=14.0.0'}
    peerDependencies:
      rollup: ^1.20.0||^2.0.0||^3.0.0
    peerDependenciesMeta:
      rollup:
        optional: true
    dependencies:
      '@types/estree': 1.0.1
      estree-walker: 2.0.2
      picomatch: 2.3.1
      rollup: 3.29.0
    dev: true

  /@rushstack/eslint-patch@1.3.3:
    resolution: {integrity: sha512-0xd7qez0AQ+MbHatZTlI1gu5vkG8r7MYRUJAHPAHJBmGLs16zpkrpAVLvjQKQOqaXPDUBwOiJzNc00znHSCVBw==}
    dev: false

  /@sideway/address@4.1.4:
    resolution: {integrity: sha512-7vwq+rOHVWjyXxVlR76Agnvhy8I9rpzjosTESvmhNeXOXdZZB15Fl+TI9x1SiHZH5Jv2wTGduSxFDIaq0m3DUw==}
    dependencies:
      '@hapi/hoek': 9.3.0

  /@sideway/formula@3.0.1:
    resolution: {integrity: sha512-/poHZJJVjx3L+zVD6g9KgHfYnb443oi7wLu/XKojDviHy6HOEOA6z1Trk5aR1dGcmPenJEgb2sK2I80LeS3MIg==}

  /@sideway/pinpoint@2.0.0:
    resolution: {integrity: sha512-RNiOoTPkptFtSVzQevY/yWtZwf/RxyVnPy/OcA9HBM3MlGDnBEYL5B41H0MTn0Uec8Hi+2qUtTfG2WWZBmMejQ==}

  /@sinclair/typebox@0.27.8:
    resolution: {integrity: sha512-+Fj43pSMwJs4KRrH/938Uf+uAELIgVBmQzg/q1YG10djyfA3TnrU8N8XzqCh/okZdszqBQTZf96idMfE5lnwTA==}
    dev: false

  /@sindresorhus/is@0.14.0:
    resolution: {integrity: sha512-9NET910DNaIPngYnLLPeg+Ogzqsi9uM4mSboU5y6p8S5DzMTVEsJZrawi+BoDNUVBa2DhJqQYUFvMDfgU062LQ==}
    engines: {node: '>=6'}
    dev: false

  /@sindresorhus/is@5.6.0:
    resolution: {integrity: sha512-TV7t8GKYaJWsn00tFDqBw8+Uqmr8A0fRU1tvTQhyZzGv0sJCGRQL3JGMI3ucuKo3XIZdUP+Lx7/gh2t3lewy7g==}
    engines: {node: '>=14.16'}
    dev: true

  /@slorber/static-site-generator-webpack-plugin@4.0.7:
    resolution: {integrity: sha512-Ug7x6z5lwrz0WqdnNFOMYrDQNTPAprvHLSh6+/fmml3qUiz6l5eq+2MzLKWtn/q5K5NpSiFsZTP/fck/3vjSxA==}
    engines: {node: '>=14'}
    dependencies:
      eval: 0.1.8
      p-map: 4.0.0
      webpack-sources: 3.2.3
    dev: false

  /@svgr/babel-plugin-add-jsx-attribute@6.5.1(@babel/core@7.22.15):
    resolution: {integrity: sha512-9PYGcXrAxitycIjRmZB+Q0JaN07GZIWaTBIGQzfaZv+qr1n8X1XUEJ5rZ/vx6OVD9RRYlrNnXWExQXcmZeD/BQ==}
    engines: {node: '>=10'}
    peerDependencies:
      '@babel/core': ^7.0.0-0
    dependencies:
      '@babel/core': 7.22.15
    dev: false

  /@svgr/babel-plugin-remove-jsx-attribute@8.0.0(@babel/core@7.22.15):
    resolution: {integrity: sha512-BcCkm/STipKvbCl6b7QFrMh/vx00vIP63k2eM66MfHJzPr6O2U0jYEViXkHJWqXqQYjdeA9cuCl5KWmlwjDvbA==}
    engines: {node: '>=14'}
    peerDependencies:
      '@babel/core': ^7.0.0-0
    dependencies:
      '@babel/core': 7.22.15
    dev: false

  /@svgr/babel-plugin-remove-jsx-empty-expression@8.0.0(@babel/core@7.22.15):
    resolution: {integrity: sha512-5BcGCBfBxB5+XSDSWnhTThfI9jcO5f0Ai2V24gZpG+wXF14BzwxxdDb4g6trdOux0rhibGs385BeFMSmxtS3uA==}
    engines: {node: '>=14'}
    peerDependencies:
      '@babel/core': ^7.0.0-0
    dependencies:
      '@babel/core': 7.22.15
    dev: false

  /@svgr/babel-plugin-replace-jsx-attribute-value@6.5.1(@babel/core@7.22.15):
    resolution: {integrity: sha512-8DPaVVE3fd5JKuIC29dqyMB54sA6mfgki2H2+swh+zNJoynC8pMPzOkidqHOSc6Wj032fhl8Z0TVn1GiPpAiJg==}
    engines: {node: '>=10'}
    peerDependencies:
      '@babel/core': ^7.0.0-0
    dependencies:
      '@babel/core': 7.22.15
    dev: false

  /@svgr/babel-plugin-svg-dynamic-title@6.5.1(@babel/core@7.22.15):
    resolution: {integrity: sha512-FwOEi0Il72iAzlkaHrlemVurgSQRDFbk0OC8dSvD5fSBPHltNh7JtLsxmZUhjYBZo2PpcU/RJvvi6Q0l7O7ogw==}
    engines: {node: '>=10'}
    peerDependencies:
      '@babel/core': ^7.0.0-0
    dependencies:
      '@babel/core': 7.22.15
    dev: false

  /@svgr/babel-plugin-svg-em-dimensions@6.5.1(@babel/core@7.22.15):
    resolution: {integrity: sha512-gWGsiwjb4tw+ITOJ86ndY/DZZ6cuXMNE/SjcDRg+HLuCmwpcjOktwRF9WgAiycTqJD/QXqL2f8IzE2Rzh7aVXA==}
    engines: {node: '>=10'}
    peerDependencies:
      '@babel/core': ^7.0.0-0
    dependencies:
      '@babel/core': 7.22.15
    dev: false

  /@svgr/babel-plugin-transform-react-native-svg@6.5.1(@babel/core@7.22.15):
    resolution: {integrity: sha512-2jT3nTayyYP7kI6aGutkyfJ7UMGtuguD72OjeGLwVNyfPRBD8zQthlvL+fAbAKk5n9ZNcvFkp/b1lZ7VsYqVJg==}
    engines: {node: '>=10'}
    peerDependencies:
      '@babel/core': ^7.0.0-0
    dependencies:
      '@babel/core': 7.22.15
    dev: false

  /@svgr/babel-plugin-transform-svg-component@6.5.1(@babel/core@7.22.15):
    resolution: {integrity: sha512-a1p6LF5Jt33O3rZoVRBqdxL350oge54iZWHNI6LJB5tQ7EelvD/Mb1mfBiZNAan0dt4i3VArkFRjA4iObuNykQ==}
    engines: {node: '>=12'}
    peerDependencies:
      '@babel/core': ^7.0.0-0
    dependencies:
      '@babel/core': 7.22.15
    dev: false

  /@svgr/babel-preset@6.5.1(@babel/core@7.22.15):
    resolution: {integrity: sha512-6127fvO/FF2oi5EzSQOAjo1LE3OtNVh11R+/8FXa+mHx1ptAaS4cknIjnUA7e6j6fwGGJ17NzaTJFUwOV2zwCw==}
    engines: {node: '>=10'}
    peerDependencies:
      '@babel/core': ^7.0.0-0
    dependencies:
      '@babel/core': 7.22.15
      '@svgr/babel-plugin-add-jsx-attribute': 6.5.1(@babel/core@7.22.15)
      '@svgr/babel-plugin-remove-jsx-attribute': 8.0.0(@babel/core@7.22.15)
      '@svgr/babel-plugin-remove-jsx-empty-expression': 8.0.0(@babel/core@7.22.15)
      '@svgr/babel-plugin-replace-jsx-attribute-value': 6.5.1(@babel/core@7.22.15)
      '@svgr/babel-plugin-svg-dynamic-title': 6.5.1(@babel/core@7.22.15)
      '@svgr/babel-plugin-svg-em-dimensions': 6.5.1(@babel/core@7.22.15)
      '@svgr/babel-plugin-transform-react-native-svg': 6.5.1(@babel/core@7.22.15)
      '@svgr/babel-plugin-transform-svg-component': 6.5.1(@babel/core@7.22.15)
    dev: false

  /@svgr/core@6.5.1:
    resolution: {integrity: sha512-/xdLSWxK5QkqG524ONSjvg3V/FkNyCv538OIBdQqPNaAta3AsXj/Bd2FbvR87yMbXO2hFSWiAe/Q6IkVPDw+mw==}
    engines: {node: '>=10'}
    dependencies:
      '@babel/core': 7.22.15
      '@svgr/babel-preset': 6.5.1(@babel/core@7.22.15)
      '@svgr/plugin-jsx': 6.5.1(@svgr/core@6.5.1)
      camelcase: 6.3.0
      cosmiconfig: 7.1.0
    transitivePeerDependencies:
      - supports-color
    dev: false

  /@svgr/hast-util-to-babel-ast@6.5.1:
    resolution: {integrity: sha512-1hnUxxjd83EAxbL4a0JDJoD3Dao3hmjvyvyEV8PzWmLK3B9m9NPlW7GKjFyoWE8nM7HnXzPcmmSyOW8yOddSXw==}
    engines: {node: '>=10'}
    dependencies:
      '@babel/types': 7.22.15
      entities: 4.5.0
    dev: false

  /@svgr/plugin-jsx@6.5.1(@svgr/core@6.5.1):
    resolution: {integrity: sha512-+UdQxI3jgtSjCykNSlEMuy1jSRQlGC7pqBCPvkG/2dATdWo082zHTTK3uhnAju2/6XpE6B5mZ3z4Z8Ns01S8Gw==}
    engines: {node: '>=10'}
    peerDependencies:
      '@svgr/core': ^6.0.0
    dependencies:
      '@babel/core': 7.22.15
      '@svgr/babel-preset': 6.5.1(@babel/core@7.22.15)
      '@svgr/core': 6.5.1
      '@svgr/hast-util-to-babel-ast': 6.5.1
      svg-parser: 2.0.4
    transitivePeerDependencies:
      - supports-color
    dev: false

  /@svgr/plugin-svgo@6.5.1(@svgr/core@6.5.1):
    resolution: {integrity: sha512-omvZKf8ixP9z6GWgwbtmP9qQMPX4ODXi+wzbVZgomNFsUIlHA1sf4fThdwTWSsZGgvGAG6yE+b/F5gWUkcZ/iQ==}
    engines: {node: '>=10'}
    peerDependencies:
      '@svgr/core': '*'
    dependencies:
      '@svgr/core': 6.5.1
      cosmiconfig: 7.1.0
      deepmerge: 4.3.1
      svgo: 2.8.0
    dev: false

  /@svgr/webpack@6.5.0:
    resolution: {integrity: sha512-rM/Z4pwMhqvAXEHoHIlE4SeTb0ToQNmJuBdiHwhP2ZtywyX6XqrgCv2WX7K/UCgNYJgYbekuylgyjnuLUHTcZQ==}
    engines: {node: '>=10'}
    dependencies:
      '@babel/core': 7.22.15
      '@babel/plugin-transform-react-constant-elements': 7.22.5(@babel/core@7.22.15)
      '@babel/preset-env': 7.22.15(@babel/core@7.22.15)
      '@babel/preset-react': 7.22.15(@babel/core@7.22.15)
      '@babel/preset-typescript': 7.22.15(@babel/core@7.22.15)
      '@svgr/core': 6.5.1
      '@svgr/plugin-jsx': 6.5.1(@svgr/core@6.5.1)
      '@svgr/plugin-svgo': 6.5.1(@svgr/core@6.5.1)
    transitivePeerDependencies:
      - supports-color
    dev: false

  /@swc/helpers@0.5.1:
    resolution: {integrity: sha512-sJ902EfIzn1Fa+qYmjdQqh8tPsoxyBz+8yBKC2HKUxyezKJFwPGOn7pv4WY6QuQW//ySQi5lJjA/ZT9sNWWNTg==}
    dependencies:
      tslib: 2.6.2
    dev: false

  /@szmarczak/http-timer@1.1.2:
    resolution: {integrity: sha512-XIB2XbzHTN6ieIjfIMV9hlVcfPU26s2vafYWQcZHWXHOxiaRZYEDKEwdl129Zyg50+foYV2jCgtrqSA6qNuNSA==}
    engines: {node: '>=6'}
    dependencies:
      defer-to-connect: 1.1.3
    dev: false

  /@szmarczak/http-timer@5.0.1:
    resolution: {integrity: sha512-+PmQX0PiAYPMeVYe237LJAYvOMYW1j2rH5YROyS3b4CTVJum34HfRvKvAzozHAQG0TnHNdUfY9nCeUyRAs//cw==}
    engines: {node: '>=14.16'}
    dependencies:
      defer-to-connect: 2.0.1
    dev: true

  /@tootallnate/quickjs-emscripten@0.23.0:
    resolution: {integrity: sha512-C5Mc6rdnsaJDjO3UpGW/CQTHtCKaYlScZTly4JIu97Jxo/odCiH0ITnDXSJPTOrEKk/ycSZ0AOgTmkDtkOsvIA==}
    dev: true

  /@trysound/sax@0.2.0:
    resolution: {integrity: sha512-L7z9BgrNEcYyUYtF+HaEfiS5ebkh9jXqbszz7pC0hRBPaatV0XjSD3+eHrpqFemQfgwiFF0QPIarnIihIDn7OA==}
    engines: {node: '>=10.13.0'}
    dev: false

  /@tsconfig/docusaurus@2.0.0:
    resolution: {integrity: sha512-X5wptT7pXA/46/IRFTW76oR5GNjoy9qjNM/1JGhFV4QAsmLh3YUpJJA+Vpx7Ds6eEBxSxz1QrgoNEBy6rLVs8w==}
    dev: true

  /@types/body-parser@1.19.2:
    resolution: {integrity: sha512-ALYone6pm6QmwZoAgeyNksccT9Q4AWZQ6PvfwR37GT6r6FWUPguq6sUmNGSMV2Wr761oQoBxwGGa6DR5o1DC9g==}
    dependencies:
      '@types/connect': 3.4.36
      '@types/node': 20.5.9
    dev: false

  /@types/bonjour@3.5.10:
    resolution: {integrity: sha512-p7ienRMiS41Nu2/igbJxxLDWrSZ0WxM8UQgCeO9KhoVF7cOVFkrKsiDr1EsJIla8vV3oEEjGcz11jc5yimhzZw==}
    dependencies:
      '@types/node': 20.5.9
    dev: false

  /@types/connect-history-api-fallback@1.5.1:
    resolution: {integrity: sha512-iaQslNbARe8fctL5Lk+DsmgWOM83lM+7FzP0eQUJs1jd3kBE8NWqBTIT2S8SqQOJjxvt2eyIjpOuYeRXq2AdMw==}
    dependencies:
      '@types/express-serve-static-core': 4.17.36
      '@types/node': 20.5.9
    dev: false

  /@types/connect@3.4.36:
    resolution: {integrity: sha512-P63Zd/JUGq+PdrM1lv0Wv5SBYeA2+CORvbrXbngriYY0jzLUWfQMQQxOhjONEz/wlHOAxOdY7CY65rgQdTjq2w==}
    dependencies:
      '@types/node': 20.5.9
    dev: false

  /@types/eslint-scope@3.7.4:
    resolution: {integrity: sha512-9K4zoImiZc3HlIp6AVUDE4CWYx22a+lhSZMYNpbjW04+YF0KWj4pJXnEMjdnFTiQibFFmElcsasJXDbdI/EPhA==}
    dependencies:
      '@types/eslint': 8.44.2
      '@types/estree': 1.0.1

  /@types/eslint@8.44.2:
    resolution: {integrity: sha512-sdPRb9K6iL5XZOmBubg8yiFp5yS/JdUDQsq5e6h95km91MCYMuvp7mh1fjPEYUhvHepKpZOjnEaMBR4PxjWDzg==}
    dependencies:
      '@types/estree': 1.0.1
      '@types/json-schema': 7.0.12

  /@types/estree@1.0.1:
    resolution: {integrity: sha512-LG4opVs2ANWZ1TJoKc937iMmNstM/d0ae1vNbnBvBhqCSezgVUOzcLCqbI5elV8Vy6WKwKjaqR+zO9VKirBBCA==}

  /@types/express-serve-static-core@4.17.36:
    resolution: {integrity: sha512-zbivROJ0ZqLAtMzgzIUC4oNqDG9iF0lSsAqpOD9kbs5xcIM3dTiyuHvBc7R8MtWBp3AAWGaovJa+wzWPjLYW7Q==}
    dependencies:
      '@types/node': 20.5.9
      '@types/qs': 6.9.8
      '@types/range-parser': 1.2.4
      '@types/send': 0.17.1
    dev: false

  /@types/express@4.17.17:
    resolution: {integrity: sha512-Q4FmmuLGBG58btUnfS1c1r/NQdlp3DMfGDGig8WhfpA2YRUtEkxAjkZb0yvplJGYdF1fsQ81iMDcH24sSCNC/Q==}
    dependencies:
      '@types/body-parser': 1.19.2
      '@types/express-serve-static-core': 4.17.36
      '@types/qs': 6.9.8
      '@types/serve-static': 1.15.2
    dev: false

  /@types/hast@2.3.5:
    resolution: {integrity: sha512-SvQi0L/lNpThgPoleH53cdjB3y9zpLlVjRbqB3rH8hx1jiRSBGAhyjV3H+URFjNVRqt2EdYNrbZE5IsGlNfpRg==}
    dependencies:
      '@types/unist': 2.0.8
    dev: false

  /@types/history@4.7.11:
    resolution: {integrity: sha512-qjDJRrmvBMiTx+jyLxvLfJU7UznFuokDv4f3WRuriHKERccVpFU+8XMQUAbDzoiJCsmexxRExQeMwwCdamSKDA==}

  /@types/html-minifier-terser@6.1.0:
    resolution: {integrity: sha512-oh/6byDPnL1zeNXFrDXFLyZjkr1MsBG667IM792caf1L2UPOOMf65NFzjUH/ltyfwjAGfs1rsX1eftK0jC/KIg==}
    dev: false

  /@types/http-cache-semantics@4.0.1:
    resolution: {integrity: sha512-SZs7ekbP8CN0txVG2xVRH6EgKmEm31BOxA07vkFaETzZz1xh+cbt8BcI0slpymvwhx5dlFnQG2rTlPVQn+iRPQ==}
    dev: true

  /@types/http-errors@2.0.1:
    resolution: {integrity: sha512-/K3ds8TRAfBvi5vfjuz8y6+GiAYBZ0x4tXv1Av6CWBWn0IlADc+ZX9pMq7oU0fNQPnBwIZl3rmeLp6SBApbxSQ==}
    dev: false

  /@types/http-proxy@1.17.11:
    resolution: {integrity: sha512-HC8G7c1WmaF2ekqpnFq626xd3Zz0uvaqFmBJNRZCGEZCXkvSdJoNFn/8Ygbd9fKNQj8UzLdCETaI0UWPAjK7IA==}
    dependencies:
      '@types/node': 20.5.9
    dev: false

  /@types/istanbul-lib-coverage@2.0.4:
    resolution: {integrity: sha512-z/QT1XN4K4KYuslS23k62yDIDLwLFkzxOuMplDtObz0+y7VqJCaO2o+SPwHCvLFZh7xazvvoor2tA/hPz9ee7g==}
    dev: false

  /@types/istanbul-lib-report@3.0.0:
    resolution: {integrity: sha512-plGgXAPfVKFoYfa9NpYDAkseG+g6Jr294RqeqcqDixSbU34MZVJRi/P+7Y8GDpzkEwLaGZZOpKIEmeVZNtKsrg==}
    dependencies:
      '@types/istanbul-lib-coverage': 2.0.4
    dev: false

  /@types/istanbul-reports@3.0.1:
    resolution: {integrity: sha512-c3mAZEuK0lvBp8tmuL74XRKn1+y2dcwOUpH7x4WrF6gk1GIgiluDRgMYQtw2OFcBvAJWlt6ASU3tSqxp0Uu0Aw==}
    dependencies:
      '@types/istanbul-lib-report': 3.0.0
    dev: false

  /@types/json-schema@7.0.12:
    resolution: {integrity: sha512-Hr5Jfhc9eYOQNPYO5WLDq/n4jqijdHNlDXjuAQkkt+mWdQR+XJToOHrsD4cPaMXpn6KO7y2+wM8AZEs8VpBLVA==}

  /@types/json5@0.0.29:
    resolution: {integrity: sha512-dRLjCWHYg4oaA77cxO64oO+7JwCwnIzkZPdrrC71jQmQtlhM556pwKo5bUzqvZndkVbeFLIIi+9TC40JNF5hNQ==}

  /@types/keyv@3.1.4:
    resolution: {integrity: sha512-BQ5aZNSCpj7D6K2ksrRCTmKRLEpnPvWDiLPfoGyhZ++8YtiK9d/3DBKPJgry359X/P1PfruyYwvnvwFjuEiEIg==}
    dependencies:
      '@types/node': 20.5.9
    dev: false

  /@types/mdast@3.0.12:
    resolution: {integrity: sha512-DT+iNIRNX884cx0/Q1ja7NyUPpZuv0KPyL5rGNxm1WC1OtHstl7n4Jb7nk+xacNShQMbczJjt8uFzznpp6kYBg==}
    dependencies:
      '@types/unist': 2.0.8
    dev: false

  /@types/mime@1.3.2:
    resolution: {integrity: sha512-YATxVxgRqNH6nHEIsvg6k2Boc1JHI9ZbH5iWFFv/MTkchz3b1ieGDa5T0a9RznNdI0KhVbdbWSN+KWWrQZRxTw==}
    dev: false

  /@types/mime@3.0.1:
    resolution: {integrity: sha512-Y4XFY5VJAuw0FgAqPNd6NNoV44jbq9Bz2L7Rh/J6jLTiHBSBJa9fxqQIvkIld4GsoDOcCbvzOUAbLPsSKKg+uA==}
    dev: false

  /@types/node@17.0.45:
    resolution: {integrity: sha512-w+tIMs3rq2afQdsPJlODhoUEKzFP1ayaoyl1CcnwtIlsVe7K7bA1NGm4s3PraqTLlXnbIN84zuBlxBWo1u9BLw==}
    dev: false

  /@types/node@20.5.9:
    resolution: {integrity: sha512-PcGNd//40kHAS3sTlzKB9C9XL4K0sTup8nbG5lC14kzEteTNuAFh9u5nA0o5TWnSG2r/JNPRXFVcHJIIeRlmqQ==}

  /@types/parse-json@4.0.0:
    resolution: {integrity: sha512-//oorEZjL6sbPcKUaCdIGlIUeH26mgzimjBB77G6XRgnDl/L5wOnpyBGRe/Mmf5CVW3PwEBE1NjiMZ/ssFh4wA==}
    dev: false

  /@types/parse5@5.0.3:
    resolution: {integrity: sha512-kUNnecmtkunAoQ3CnjmMkzNU/gtxG8guhi+Fk2U/kOpIKjIMKnXGp4IJCgQJrXSgMsWYimYG4TGjz/UzbGEBTw==}
    dev: false

  /@types/prop-types@15.7.5:
    resolution: {integrity: sha512-JCB8C6SnDoQf0cNycqd/35A7MjcnK+ZTqE7judS6o7utxUCg6imJg3QK2qzHKszlTjcj2cn+NwMB2i96ubpj7w==}

  /@types/qs@6.9.8:
    resolution: {integrity: sha512-u95svzDlTysU5xecFNTgfFG5RUWu1A9P0VzgpcIiGZA9iraHOdSzcxMxQ55DyeRaGCSxQi7LxXDI4rzq/MYfdg==}
    dev: false

  /@types/range-parser@1.2.4:
    resolution: {integrity: sha512-EEhsLsD6UsDM1yFhAvy0Cjr6VwmpMWqFBCb9w07wVugF7w9nfajxLuVmngTIpgS6svCnm6Vaw+MZhoDCKnOfsw==}
    dev: false

  /@types/react-dom@18.2.7:
    resolution: {integrity: sha512-GRaAEriuT4zp9N4p1i8BDBYmEyfo+xQ3yHjJU4eiK5NDa1RmUZG+unZABUTK4/Ox/M+GaHwb6Ow8rUITrtjszA==}
    dependencies:
      '@types/react': 18.2.21

  /@types/react-helmet@6.1.6:
    resolution: {integrity: sha512-ZKcoOdW/Tg+kiUbkFCBtvDw0k3nD4HJ/h/B9yWxN4uDO8OkRksWTO+EL+z/Qu3aHTeTll3Ro0Cc/8UhwBCMG5A==}
    dependencies:
      '@types/react': 18.2.17
    dev: true

  /@types/react-router-config@5.0.7:
    resolution: {integrity: sha512-pFFVXUIydHlcJP6wJm7sDii5mD/bCmmAY0wQzq+M+uX7bqS95AQqHZWP1iNMKrWVQSuHIzj5qi9BvrtLX2/T4w==}
    dependencies:
      '@types/history': 4.7.11
      '@types/react': 18.2.17
      '@types/react-router': 5.1.20

  /@types/react-router-dom@5.3.3:
    resolution: {integrity: sha512-kpqnYK4wcdm5UaWI3fLcELopqLrHgLqNsdpHauzlQktfkHL3npOSwtj1Uz9oKBAzs7lFtVkV8j83voAz2D8fhw==}
    dependencies:
      '@types/history': 4.7.11
      '@types/react': 18.2.17
      '@types/react-router': 5.1.20

  /@types/react-router@5.1.20:
    resolution: {integrity: sha512-jGjmu/ZqS7FjSH6owMcD5qpq19+1RS9DeVRqfl1FeBMxTDQAGwlMWOcs52NDoXaNKyG3d1cYQFMs9rCrb88o9Q==}
    dependencies:
      '@types/history': 4.7.11
      '@types/react': 18.2.17

  /@types/react@18.2.17:
    resolution: {integrity: sha512-u+e7OlgPPh+aryjOm5UJMX32OvB2E3QASOAqVMY6Ahs90djagxwv2ya0IctglNbNTexC12qCSMZG47KPfy1hAA==}
    dependencies:
      '@types/prop-types': 15.7.5
      '@types/scheduler': 0.16.3
      csstype: 3.1.2

  /@types/react@18.2.21:
    resolution: {integrity: sha512-neFKG/sBAwGxHgXiIxnbm3/AAVQ/cMRS93hvBpg8xYRbeQSPVABp9U2bRnPf0iI4+Ucdv3plSxKK+3CW2ENJxA==}
    dependencies:
      '@types/prop-types': 15.7.5
      '@types/scheduler': 0.16.3
      csstype: 3.1.2
    dev: true

  /@types/resolve@1.20.2:
    resolution: {integrity: sha512-60BCwRFOZCQhDncwQdxxeOEEkbc5dIMccYLwbxsS4TUNeVECQ/pBJ0j09mrHOl/JJvpRPGwO9SvE4nR2Nb/a4Q==}
    dev: true

  /@types/responselike@1.0.0:
    resolution: {integrity: sha512-85Y2BjiufFzaMIlvJDvTTB8Fxl2xfLo4HgmHzVBz08w4wDePCTjYw66PdrolO0kzli3yam/YCgRufyo1DdQVTA==}
    dependencies:
      '@types/node': 20.5.9
    dev: false

  /@types/retry@0.12.0:
    resolution: {integrity: sha512-wWKOClTTiizcZhXnPY4wikVAwmdYHp8q6DmC+EJUzAMsycb7HB32Kh9RN4+0gExjmPmZSAQjgURXIGATPegAvA==}
    dev: false

  /@types/sax@1.2.4:
    resolution: {integrity: sha512-pSAff4IAxJjfAXUG6tFkO7dsSbTmf8CtUpfhhZ5VhkRpC4628tJhh3+V6H1E+/Gs9piSzYKT5yzHO5M4GG9jkw==}
    dependencies:
      '@types/node': 20.5.9
    dev: false

  /@types/scheduler@0.16.3:
    resolution: {integrity: sha512-5cJ8CB4yAx7BH1oMvdU0Jh9lrEXyPkar6F9G/ERswkCuvP4KQZfZkSjcMbAICCpQTN4OuZn8tz0HiKv9TGZgrQ==}

  /@types/semver@7.5.1:
    resolution: {integrity: sha512-cJRQXpObxfNKkFAZbJl2yjWtJCqELQIdShsogr1d2MilP8dKD9TE/nEKHkJgUNHdGKCQaf9HbIynuV2csLGVLg==}
    dev: true

  /@types/send@0.17.1:
    resolution: {integrity: sha512-Cwo8LE/0rnvX7kIIa3QHCkcuF21c05Ayb0ZfxPiv0W8VRiZiNW/WuRupHKpqqGVGf7SUA44QSOUKaEd9lIrd/Q==}
    dependencies:
      '@types/mime': 1.3.2
      '@types/node': 20.5.9
    dev: false

  /@types/serve-index@1.9.1:
    resolution: {integrity: sha512-d/Hs3nWDxNL2xAczmOVZNj92YZCS6RGxfBPjKzuu/XirCgXdpKEb88dYNbrYGint6IVWLNP+yonwVAuRC0T2Dg==}
    dependencies:
      '@types/express': 4.17.17
    dev: false

  /@types/serve-static@1.15.2:
    resolution: {integrity: sha512-J2LqtvFYCzaj8pVYKw8klQXrLLk7TBZmQ4ShlcdkELFKGwGMfevMLneMMRkMgZxotOD9wg497LpC7O8PcvAmfw==}
    dependencies:
      '@types/http-errors': 2.0.1
      '@types/mime': 3.0.1
      '@types/node': 20.5.9
    dev: false

  /@types/sockjs@0.3.33:
    resolution: {integrity: sha512-f0KEEe05NvUnat+boPTZ0dgaLZ4SfSouXUgv5noUiefG2ajgKjmETo9ZJyuqsl7dfl2aHlLJUiki6B4ZYldiiw==}
    dependencies:
      '@types/node': 20.5.9
    dev: false

  /@types/unist@2.0.8:
    resolution: {integrity: sha512-d0XxK3YTObnWVp6rZuev3c49+j4Lo8g4L1ZRm9z5L0xpoZycUPshHgczK5gsUMaZOstjVYYi09p5gYvUtfChYw==}
    dev: false

  /@types/uuid@9.0.3:
    resolution: {integrity: sha512-taHQQH/3ZyI3zP8M/puluDEIEvtQHVYcC6y3N8ijFtAd28+Ey/G4sg1u2gB01S8MwybLOKAp9/yCMu/uR5l3Ug==}
    dev: true

  /@types/ws@8.5.5:
    resolution: {integrity: sha512-lwhs8hktwxSjf9UaZ9tG5M03PGogvFaH8gUgLNbN9HKIg0dvv6q+gkSuJ8HN4/VbyxkuLzCjlN7GquQ0gUJfIg==}
    dependencies:
      '@types/node': 20.5.9
    dev: false

  /@types/yargs-parser@21.0.0:
    resolution: {integrity: sha512-iO9ZQHkZxHn4mSakYV0vFHAVDyEOIJQrV2uZ06HxEPcx+mt8swXoZHIbaaJ2crJYFfErySgktuTZ3BeLz+XmFA==}
    dev: false

  /@types/yargs@17.0.24:
    resolution: {integrity: sha512-6i0aC7jV6QzQB8ne1joVZ0eSFIstHsCrobmOtghM11yGlH0j43FKL2UhWdELkyps0zuf7qVTUVCCR+tgSlyLLw==}
    dependencies:
      '@types/yargs-parser': 21.0.0
    dev: false

  /@typescript-eslint/eslint-plugin@6.6.0(@typescript-eslint/parser@6.6.0)(eslint@8.48.0)(typescript@5.2.2):
    resolution: {integrity: sha512-CW9YDGTQnNYMIo5lMeuiIG08p4E0cXrXTbcZ2saT/ETE7dWUrNxlijsQeU04qAAKkILiLzdQz+cGFxCJjaZUmA==}
    engines: {node: ^16.0.0 || >=18.0.0}
    peerDependencies:
      '@typescript-eslint/parser': ^6.0.0 || ^6.0.0-alpha
      eslint: ^7.0.0 || ^8.0.0
      typescript: '*'
    peerDependenciesMeta:
      typescript:
        optional: true
    dependencies:
      '@eslint-community/regexpp': 4.8.0
      '@typescript-eslint/parser': 6.6.0(eslint@8.48.0)(typescript@5.2.2)
      '@typescript-eslint/scope-manager': 6.6.0
      '@typescript-eslint/type-utils': 6.6.0(eslint@8.48.0)(typescript@5.2.2)
      '@typescript-eslint/utils': 6.6.0(eslint@8.48.0)(typescript@5.2.2)
      '@typescript-eslint/visitor-keys': 6.6.0
      debug: 4.3.4
      eslint: 8.48.0
      graphemer: 1.4.0
      ignore: 5.2.4
      natural-compare: 1.4.0
      semver: 7.5.4
      ts-api-utils: 1.0.2(typescript@5.2.2)
      typescript: 5.2.2
    transitivePeerDependencies:
      - supports-color
    dev: true

  /@typescript-eslint/parser@6.6.0(eslint@8.48.0)(typescript@5.2.2):
    resolution: {integrity: sha512-setq5aJgUwtzGrhW177/i+DMLqBaJbdwGj2CPIVFFLE0NCliy5ujIdLHd2D1ysmlmsjdL2GWW+hR85neEfc12w==}
    engines: {node: ^16.0.0 || >=18.0.0}
    peerDependencies:
      eslint: ^7.0.0 || ^8.0.0
      typescript: '*'
    peerDependenciesMeta:
      typescript:
        optional: true
    dependencies:
      '@typescript-eslint/scope-manager': 6.6.0
      '@typescript-eslint/types': 6.6.0
      '@typescript-eslint/typescript-estree': 6.6.0(typescript@5.2.2)
      '@typescript-eslint/visitor-keys': 6.6.0
      debug: 4.3.4
      eslint: 8.48.0
      typescript: 5.2.2
    transitivePeerDependencies:
      - supports-color

  /@typescript-eslint/scope-manager@6.6.0:
    resolution: {integrity: sha512-pT08u5W/GT4KjPUmEtc2kSYvrH8x89cVzkA0Sy2aaOUIw6YxOIjA8ilwLr/1fLjOedX1QAuBpG9XggWqIIfERw==}
    engines: {node: ^16.0.0 || >=18.0.0}
    dependencies:
<<<<<<< HEAD
      '@typescript-eslint/types': 6.6.0
      '@typescript-eslint/visitor-keys': 6.6.0
    dev: true
=======
      '@typescript-eslint/types': 6.5.0
      '@typescript-eslint/visitor-keys': 6.5.0
>>>>>>> 3cad79f1

  /@typescript-eslint/type-utils@6.6.0(eslint@8.48.0)(typescript@5.2.2):
    resolution: {integrity: sha512-8m16fwAcEnQc69IpeDyokNO+D5spo0w1jepWWY2Q6y5ZKNuj5EhVQXjtVAeDDqvW6Yg7dhclbsz6rTtOvcwpHg==}
    engines: {node: ^16.0.0 || >=18.0.0}
    peerDependencies:
      eslint: ^7.0.0 || ^8.0.0
      typescript: '*'
    peerDependenciesMeta:
      typescript:
        optional: true
    dependencies:
      '@typescript-eslint/typescript-estree': 6.6.0(typescript@5.2.2)
      '@typescript-eslint/utils': 6.6.0(eslint@8.48.0)(typescript@5.2.2)
      debug: 4.3.4
      eslint: 8.48.0
      ts-api-utils: 1.0.2(typescript@5.2.2)
      typescript: 5.2.2
    transitivePeerDependencies:
      - supports-color
    dev: true

  /@typescript-eslint/types@6.6.0:
    resolution: {integrity: sha512-CB6QpJQ6BAHlJXdwUmiaXDBmTqIE2bzGTDLADgvqtHWuhfNP3rAOK7kAgRMAET5rDRr9Utt+qAzRBdu3AhR3sg==}
    engines: {node: ^16.0.0 || >=18.0.0}

  /@typescript-eslint/typescript-estree@6.6.0(typescript@5.2.2):
    resolution: {integrity: sha512-hMcTQ6Al8MP2E6JKBAaSxSVw5bDhdmbCEhGW/V8QXkb9oNsFkA4SBuOMYVPxD3jbtQ4R/vSODBsr76R6fP3tbA==}
    engines: {node: ^16.0.0 || >=18.0.0}
    peerDependencies:
      typescript: '*'
    peerDependenciesMeta:
      typescript:
        optional: true
    dependencies:
      '@typescript-eslint/types': 6.6.0
      '@typescript-eslint/visitor-keys': 6.6.0
      debug: 4.3.4
      globby: 11.1.0
      is-glob: 4.0.3
      semver: 7.5.4
      ts-api-utils: 1.0.2(typescript@5.2.2)
      typescript: 5.2.2
    transitivePeerDependencies:
      - supports-color

  /@typescript-eslint/utils@6.6.0(eslint@8.48.0)(typescript@5.2.2):
    resolution: {integrity: sha512-mPHFoNa2bPIWWglWYdR0QfY9GN0CfvvXX1Sv6DlSTive3jlMTUy+an67//Gysc+0Me9pjitrq0LJp0nGtLgftw==}
    engines: {node: ^16.0.0 || >=18.0.0}
    peerDependencies:
      eslint: ^7.0.0 || ^8.0.0
    dependencies:
      '@eslint-community/eslint-utils': 4.4.0(eslint@8.48.0)
      '@types/json-schema': 7.0.12
      '@types/semver': 7.5.1
      '@typescript-eslint/scope-manager': 6.6.0
      '@typescript-eslint/types': 6.6.0
      '@typescript-eslint/typescript-estree': 6.6.0(typescript@5.2.2)
      eslint: 8.48.0
      semver: 7.5.4
    transitivePeerDependencies:
      - supports-color
      - typescript
    dev: true

  /@typescript-eslint/visitor-keys@6.6.0:
    resolution: {integrity: sha512-L61uJT26cMOfFQ+lMZKoJNbAEckLe539VhTxiGHrWl5XSKQgA0RTBZJW2HFPy5T0ZvPVSD93QsrTKDkfNwJGyQ==}
    engines: {node: ^16.0.0 || >=18.0.0}
    dependencies:
      '@typescript-eslint/types': 6.6.0
      eslint-visitor-keys: 3.4.3

  /@vitejs/plugin-react@4.0.4(vite@4.4.9):
    resolution: {integrity: sha512-7wU921ABnNYkETiMaZy7XqpueMnpu5VxvVps13MjmCo+utBdD79sZzrApHawHtVX66cCJQQTXFcjH0y9dSUK8g==}
    engines: {node: ^14.18.0 || >=16.0.0}
    peerDependencies:
      vite: ^4.2.0
    dependencies:
      '@babel/core': 7.22.15
      '@babel/plugin-transform-react-jsx-self': 7.22.5(@babel/core@7.22.15)
      '@babel/plugin-transform-react-jsx-source': 7.22.5(@babel/core@7.22.15)
      react-refresh: 0.14.0
      vite: 4.4.9
    transitivePeerDependencies:
      - supports-color
    dev: true

  /@webassemblyjs/ast@1.11.6:
    resolution: {integrity: sha512-IN1xI7PwOvLPgjcf180gC1bqn3q/QaOCwYUahIOhbYUu8KA/3tw2RT/T0Gidi1l7Hhj5D/INhJxiICObqpMu4Q==}
    dependencies:
      '@webassemblyjs/helper-numbers': 1.11.6
      '@webassemblyjs/helper-wasm-bytecode': 1.11.6

  /@webassemblyjs/floating-point-hex-parser@1.11.6:
    resolution: {integrity: sha512-ejAj9hfRJ2XMsNHk/v6Fu2dGS+i4UaXBXGemOfQ/JfQ6mdQg/WXtwleQRLLS4OvfDhv8rYnVwH27YJLMyYsxhw==}

  /@webassemblyjs/helper-api-error@1.11.6:
    resolution: {integrity: sha512-o0YkoP4pVu4rN8aTJgAyj9hC2Sv5UlkzCHhxqWj8butaLvnpdc2jOwh4ewE6CX0txSfLn/UYaV/pheS2Txg//Q==}

  /@webassemblyjs/helper-buffer@1.11.6:
    resolution: {integrity: sha512-z3nFzdcp1mb8nEOFFk8DrYLpHvhKC3grJD2ardfKOzmbmJvEf/tPIqCY+sNcwZIY8ZD7IkB2l7/pqhUhqm7hLA==}

  /@webassemblyjs/helper-numbers@1.11.6:
    resolution: {integrity: sha512-vUIhZ8LZoIWHBohiEObxVm6hwP034jwmc9kuq5GdHZH0wiLVLIPcMCdpJzG4C11cHoQ25TFIQj9kaVADVX7N3g==}
    dependencies:
      '@webassemblyjs/floating-point-hex-parser': 1.11.6
      '@webassemblyjs/helper-api-error': 1.11.6
      '@xtuc/long': 4.2.2

  /@webassemblyjs/helper-wasm-bytecode@1.11.6:
    resolution: {integrity: sha512-sFFHKwcmBprO9e7Icf0+gddyWYDViL8bpPjJJl0WHxCdETktXdmtWLGVzoHbqUcY4Be1LkNfwTmXOJUFZYSJdA==}

  /@webassemblyjs/helper-wasm-section@1.11.6:
    resolution: {integrity: sha512-LPpZbSOwTpEC2cgn4hTydySy1Ke+XEu+ETXuoyvuyezHO3Kjdu90KK95Sh9xTbmjrCsUwvWwCOQQNta37VrS9g==}
    dependencies:
      '@webassemblyjs/ast': 1.11.6
      '@webassemblyjs/helper-buffer': 1.11.6
      '@webassemblyjs/helper-wasm-bytecode': 1.11.6
      '@webassemblyjs/wasm-gen': 1.11.6

  /@webassemblyjs/ieee754@1.11.6:
    resolution: {integrity: sha512-LM4p2csPNvbij6U1f19v6WR56QZ8JcHg3QIJTlSwzFcmx6WSORicYj6I63f9yU1kEUtrpG+kjkiIAkevHpDXrg==}
    dependencies:
      '@xtuc/ieee754': 1.2.0

  /@webassemblyjs/leb128@1.11.6:
    resolution: {integrity: sha512-m7a0FhE67DQXgouf1tbN5XQcdWoNgaAuoULHIfGFIEVKA6tu/edls6XnIlkmS6FrXAquJRPni3ZZKjw6FSPjPQ==}
    dependencies:
      '@xtuc/long': 4.2.2

  /@webassemblyjs/utf8@1.11.6:
    resolution: {integrity: sha512-vtXf2wTQ3+up9Zsg8sa2yWiQpzSsMyXj0qViVP6xKGCUT8p8YJ6HqI7l5eCnWx1T/FYdsv07HQs2wTFbbof/RA==}

  /@webassemblyjs/wasm-edit@1.11.6:
    resolution: {integrity: sha512-Ybn2I6fnfIGuCR+Faaz7YcvtBKxvoLV3Lebn1tM4o/IAJzmi9AWYIPWpyBfU8cC+JxAO57bk4+zdsTjJR+VTOw==}
    dependencies:
      '@webassemblyjs/ast': 1.11.6
      '@webassemblyjs/helper-buffer': 1.11.6
      '@webassemblyjs/helper-wasm-bytecode': 1.11.6
      '@webassemblyjs/helper-wasm-section': 1.11.6
      '@webassemblyjs/wasm-gen': 1.11.6
      '@webassemblyjs/wasm-opt': 1.11.6
      '@webassemblyjs/wasm-parser': 1.11.6
      '@webassemblyjs/wast-printer': 1.11.6

  /@webassemblyjs/wasm-gen@1.11.6:
    resolution: {integrity: sha512-3XOqkZP/y6B4F0PBAXvI1/bky7GryoogUtfwExeP/v7Nzwo1QLcq5oQmpKlftZLbT+ERUOAZVQjuNVak6UXjPA==}
    dependencies:
      '@webassemblyjs/ast': 1.11.6
      '@webassemblyjs/helper-wasm-bytecode': 1.11.6
      '@webassemblyjs/ieee754': 1.11.6
      '@webassemblyjs/leb128': 1.11.6
      '@webassemblyjs/utf8': 1.11.6

  /@webassemblyjs/wasm-opt@1.11.6:
    resolution: {integrity: sha512-cOrKuLRE7PCe6AsOVl7WasYf3wbSo4CeOk6PkrjS7g57MFfVUF9u6ysQBBODX0LdgSvQqRiGz3CXvIDKcPNy4g==}
    dependencies:
      '@webassemblyjs/ast': 1.11.6
      '@webassemblyjs/helper-buffer': 1.11.6
      '@webassemblyjs/wasm-gen': 1.11.6
      '@webassemblyjs/wasm-parser': 1.11.6

  /@webassemblyjs/wasm-parser@1.11.6:
    resolution: {integrity: sha512-6ZwPeGzMJM3Dqp3hCsLgESxBGtT/OeCvCZ4TA1JUPYgmhAx38tTPR9JaKy0S5H3evQpO/h2uWs2j6Yc/fjkpTQ==}
    dependencies:
      '@webassemblyjs/ast': 1.11.6
      '@webassemblyjs/helper-api-error': 1.11.6
      '@webassemblyjs/helper-wasm-bytecode': 1.11.6
      '@webassemblyjs/ieee754': 1.11.6
      '@webassemblyjs/leb128': 1.11.6
      '@webassemblyjs/utf8': 1.11.6

  /@webassemblyjs/wast-printer@1.11.6:
    resolution: {integrity: sha512-JM7AhRcE+yW2GWYaKeHL5vt4xqee5N2WcezptmgyhNS+ScggqcT1OtXykhAb13Sn5Yas0j2uv9tHgrjwvzAP4A==}
    dependencies:
      '@webassemblyjs/ast': 1.11.6
      '@xtuc/long': 4.2.2

  /@xtuc/ieee754@1.2.0:
    resolution: {integrity: sha512-DX8nKgqcGwsc0eJSqYt5lwP4DH5FlHnmuWWBRy7X0NcaGR0ZtuyeESgMwTYVEtxmsNGY+qit4QYT/MIYTOTPeA==}

  /@xtuc/long@4.2.2:
    resolution: {integrity: sha512-NuHqBY1PB/D8xU6s/thBgOAiAP7HOYDQ32+BFZILJ8ivkUkAHQnWfn6WhL79Owj1qmUnoN/YPhktdIoucipkAQ==}

  /accepts@1.3.8:
    resolution: {integrity: sha512-PYAthTa2m2VKxuvSD3DPC/Gy+U+sOA1LAuT8mkmRuvw+NACSaeXEQ+NHcVF7rONl6qcaxV3Uuemwawk+7+SJLw==}
    engines: {node: '>= 0.6'}
    dependencies:
      mime-types: 2.1.35
      negotiator: 0.6.3
    dev: false

  /acorn-class-fields@0.2.1(acorn@6.4.2):
    resolution: {integrity: sha512-US/kqTe0H8M4LN9izoL+eykVAitE68YMuYZ3sHn3i1fjniqR7oQ3SPvuMK/VT1kjOQHrx5Q88b90TtOKgAv2hQ==}
    engines: {node: '>=4.8.2'}
    peerDependencies:
      acorn: ^6.0.0
    dependencies:
      acorn: 6.4.2
    dev: false

  /acorn-dynamic-import@4.0.0(acorn@6.4.2):
    resolution: {integrity: sha512-d3OEjQV4ROpoflsnUA8HozoIR504TFxNivYEUi6uwz0IYhBkTDXGuWlNdMtybRt3nqVx/L6XqMt0FxkXuWKZhw==}
    deprecated: This is probably built in to whatever tool you're using. If you still need it... idk
    peerDependencies:
      acorn: ^6.0.0
    dependencies:
      acorn: 6.4.2
    dev: false

  /acorn-import-assertions@1.9.0(acorn@8.10.0):
    resolution: {integrity: sha512-cmMwop9x+8KFhxvKrKfPYmN6/pKTYYHBqLa0DfvVZcKMJWNyWLnaqND7dx/qn66R7ewM1UX5XMaDVP5wlVTaVA==}
    peerDependencies:
      acorn: ^8
    dependencies:
      acorn: 8.10.0

  /acorn-jsx@5.3.2(acorn@6.4.2):
    resolution: {integrity: sha512-rq9s+JNhf0IChjtDXxllJ7g41oZk5SlXtp0LHwyA5cejwn7vKmKp4pPri6YEePv2PU65sAsegbXtIinmDFDXgQ==}
    peerDependencies:
      acorn: ^6.0.0 || ^7.0.0 || ^8.0.0
    dependencies:
      acorn: 6.4.2
    dev: false

  /acorn-jsx@5.3.2(acorn@8.10.0):
    resolution: {integrity: sha512-rq9s+JNhf0IChjtDXxllJ7g41oZk5SlXtp0LHwyA5cejwn7vKmKp4pPri6YEePv2PU65sAsegbXtIinmDFDXgQ==}
    peerDependencies:
      acorn: ^6.0.0 || ^7.0.0 || ^8.0.0
    dependencies:
      acorn: 8.10.0

  /acorn-walk@8.2.0:
    resolution: {integrity: sha512-k+iyHEuPgSw6SbuDpGQM+06HQUa04DZ3o+F6CSzXMvvI5KMvnaEqXe+YVe555R9nn6GPt404fos4wcgpw12SDA==}
    engines: {node: '>=0.4.0'}
    dev: false

  /acorn@6.4.2:
    resolution: {integrity: sha512-XtGIhXwF8YM8bJhGxG5kXgjkEuNGLTkoYqVE+KMR+aspr4KGYmKYg7yUe3KghyQ9yheNwLnjmzh/7+gfDBmHCQ==}
    engines: {node: '>=0.4.0'}
    hasBin: true
    dev: false

  /acorn@8.10.0:
    resolution: {integrity: sha512-F0SAmZ8iUtS//m8DmCTA0jlh6TDKkHQyK6xc6V4KDTyZKA9dnvX9/3sRTVQrWm79glUAZbnmmNcdYwUIHWVybw==}
    engines: {node: '>=0.4.0'}
    hasBin: true

  /address@1.2.2:
    resolution: {integrity: sha512-4B/qKCfeE/ODUaAUpSwfzazo5x29WD4r3vXiWsB7I2mSDAihwEqKO+g8GELZUQSSAo5e1XTYh3ZVfLyxBc12nA==}
    engines: {node: '>= 10.0.0'}
    dev: false

  /agent-base@7.1.0:
    resolution: {integrity: sha512-o/zjMZRhJxny7OyEF+Op8X+efiELC7k7yOjMzgfzVqOzXqkBkWI79YoTdOtsuWd5BWhAGAuOY/Xa6xpiaWXiNg==}
    engines: {node: '>= 14'}
    dependencies:
      debug: 4.3.4
    transitivePeerDependencies:
      - supports-color
    dev: true

  /aggregate-error@3.1.0:
    resolution: {integrity: sha512-4I7Td01quW/RpocfNayFdFVk1qSuoh0E7JrbRJ16nH01HhKFQ88INq9Sd+nd72zqRySlr9BmDA8xlEJ6vJMrYA==}
    engines: {node: '>=8'}
    dependencies:
      clean-stack: 2.2.0
      indent-string: 4.0.0
    dev: false

  /ajv-formats@2.1.1(ajv@8.12.0):
    resolution: {integrity: sha512-Wx0Kx52hxE7C18hkMEggYlEifqWZtYaRgouJor+WMdPnQyEK13vgEWyVNup7SoeeoLMsr4kf5h6dOW11I15MUA==}
    peerDependencies:
      ajv: ^8.0.0
    peerDependenciesMeta:
      ajv:
        optional: true
    dependencies:
      ajv: 8.12.0

  /ajv-keywords@3.5.2(ajv@6.12.6):
    resolution: {integrity: sha512-5p6WTN0DdTGVQk6VjcEju19IgaHudalcfabD7yhDGeA6bcQnmL+CpveLJq/3hvfwd1aof6L386Ougkx6RfyMIQ==}
    peerDependencies:
      ajv: ^6.9.1
    dependencies:
      ajv: 6.12.6

  /ajv-keywords@5.1.0(ajv@8.12.0):
    resolution: {integrity: sha512-YCS/JNFAUyr5vAuhk1DWm1CBxRHW9LbJ2ozWeemrIqpbsqKjHVxYPyi5GC0rjZIT5JxJ3virVTS8wk4i/Z+krw==}
    peerDependencies:
      ajv: ^8.8.2
    dependencies:
      ajv: 8.12.0
      fast-deep-equal: 3.1.3
    dev: false

  /ajv@6.12.6:
    resolution: {integrity: sha512-j3fVLgvTo527anyYyJOGTYJbG+vnnQYvE0m5mmkc1TK+nxAppkCLMIL0aZ4dblVCNoGShhm+kzE4ZUykBoMg4g==}
    dependencies:
      fast-deep-equal: 3.1.3
      fast-json-stable-stringify: 2.1.0
      json-schema-traverse: 0.4.1
      uri-js: 4.4.1

  /ajv@8.12.0:
    resolution: {integrity: sha512-sRu1kpcO9yLtYxBKvqfTeh9KzZEwO3STyX1HT+4CaDzC6HpTGYhIhPIzj9XuKU7KYDwnaeh5hcOwjy1QuJzBPA==}
    dependencies:
      fast-deep-equal: 3.1.3
      json-schema-traverse: 1.0.0
      require-from-string: 2.0.2
      uri-js: 4.4.1

  /algoliasearch-helper@3.14.0(algoliasearch@4.19.1):
    resolution: {integrity: sha512-gXDXzsSS0YANn5dHr71CUXOo84cN4azhHKUbg71vAWnH+1JBiR4jf7to3t3JHXknXkbV0F7f055vUSBKrltHLQ==}
    peerDependencies:
      algoliasearch: '>= 3.1 < 6'
    dependencies:
      '@algolia/events': 4.0.1
      algoliasearch: 4.19.1
    dev: false

  /algoliasearch@4.19.1:
    resolution: {integrity: sha512-IJF5b93b2MgAzcE/tuzW0yOPnuUyRgGAtaPv5UUywXM8kzqfdwZTO4sPJBzoGz1eOy6H9uEchsJsBFTELZSu+g==}
    dependencies:
      '@algolia/cache-browser-local-storage': 4.19.1
      '@algolia/cache-common': 4.19.1
      '@algolia/cache-in-memory': 4.19.1
      '@algolia/client-account': 4.19.1
      '@algolia/client-analytics': 4.19.1
      '@algolia/client-common': 4.19.1
      '@algolia/client-personalization': 4.19.1
      '@algolia/client-search': 4.19.1
      '@algolia/logger-common': 4.19.1
      '@algolia/logger-console': 4.19.1
      '@algolia/requester-browser-xhr': 4.19.1
      '@algolia/requester-common': 4.19.1
      '@algolia/requester-node-http': 4.19.1
      '@algolia/transporter': 4.19.1
    dev: false

  /ansi-align@3.0.1:
    resolution: {integrity: sha512-IOfwwBF5iczOjp/WeY4YxyjqAFMQoZufdQWDd19SEExbVLNXqvpzSJ/M7Za4/sCPmQ0+GRquoA7bGcINcxew6w==}
    dependencies:
      string-width: 4.2.3

  /ansi-escapes@4.3.2:
    resolution: {integrity: sha512-gKXj5ALrKWQLsYG9jlTRmR/xKluxHV+Z9QEwNIgCfM1/uwPMCuzVVnh5mwTd+OuBZcwSIMbqssNWRm1lE51QaQ==}
    engines: {node: '>=8'}
    dependencies:
      type-fest: 0.21.3
    dev: true

  /ansi-escapes@5.0.0:
    resolution: {integrity: sha512-5GFMVX8HqE/TB+FuBJGuO5XG0WrsA6ptUqoODaT/n9mmUaZFkqnBueB4leqGBCmrUHnCnC4PCZTCd0E7QQ83bA==}
    engines: {node: '>=12'}
    dependencies:
      type-fest: 1.4.0
    dev: true

  /ansi-escapes@6.2.0:
    resolution: {integrity: sha512-kzRaCqXnpzWs+3z5ABPQiVke+iq0KXkHo8xiWV4RPTi5Yli0l97BEQuhXV1s7+aSU/fu1kUuxgS4MsQ0fRuygw==}
    engines: {node: '>=14.16'}
    dependencies:
      type-fest: 3.13.1
    dev: true

  /ansi-html-community@0.0.8:
    resolution: {integrity: sha512-1APHAyr3+PCamwNw3bXCPp4HFLONZt/yIH0sZp0/469KWNTEy+qN5jQ3GVX6DMZ1UXAi34yVwtTeaG/HpBuuzw==}
    engines: {'0': node >= 0.8.0}
    hasBin: true
    dev: false

  /ansi-regex@5.0.1:
    resolution: {integrity: sha512-quJQXlTSUGL2LH9SUXo8VwsY4soanhgo6LNSm84E1LBcE8s3O0wpdiRzyR9z/ZZJMlMWv37qOOb9pdJlMUEKFQ==}
    engines: {node: '>=8'}

  /ansi-regex@6.0.1:
    resolution: {integrity: sha512-n5M855fKb2SsfMIiFFoVrABHJC8QtHwVx+mHWP3QcEqBHYienj5dHSgjbxtC0WEZXYt4wcD6zrQElDPhFuZgfA==}
    engines: {node: '>=12'}

  /ansi-sequence-parser@1.1.1:
    resolution: {integrity: sha512-vJXt3yiaUL4UU546s3rPXlsry/RnM730G1+HkpKE012AN0sx1eOrxSu95oKDIonskeLTijMgqWZ3uDEe3NFvyg==}
    dev: true

  /ansi-styles@3.2.1:
    resolution: {integrity: sha512-VT0ZI6kZRdTh8YyJw3SMbYm/u+NqfsAxEpWO0Pf9sq8/e94WxxOpPKx9FR1FlyCtOVDNOQ+8ntlqFxiRc+r5qA==}
    engines: {node: '>=4'}
    dependencies:
      color-convert: 1.9.3

  /ansi-styles@4.3.0:
    resolution: {integrity: sha512-zbB9rCJAT1rbjiVDb2hqKFHNYLxgtk8NURxZ3IZwD3F6NtxbXZQCnnSi1Lkx+IDohdPlFp222wVALIheZJQSEg==}
    engines: {node: '>=8'}
    dependencies:
      color-convert: 2.0.1

  /ansi-styles@6.2.1:
    resolution: {integrity: sha512-bN798gFfQX+viw3R7yrGWRqnrN2oRkEkUjjl4JNn4E8GxxbjtG3FbrEIIY3l8/hrwUwIeCZvi4QuOTP4MErVug==}
    engines: {node: '>=12'}

  /any-promise@1.3.0:
    resolution: {integrity: sha512-7UvmKalWRt1wgjL1RrGxoSJW/0QZFIegpeGvZG9kjp8vrRu55XTHbwnqq2GpXm9uLbcuhxm3IqX9OB4MZR1b2A==}
    dev: false

  /anymatch@3.1.3:
    resolution: {integrity: sha512-KMReFUr0B4t+D+OBkjR3KYqvocp2XaSzO55UcB6mgQMd3KbcE+mWTyvVV7D/zsdEbNnV6acZUutkiHQXvTr1Rw==}
    engines: {node: '>= 8'}
    dependencies:
      normalize-path: 3.0.0
      picomatch: 2.3.1
    dev: false

  /arg@5.0.2:
    resolution: {integrity: sha512-PYjyFOLKQ9y57JvQ6QLo8dAgNqswh8M1RMJYdQduT6xbWSgK36P/Z/v+p888pM69jMMfS8Xd8F6I1kQ/I9HUGg==}
    dev: false

  /argparse@1.0.10:
    resolution: {integrity: sha512-o5Roy6tNG4SL/FOkCAN6RzjiakZS25RLYFrcMttJqbdd8BWrnA+fGz57iN5Pb06pvBGvl5gQ0B48dJlslXvoTg==}
    dependencies:
      sprintf-js: 1.0.3
    dev: false

  /argparse@2.0.1:
    resolution: {integrity: sha512-8+9WqebbFzpX9OR+Wa6O29asIogeRMzcGtAINdpMHHyAg10f05aSFVBbcEqGf/PXw1EjAZ+q2/bEBg3DvurK3Q==}

  /aria-query@5.3.0:
    resolution: {integrity: sha512-b0P0sZPKtyu8HkeRAfCq0IfURZK+SuwMjY1UXGBU27wpAiTwQAIlq56IbIO+ytk/JjS1fMR14ee5WBBfKi5J6A==}
    dependencies:
      dequal: 2.0.3
    dev: false

  /array-buffer-byte-length@1.0.0:
    resolution: {integrity: sha512-LPuwb2P+NrQw3XhxGc36+XSvuBPopovXYTR9Ew++Du9Yb/bx5AzBfrIsBoj0EZUifjQU+sHL21sseZ3jerWO/A==}
    dependencies:
      call-bind: 1.0.2
      is-array-buffer: 3.0.2

  /array-flatten@1.1.1:
    resolution: {integrity: sha512-PCVAQswWemu6UdxsDFFX/+gVeYqKAod3D3UVm91jHwynguOwAvYPhx8nNlM++NqRcK6CxxpUafjmhIdKiHibqg==}
    dev: false

  /array-flatten@2.1.2:
    resolution: {integrity: sha512-hNfzcOV8W4NdualtqBFPyVO+54DSJuZGY9qT4pRroB6S9e3iiido2ISIC5h9R2sPJ8H3FHCIiEnsv1lPXO3KtQ==}
    dev: false

  /array-includes@3.1.7:
    resolution: {integrity: sha512-dlcsNBIiWhPkHdOEEKnehA+RNUWDc4UqFtnIXU4uuYDPtA4LDkr7qip2p0VvFAEXNDr0yWZ9PJyIRiGjRLQzwQ==}
    engines: {node: '>= 0.4'}
    dependencies:
      call-bind: 1.0.2
      define-properties: 1.2.0
      es-abstract: 1.22.1
      get-intrinsic: 1.2.1
      is-string: 1.0.7

  /array-union@2.1.0:
    resolution: {integrity: sha512-HGyxoOTYUyCM6stUe6EJgnd4EoewAI7zMdfqO+kGjnlZmBDz/cR5pf8r/cR4Wq60sL/p0IkcjUEEPwS3GFrIyw==}
    engines: {node: '>=8'}

  /array.prototype.findlastindex@1.2.3:
    resolution: {integrity: sha512-LzLoiOMAxvy+Gd3BAq3B7VeIgPdo+Q8hthvKtXybMvRV0jrXfJM/t8mw7nNlpEcVlVUnCnM2KSX4XU5HmpodOA==}
    engines: {node: '>= 0.4'}
    dependencies:
      call-bind: 1.0.2
      define-properties: 1.2.0
      es-abstract: 1.22.1
      es-shim-unscopables: 1.0.0
      get-intrinsic: 1.2.1

  /array.prototype.flat@1.3.2:
    resolution: {integrity: sha512-djYB+Zx2vLewY8RWlNCUdHjDXs2XOgm602S9E7P/UpHgfeHL00cRiIF+IN/G/aUJ7kGPb6yO/ErDI5V2s8iycA==}
    engines: {node: '>= 0.4'}
    dependencies:
      call-bind: 1.0.2
      define-properties: 1.2.0
      es-abstract: 1.22.1
      es-shim-unscopables: 1.0.0

  /array.prototype.flatmap@1.3.2:
    resolution: {integrity: sha512-Ewyx0c9PmpcsByhSW4r+9zDU7sGjFc86qf/kKtuSCRdhfbk0SNLLkaT5qvcHnRGgc5NP/ly/y+qkXkqONX54CQ==}
    engines: {node: '>= 0.4'}
    dependencies:
      call-bind: 1.0.2
      define-properties: 1.2.0
      es-abstract: 1.22.1
      es-shim-unscopables: 1.0.0

  /array.prototype.tosorted@1.1.1:
    resolution: {integrity: sha512-pZYPXPRl2PqWcsUs6LOMn+1f1532nEoPTYowBtqLwAW+W8vSVhkIGnmOX1t/UQjD6YGI0vcD2B1U7ZFGQH9jnQ==}
    dependencies:
      call-bind: 1.0.2
      define-properties: 1.2.0
      es-abstract: 1.22.1
      es-shim-unscopables: 1.0.0
      get-intrinsic: 1.2.1

  /arraybuffer.prototype.slice@1.0.2:
    resolution: {integrity: sha512-yMBKppFur/fbHu9/6USUe03bZ4knMYiwFBcyiaXB8Go0qNehwX6inYPzK9U0NeQvGxKthcmHcaR8P5MStSRBAw==}
    engines: {node: '>= 0.4'}
    dependencies:
      array-buffer-byte-length: 1.0.0
      call-bind: 1.0.2
      define-properties: 1.2.0
      es-abstract: 1.22.1
      get-intrinsic: 1.2.1
      is-array-buffer: 3.0.2
      is-shared-array-buffer: 1.0.2

  /asap@2.0.6:
    resolution: {integrity: sha512-BSHWgDSAiKs50o2Re8ppvp3seVHXSRM44cdSsT9FfNEUUZLOGWVCsiWaRPWM1Znn+mqZ1OfVZ3z3DWEzSp7hRA==}
    dev: false

  /ast-types-flow@0.0.7:
    resolution: {integrity: sha512-eBvWn1lvIApYMhzQMsu9ciLfkBY499mFZlNqG+/9WR7PVlroQw0vG30cOQQbaKz3sCEc44TAOu2ykzqXSNnwag==}
    dev: false

  /ast-types@0.13.4:
    resolution: {integrity: sha512-x1FCFnFifvYDDzTaLII71vG5uvDwgtmDTEVWAxrgeiR8VjMONcCXJx7E+USjDtHlwFmt9MysbqgF9b9Vjr6w+w==}
    engines: {node: '>=4'}
    dependencies:
      tslib: 2.6.2
    dev: true

  /asynciterator.prototype@1.0.0:
    resolution: {integrity: sha512-wwHYEIS0Q80f5mosx3L/dfG5t5rjEa9Ft51GTaNt862EnpyGHpgz2RkZvLPp1oF5TnAiTohkEKVEu8pQPJI7Vg==}
    dependencies:
      has-symbols: 1.0.3

  /at-least-node@1.0.0:
    resolution: {integrity: sha512-+q/t7Ekv1EDY2l6Gda6LLiX14rU9TV20Wa3ofeQmwPFZbOMo9DXrLbOjFaaclkXKWidIaopwAObQDqwWtGUjqg==}
    engines: {node: '>= 4.0.0'}
    dev: false

  /atomically@2.0.2:
    resolution: {integrity: sha512-Xfmb4q5QV7uqTlVdMSTtO5eF4DCHfNOdaPyKlbFShkzeNP+3lj3yjjcbdjSmEY4+pDBKJ9g26aP+ImTe88UHoQ==}
    dependencies:
      stubborn-fs: 1.2.5
      when-exit: 2.1.1
    dev: true

  /autoprefixer@10.4.15(postcss@8.4.29):
    resolution: {integrity: sha512-KCuPB8ZCIqFdA4HwKXsvz7j6gvSDNhDP7WnUjBleRkKjPdvCmHFuQ77ocavI8FT6NdvlBnE2UFr2H4Mycn8Vew==}
    engines: {node: ^10 || ^12 || >=14}
    hasBin: true
    peerDependencies:
      postcss: ^8.1.0
    dependencies:
      browserslist: 4.21.10
      caniuse-lite: 1.0.30001528
      fraction.js: 4.3.6
      normalize-range: 0.1.2
      picocolors: 1.0.0
      postcss: 8.4.29
      postcss-value-parser: 4.2.0
    dev: false

  /available-typed-arrays@1.0.5:
    resolution: {integrity: sha512-DMD0KiN46eipeziST1LPP/STfDU0sufISXmjSgvVsoU2tqxctQeASejWcfNtxYKqETM1UxQ8sp2OrSBWpHY6sw==}
    engines: {node: '>= 0.4'}

  /axe-core@4.7.2:
    resolution: {integrity: sha512-zIURGIS1E1Q4pcrMjp+nnEh+16G56eG/MUllJH8yEvw7asDo7Ac9uhC9KIH5jzpITueEZolfYglnCGIuSBz39g==}
    engines: {node: '>=4'}
    dev: false

  /axios@0.25.0:
    resolution: {integrity: sha512-cD8FOb0tRH3uuEe6+evtAbgJtfxr7ly3fQjYcMcuPlgkwVS9xboaVIpcDV+cYQe+yGykgwZCs1pzjntcGa6l5g==}
    dependencies:
      follow-redirects: 1.15.2
    transitivePeerDependencies:
      - debug
    dev: false

<<<<<<< HEAD
  /babel-loader@8.3.0(@babel/core@7.22.15)(webpack@5.88.2):
=======
  /axobject-query@3.2.1:
    resolution: {integrity: sha512-jsyHu61e6N4Vbz/v18DHwWYKK0bSWLqn47eeDSKPB7m8tqMHF9YJ+mhIk2lVteyZrY8tnSj/jHOv4YiTCuCJgg==}
    dependencies:
      dequal: 2.0.3
    dev: false

  /babel-loader@8.3.0(@babel/core@7.22.11)(webpack@5.88.2):
>>>>>>> 3cad79f1
    resolution: {integrity: sha512-H8SvsMF+m9t15HNLMipppzkC+Y2Yq+v3SonZyU70RBL/h1gxPkH08Ot8pEE9Z4Kd+czyWJClmFS8qzIP9OZ04Q==}
    engines: {node: '>= 8.9'}
    peerDependencies:
      '@babel/core': ^7.0.0
      webpack: '>=2'
    dependencies:
      '@babel/core': 7.22.15
      find-cache-dir: 3.3.2
      loader-utils: 2.0.4
      make-dir: 3.1.0
      schema-utils: 2.7.1
      webpack: 5.88.2
    dev: false

  /babel-plugin-apply-mdx-type-prop@1.6.22(@babel/core@7.12.9):
    resolution: {integrity: sha512-VefL+8o+F/DfK24lPZMtJctrCVOfgbqLAGZSkxwhazQv4VxPg3Za/i40fu22KR2m8eEda+IfSOlPLUSIiLcnCQ==}
    peerDependencies:
      '@babel/core': ^7.11.6
    dependencies:
      '@babel/core': 7.12.9
      '@babel/helper-plugin-utils': 7.10.4
      '@mdx-js/util': 1.6.22
    dev: false

  /babel-plugin-dynamic-import-node@2.3.3:
    resolution: {integrity: sha512-jZVI+s9Zg3IqA/kdi0i6UDCybUI3aSBLnglhYbSSjKlV7yF1F/5LWv8MakQmvYpnbJDS6fcBL2KzHSxNCMtWSQ==}
    dependencies:
      object.assign: 4.1.4
    dev: false

  /babel-plugin-extract-import-names@1.6.22:
    resolution: {integrity: sha512-yJ9BsJaISua7d8zNT7oRG1ZLBJCIdZ4PZqmH8qa9N5AK01ifk3fnkc98AXhtzE7UkfCsEumvoQWgoYLhOnJ7jQ==}
    dependencies:
      '@babel/helper-plugin-utils': 7.10.4
    dev: false

  /babel-plugin-polyfill-corejs2@0.4.5(@babel/core@7.22.15):
    resolution: {integrity: sha512-19hwUH5FKl49JEsvyTcoHakh6BE0wgXLLptIyKZ3PijHc/Ci521wygORCUCCred+E/twuqRyAkE02BAWPmsHOg==}
    peerDependencies:
      '@babel/core': ^7.4.0 || ^8.0.0-0 <8.0.0
    dependencies:
      '@babel/compat-data': 7.22.9
      '@babel/core': 7.22.15
      '@babel/helper-define-polyfill-provider': 0.4.2(@babel/core@7.22.15)
      semver: 6.3.1
    transitivePeerDependencies:
      - supports-color

  /babel-plugin-polyfill-corejs3@0.8.3(@babel/core@7.22.15):
    resolution: {integrity: sha512-z41XaniZL26WLrvjy7soabMXrfPWARN25PZoriDEiLMxAp50AUW3t35BGQUMg5xK3UrpVTtagIDklxYa+MhiNA==}
    peerDependencies:
      '@babel/core': ^7.4.0 || ^8.0.0-0 <8.0.0
    dependencies:
      '@babel/core': 7.22.15
      '@babel/helper-define-polyfill-provider': 0.4.2(@babel/core@7.22.15)
      core-js-compat: 3.32.2
    transitivePeerDependencies:
      - supports-color

  /babel-plugin-polyfill-regenerator@0.5.2(@babel/core@7.22.15):
    resolution: {integrity: sha512-tAlOptU0Xj34V1Y2PNTL4Y0FOJMDB6bZmoW39FeCQIhigGLkqu3Fj6uiXpxIf6Ij274ENdYx64y6Au+ZKlb1IA==}
    peerDependencies:
      '@babel/core': ^7.4.0 || ^8.0.0-0 <8.0.0
    dependencies:
      '@babel/core': 7.22.15
      '@babel/helper-define-polyfill-provider': 0.4.2(@babel/core@7.22.15)
    transitivePeerDependencies:
      - supports-color

  /bail@1.0.5:
    resolution: {integrity: sha512-xFbRxM1tahm08yHBP16MMjVUAvDaBMD38zsM9EMAUN61omwLmKlOpB/Zku5QkjZ8TZ4vn53pj+t518cH0S03RQ==}
    dev: false

  /balanced-match@1.0.2:
    resolution: {integrity: sha512-3oSeUO0TMV67hN1AmbXsK4yaqU7tjiHlbxRDZOpH0KW9+CeX4bRAaX0Anxt0tx2MrpRpWwQaPwIlISEJhYU5Pw==}

  /base16@1.0.0:
    resolution: {integrity: sha512-pNdYkNPiJUnEhnfXV56+sQy8+AaPcG3POZAUnwr4EeqCUZFz4u2PePbo3e5Gj4ziYPCWGUZT9RHisvJKnwFuBQ==}
    dev: false

  /base64-js@1.5.1:
    resolution: {integrity: sha512-AKpaYlHn8t4SVbOHCy+b5+KKgvR4vrsD8vbvrbiQJps7fKDTkjkDry6ji0rUJjC0kzbNePLwzxq8iypo41qeWA==}
    dev: true

  /basic-ftp@5.0.3:
    resolution: {integrity: sha512-QHX8HLlncOLpy54mh+k/sWIFd0ThmRqwe9ZjELybGZK+tZ8rUb9VO0saKJUROTbE+KhzDUT7xziGpGrW8Kmd+g==}
    engines: {node: '>=10.0.0'}
    dev: true

  /batch@0.6.1:
    resolution: {integrity: sha512-x+VAiMRL6UPkx+kudNvxTl6hB2XNNCG2r+7wixVfIYwu/2HKRXimwQyaumLjMveWvT2Hkd/cAJw+QBMfJ/EKVw==}
    dev: false

  /big.js@5.2.2:
    resolution: {integrity: sha512-vyL2OymJxmarO8gxMr0mhChsO9QGwhynfuu4+MHTAW6czfq9humCB7rKpUjDd9YUiDPU4mzpyupFSvOClAwbmQ==}
    dev: false

  /binary-extensions@2.2.0:
    resolution: {integrity: sha512-jDctJ/IVQbZoJykoeHbhXpOlNBqGNcwXJKJog42E5HDPUwQTSdjCHdihjj0DlnheQ7blbT6dHOafNAiS8ooQKA==}
    engines: {node: '>=8'}
    dev: false

  /bl@4.1.0:
    resolution: {integrity: sha512-1W07cM9gS6DcLperZfFSj+bWLtaPGSOHWhPiGzXmvVJbRLdG82sH/Kn8EtW1VqWVA54AKf2h5k5BbnIbwF3h6w==}
    dependencies:
      buffer: 5.7.1
      inherits: 2.0.4
      readable-stream: 3.6.2
    dev: true

  /bl@5.1.0:
    resolution: {integrity: sha512-tv1ZJHLfTDnXE6tMHv73YgSJaWR2AFuPwMntBe7XL/GBFHnT0CLnsHMogfk5+GzCDC5ZWarSCYaIGATZt9dNsQ==}
    dependencies:
      buffer: 6.0.3
      inherits: 2.0.4
      readable-stream: 3.6.2
    dev: true

  /body-parser@1.20.1:
    resolution: {integrity: sha512-jWi7abTbYwajOytWCQc37VulmWiRae5RyTpaCyDcS5/lMdtwSz5lOpDE67srw/HYe35f1z3fDQw+3txg7gNtWw==}
    engines: {node: '>= 0.8', npm: 1.2.8000 || >= 1.4.16}
    dependencies:
      bytes: 3.1.2
      content-type: 1.0.5
      debug: 2.6.9
      depd: 2.0.0
      destroy: 1.2.0
      http-errors: 2.0.0
      iconv-lite: 0.4.24
      on-finished: 2.4.1
      qs: 6.11.0
      raw-body: 2.5.1
      type-is: 1.6.18
      unpipe: 1.0.0
    transitivePeerDependencies:
      - supports-color
    dev: false

  /bonjour-service@1.1.1:
    resolution: {integrity: sha512-Z/5lQRMOG9k7W+FkeGTNjh7htqn/2LMnfOvBZ8pynNZCM9MwkQkI3zeI4oz09uWdcgmgHugVvBqxGg4VQJ5PCg==}
    dependencies:
      array-flatten: 2.1.2
      dns-equal: 1.0.0
      fast-deep-equal: 3.1.3
      multicast-dns: 7.2.5
    dev: false

  /boolbase@1.0.0:
    resolution: {integrity: sha512-JZOSA7Mo9sNGB8+UjSgzdLtokWAky1zbztM3WRLCbZ70/3cTANmQmOdR7y2g+J0e2WXywy1yS468tY+IruqEww==}
    dev: false

  /boxen@5.1.2:
    resolution: {integrity: sha512-9gYgQKXx+1nP8mP7CzFyaUARhg7D3n1dF/FnErWmu9l6JvGpNUN278h0aSb+QjoiKSWG+iZ3uHrcqk0qrY9RQQ==}
    engines: {node: '>=10'}
    dependencies:
      ansi-align: 3.0.1
      camelcase: 6.3.0
      chalk: 4.1.2
      cli-boxes: 2.2.1
      string-width: 4.2.3
      type-fest: 0.20.2
      widest-line: 3.1.0
      wrap-ansi: 7.0.0
    dev: false

  /boxen@6.2.1:
    resolution: {integrity: sha512-H4PEsJXfFI/Pt8sjDWbHlQPx4zL/bvSQjcilJmaulGt5mLDorHOHpmdXAJcBcmru7PhYSp/cDMWRko4ZUMFkSw==}
    engines: {node: ^12.20.0 || ^14.13.1 || >=16.0.0}
    dependencies:
      ansi-align: 3.0.1
      camelcase: 6.3.0
      chalk: 4.1.2
      cli-boxes: 3.0.0
      string-width: 5.1.2
      type-fest: 2.19.0
      widest-line: 4.0.1
      wrap-ansi: 8.1.0
    dev: false

  /boxen@7.1.1:
    resolution: {integrity: sha512-2hCgjEmP8YLWQ130n2FerGv7rYpfBmnmp9Uy2Le1vge6X3gZIfSmEzP5QTDElFxcvVcXlEn8Aq6MU/PZygIOog==}
    engines: {node: '>=14.16'}
    dependencies:
      ansi-align: 3.0.1
      camelcase: 7.0.1
      chalk: 5.3.0
      cli-boxes: 3.0.0
      string-width: 5.1.2
      type-fest: 2.19.0
      widest-line: 4.0.1
      wrap-ansi: 8.1.0
    dev: true

  /brace-expansion@1.1.11:
    resolution: {integrity: sha512-iCuPHDFgrHX7H2vEI/5xpz07zSHB00TpugqhmYtVmMO6518mCuRMoOYFldEBl0g187ufozdaHgWKcYFb61qGiA==}
    dependencies:
      balanced-match: 1.0.2
      concat-map: 0.0.1

  /brace-expansion@2.0.1:
    resolution: {integrity: sha512-XnAIvQ8eM+kC6aULx6wuQiwVsnzsi9d3WxzV3FpWTGA19F621kwdbsAcFKXgKUHZWsy+mY6iL1sHTxWEFCytDA==}
    dependencies:
      balanced-match: 1.0.2
    dev: true

  /braces@3.0.2:
    resolution: {integrity: sha512-b8um+L1RzM3WDSzvhm6gIz1yfTbBt6YTlcEKAvsmqCZZFw46z626lVj9j1yEPW33H5H+lBQpZMP1k8l+78Ha0A==}
    engines: {node: '>=8'}
    dependencies:
      fill-range: 7.0.1

  /browserslist@4.21.10:
    resolution: {integrity: sha512-bipEBdZfVH5/pwrvqc+Ub0kUPVfGUhlKxbvfD+z1BDnPEO/X98ruXGA1WP5ASpAFKan7Qr6j736IacbZQuAlKQ==}
    engines: {node: ^6 || ^7 || ^8 || ^9 || ^10 || ^11 || ^12 || >=13.7}
    hasBin: true
    dependencies:
      caniuse-lite: 1.0.30001528
      electron-to-chromium: 1.4.510
      node-releases: 2.0.13
      update-browserslist-db: 1.0.11(browserslist@4.21.10)

  /buble@0.19.6:
    resolution: {integrity: sha512-9kViM6nJA1Q548Jrd06x0geh+BG2ru2+RMDkIHHgJY/8AcyCs34lTHwra9BX7YdPrZXd5aarkpr/SY8bmPgPdg==}
    hasBin: true
    dependencies:
      chalk: 2.4.2
      magic-string: 0.25.9
      minimist: 1.2.8
      os-homedir: 1.0.2
      regexpu-core: 4.8.0
      vlq: 1.0.1
    dev: false

  /buffer-from@1.1.2:
    resolution: {integrity: sha512-E+XQCRwSbaaiChtv6k6Dwgc+bx+Bs6vuKJHHl5kox/BaKbhiXzqQOwK4cO22yElGp2OCmjwVhT3HmxgyPGnJfQ==}

  /buffer@5.7.1:
    resolution: {integrity: sha512-EHcyIPBQ4BSGlvjB16k5KgAJ27CIsHY/2JBmCRReo48y9rQ3MaUzWX3KVlBa4U7MyX02HdVj0K7C3WaB3ju7FQ==}
    dependencies:
      base64-js: 1.5.1
      ieee754: 1.2.1
    dev: true

  /buffer@6.0.3:
    resolution: {integrity: sha512-FTiCpNxtwiZZHEZbcbTIcZjERVICn9yq/pDFkTl95/AxzD1naBctN7YO68riM/gLSDY7sdrMby8hofADYuuqOA==}
    dependencies:
      base64-js: 1.5.1
      ieee754: 1.2.1
    dev: true

  /builtin-modules@3.3.0:
    resolution: {integrity: sha512-zhaCDicdLuWN5UbN5IMnFqNMhNfo919sH85y2/ea+5Yg9TsTkeZxpL+JLbp6cgYFS4sRLp3YV4S6yDuqVWHYOw==}
    engines: {node: '>=6'}
    dev: true

  /busboy@1.6.0:
    resolution: {integrity: sha512-8SFQbg/0hQ9xy3UNTB0YEnsNBbWfhf7RtnzpL7TkBiTBRfrQ9Fxcnz7VJsleJpyp6rVLvXiuORqjlHi5q+PYuA==}
    engines: {node: '>=10.16.0'}
    dependencies:
      streamsearch: 1.1.0
    dev: false

  /bytes@3.0.0:
    resolution: {integrity: sha512-pMhOfFDPiv9t5jjIXkHosWmkSyQbvsgEVNkz0ERHbuLh2T/7j4Mqqpz523Fe8MVY89KC6Sh/QfS2sM+SjgFDcw==}
    engines: {node: '>= 0.8'}
    dev: false

  /bytes@3.1.2:
    resolution: {integrity: sha512-/Nf7TyzTx6S3yRJObOAV7956r8cr2+Oj8AC5dt8wSP3BQAoeX58NoHyCU8P8zGkNXStjTSi6fzO6F0pBdcYbEg==}
    engines: {node: '>= 0.8'}
    dev: false

  /cacheable-lookup@7.0.0:
    resolution: {integrity: sha512-+qJyx4xiKra8mZrcwhjMRMUhD5NR1R8esPkzIYxX96JiecFoxAXFuz/GpR3+ev4PE1WamHip78wV0vcmPQtp8w==}
    engines: {node: '>=14.16'}
    dev: true

  /cacheable-request@10.2.13:
    resolution: {integrity: sha512-3SD4rrMu1msNGEtNSt8Od6enwdo//U9s4ykmXfA2TD58kcLkCobtCDiby7kNyj7a/Q7lz/mAesAFI54rTdnvBA==}
    engines: {node: '>=14.16'}
    dependencies:
      '@types/http-cache-semantics': 4.0.1
      get-stream: 6.0.1
      http-cache-semantics: 4.1.1
      keyv: 4.5.3
      mimic-response: 4.0.0
      normalize-url: 8.0.0
      responselike: 3.0.0
    dev: true

  /cacheable-request@6.1.0:
    resolution: {integrity: sha512-Oj3cAGPCqOZX7Rz64Uny2GYAZNliQSqfbePrgAQ1wKAihYmCUnraBtJtKcGR4xz7wF+LoJC+ssFZvv5BgF9Igg==}
    engines: {node: '>=8'}
    dependencies:
      clone-response: 1.0.3
      get-stream: 5.2.0
      http-cache-semantics: 4.1.1
      keyv: 3.1.0
      lowercase-keys: 2.0.0
      normalize-url: 4.5.1
      responselike: 1.0.2
    dev: false

  /call-bind@1.0.2:
    resolution: {integrity: sha512-7O+FbCihrB5WGbFYesctwmTKae6rOiIzmz1icreWJ+0aA7LJfuqhEso2T9ncpcFtzMQtzXf2QGGueWJGTYsqrA==}
    dependencies:
      function-bind: 1.1.1
      get-intrinsic: 1.2.1

  /callsites@3.1.0:
    resolution: {integrity: sha512-P8BjAsXvZS+VIDUI11hHCQEv74YT67YUi5JJFNWIqL235sBmjX4+qx9Muvls5ivyNENctx46xQLQ3aTuE7ssaQ==}
    engines: {node: '>=6'}

  /camel-case@4.1.2:
    resolution: {integrity: sha512-gxGWBrTT1JuMx6R+o5PTXMmUnhnVzLQ9SNutD4YqKtI6ap897t3tKECYla6gCWEkplXnlNybEkZg9GEGxKFCgw==}
    dependencies:
      pascal-case: 3.1.2
      tslib: 2.6.2
    dev: false

  /camelcase-css@2.0.1:
    resolution: {integrity: sha512-QOSvevhslijgYwRx6Rv7zKdMF8lbRmx+uQGx2+vDc+KI/eBnsy9kit5aj23AgGu3pa4t9AgwbnXWqS+iOY+2aA==}
    engines: {node: '>= 6'}
    dev: false

  /camelcase@6.3.0:
    resolution: {integrity: sha512-Gmy6FhYlCY7uOElZUSbxo2UCDH8owEk996gkbrpsgGtrJLM3J7jGxl9Ic7Qwwj4ivOE5AWZWRMecDdF7hqGjFA==}
    engines: {node: '>=10'}
    dev: false

  /camelcase@7.0.1:
    resolution: {integrity: sha512-xlx1yCK2Oc1APsPXDL2LdlNP6+uu8OCDdhOBSVT279M/S+y75O30C2VuD8T2ogdePBBl7PfPF4504tnLgX3zfw==}
    engines: {node: '>=14.16'}
    dev: true

  /caniuse-api@3.0.0:
    resolution: {integrity: sha512-bsTwuIg/BZZK/vreVTYYbSWoe2F+71P7K5QGEX+pT250DZbfU1MQ5prOKpPR+LL6uWKK3KMwMCAS74QB3Um1uw==}
    dependencies:
      browserslist: 4.21.10
      caniuse-lite: 1.0.30001528
      lodash.memoize: 4.1.2
      lodash.uniq: 4.5.0
    dev: false

  /caniuse-lite@1.0.30001528:
    resolution: {integrity: sha512-0Db4yyjR9QMNlsxh+kKWzQtkyflkG/snYheSzkjmvdEtEXB1+jt7A2HmSEiO6XIJPIbo92lHNGNySvE5pZcs5Q==}

  /ccount@1.1.0:
    resolution: {integrity: sha512-vlNK021QdI7PNeiUh/lKkC/mNHHfV0m/Ad5JoI0TYtlBnJAslM/JIkm/tGC88bkLIwO6OQ5uV6ztS6kVAtCDlg==}
    dev: false

  /chalk@2.4.2:
    resolution: {integrity: sha512-Mti+f9lpJNcwF4tWV8/OrTTtF1gZi+f8FqlyAdouralcFWFQWF2+NgCHShjkCb+IFBLq9buZwE1xckQU4peSuQ==}
    engines: {node: '>=4'}
    dependencies:
      ansi-styles: 3.2.1
      escape-string-regexp: 1.0.5
      supports-color: 5.5.0

  /chalk@4.1.2:
    resolution: {integrity: sha512-oKnbhFyRIXpUuez8iBMmyEa4nbj4IOQyuhc/wy9kY7/WVPcwIO9VA668Pu8RkO7+0G76SLROeyw9CpQ061i4mA==}
    engines: {node: '>=10'}
    dependencies:
      ansi-styles: 4.3.0
      supports-color: 7.2.0

  /chalk@5.3.0:
    resolution: {integrity: sha512-dLitG79d+GV1Nb/VYcCDFivJeK1hiukt9QjRNVOsUtTy1rR1YJsmpGGTZ3qJos+uw7WmWF4wUwBd9jxjocFC2w==}
    engines: {node: ^12.17.0 || ^14.13 || >=16.0.0}
    dev: true

  /character-entities-legacy@1.1.4:
    resolution: {integrity: sha512-3Xnr+7ZFS1uxeiUDvV02wQ+QDbc55o97tIV5zHScSPJpcLm/r0DFPcoY3tYRp+VZukxuMeKgXYmsXQHO05zQeA==}
    dev: false

  /character-entities@1.2.4:
    resolution: {integrity: sha512-iBMyeEHxfVnIakwOuDXpVkc54HijNgCyQB2w0VfGQThle6NXn50zU6V/u+LDhxHcDUPojn6Kpga3PTAD8W1bQw==}
    dev: false

  /character-reference-invalid@1.1.4:
    resolution: {integrity: sha512-mKKUkUbhPpQlCOfIuZkvSEgktjPFIsZKRRbC6KWVEMvlzblj3i3asQv5ODsrwt0N3pHAEvjP8KTQPHkp0+6jOg==}
    dev: false

  /chardet@0.7.0:
    resolution: {integrity: sha512-mT8iDcrh03qDGRRmoA2hmBJnxpllMR+0/0qlzjqZES6NdiWDcZkCNAk4rPFZ9Q85r27unkiNNg8ZOiwZXBHwcA==}
    dev: true

  /cheerio-select@2.1.0:
    resolution: {integrity: sha512-9v9kG0LvzrlcungtnJtpGNxY+fzECQKhK4EGJX2vByejiMX84MFNQw4UxPJl3bFbTMw+Dfs37XaIkCwTZfLh4g==}
    dependencies:
      boolbase: 1.0.0
      css-select: 5.1.0
      css-what: 6.1.0
      domelementtype: 2.3.0
      domhandler: 5.0.3
      domutils: 3.1.0
    dev: false

  /cheerio@1.0.0-rc.12:
    resolution: {integrity: sha512-VqR8m68vM46BNnuZ5NtnGBKIE/DfN0cRIzg9n40EIq9NOv90ayxLBXA8fXC5gquFRGJSTRqBq25Jt2ECLR431Q==}
    engines: {node: '>= 6'}
    dependencies:
      cheerio-select: 2.1.0
      dom-serializer: 2.0.0
      domhandler: 5.0.3
      domutils: 3.1.0
      htmlparser2: 8.0.2
      parse5: 7.1.2
      parse5-htmlparser2-tree-adapter: 7.0.0
    dev: false

  /chokidar@3.5.3:
    resolution: {integrity: sha512-Dr3sfKRP6oTcjf2JmUmFJfeVMvXBdegxB0iVQ5eb2V10uFJUCAS8OByZdVAyVb8xXNz3GjjTgj9kLWsZTqE6kw==}
    engines: {node: '>= 8.10.0'}
    dependencies:
      anymatch: 3.1.3
      braces: 3.0.2
      glob-parent: 5.1.2
      is-binary-path: 2.1.0
      is-glob: 4.0.3
      normalize-path: 3.0.0
      readdirp: 3.6.0
    optionalDependencies:
      fsevents: 2.3.3
    dev: false

  /chrome-trace-event@1.0.3:
    resolution: {integrity: sha512-p3KULyQg4S7NIHixdwbGX+nFHkoBiA4YQmyWtjb8XngSKV124nJmRysgAeujbUVb15vh+RvFUfCPqU7rXk+hZg==}
    engines: {node: '>=6.0'}

  /ci-info@2.0.0:
    resolution: {integrity: sha512-5tK7EtrZ0N+OLFMthtqOj4fI2Jeb88C4CAZPu25LDVUgXJ0A3Js4PMGqrn0JU1W0Mh1/Z8wZzYPxqUrXeBboCQ==}
    dev: false

  /ci-info@3.8.0:
    resolution: {integrity: sha512-eXTggHWSooYhq49F2opQhuHWgzucfF2YgODK4e1566GQs5BIfP30B0oenwBJHfWxAs2fyPB1s7Mg949zLf61Yw==}
    engines: {node: '>=8'}

  /clean-css@5.3.2:
    resolution: {integrity: sha512-JVJbM+f3d3Q704rF4bqQ5UUyTtuJ0JRKNbTKVEeujCCBoMdkEi+V+e8oktO9qGQNSvHrFTM6JZRXrUvGR1czww==}
    engines: {node: '>= 10.0'}
    dependencies:
      source-map: 0.6.1
    dev: false

  /clean-stack@2.2.0:
    resolution: {integrity: sha512-4diC9HaTE+KRAMWhDhrGOECgWZxoevMc5TlkObMqNSsVU62PYzXZ/SMTjzyGAFF1YusgxGcSWTEXBhp0CPwQ1A==}
    engines: {node: '>=6'}
    dev: false

  /cli-boxes@2.2.1:
    resolution: {integrity: sha512-y4coMcylgSCdVinjiDBuR8PCC2bLjyGTwEmPb9NHR/QaNU6EUOXcTY/s6VjGMD6ENSEaeQYHCY0GNGS5jfMwPw==}
    engines: {node: '>=6'}
    dev: false

  /cli-boxes@3.0.0:
    resolution: {integrity: sha512-/lzGpEWL/8PfI0BmBOPRwp0c/wFNX1RdUML3jK/RcSBA9T8mZDdQpqYBKtCFTOfQbwPqWEOpjqW+Fnayc0969g==}
    engines: {node: '>=10'}

  /cli-cursor@3.1.0:
    resolution: {integrity: sha512-I/zHAwsKf9FqGoXM4WWRACob9+SNukZTd94DWF57E4toouRulbCxcUh6RKUEOQlYTHJnzkPMySvPNaaSLNfLZw==}
    engines: {node: '>=8'}
    dependencies:
      restore-cursor: 3.1.0
    dev: true

  /cli-cursor@4.0.0:
    resolution: {integrity: sha512-VGtlMu3x/4DOtIUwEkRezxUZ2lBacNJCHash0N0WeZDBS+7Ux1dm3XWAgWYxLJFMMdOeXMHXorshEFhbMSGelg==}
    engines: {node: ^12.20.0 || ^14.13.1 || >=16.0.0}
    dependencies:
      restore-cursor: 4.0.0
    dev: true

  /cli-spinners@2.9.0:
    resolution: {integrity: sha512-4/aL9X3Wh0yiMQlE+eeRhWP6vclO3QRtw1JHKIT0FFUs5FjpFmESqtMvYZ0+lbzBw900b95mS0hohy+qn2VK/g==}
    engines: {node: '>=6'}
    dev: true

  /cli-table3@0.6.3:
    resolution: {integrity: sha512-w5Jac5SykAeZJKntOxJCrm63Eg5/4dhMWIcuTbo9rpE+brgaSZo0RuNJZeOyMgsUdhDeojvgyQLmjI+K50ZGyg==}
    engines: {node: 10.* || >= 12.*}
    dependencies:
      string-width: 4.2.3
    optionalDependencies:
      '@colors/colors': 1.5.0
    dev: false

  /cli-truncate@3.1.0:
    resolution: {integrity: sha512-wfOBkjXteqSnI59oPcJkcPl/ZmwvMMOj340qUIY1SKZCv0B9Cf4D4fAucRkIKQmsIuYK3x1rrgU7MeGRruiuiA==}
    engines: {node: ^12.20.0 || ^14.13.1 || >=16.0.0}
    dependencies:
      slice-ansi: 5.0.0
      string-width: 5.1.2
    dev: true

  /cli-width@4.1.0:
    resolution: {integrity: sha512-ouuZd4/dm2Sw5Gmqy6bGyNNNe1qt9RpmxveLSO7KcgsTnU7RXfsw+/bukWGo1abgBiMAic068rclZsO4IWmmxQ==}
    engines: {node: '>= 12'}
    dev: true

  /client-only@0.0.1:
    resolution: {integrity: sha512-IV3Ou0jSMzZrd3pZ48nLkT9DA7Ag1pnPzaiQhpW7c3RbcqqzvzzVu+L8gfqMp/8IM2MQtSiqaCxrrcfu8I8rMA==}
    dev: false

  /cliui@8.0.1:
    resolution: {integrity: sha512-BSeNnyus75C4//NQ9gQt1/csTXyo/8Sb+afLAkzAptFuMsod9HFokGNudZpi/oQV73hnVK+sR+5PVRMd+Dr7YQ==}
    engines: {node: '>=12'}
    dependencies:
      string-width: 4.2.3
      strip-ansi: 6.0.1
      wrap-ansi: 7.0.0
    dev: true

  /clone-deep@4.0.1:
    resolution: {integrity: sha512-neHB9xuzh/wk0dIHweyAXv2aPGZIVk3pLMe+/RNzINf17fe0OG96QroktYAUm7SM1PBnzTabaLboqqxDyMU+SQ==}
    engines: {node: '>=6'}
    dependencies:
      is-plain-object: 2.0.4
      kind-of: 6.0.3
      shallow-clone: 3.0.1

  /clone-response@1.0.3:
    resolution: {integrity: sha512-ROoL94jJH2dUVML2Y/5PEDNaSHgeOdSDicUyS7izcF63G6sTc/FTjLub4b8Il9S8S0beOfYt0TaA5qvFK+w0wA==}
    dependencies:
      mimic-response: 1.0.1
    dev: false

  /clone@1.0.4:
    resolution: {integrity: sha512-JQHZ2QMW6l3aH/j6xCqQThY/9OH4D/9ls34cgkUBiEeocRTU04tHfKPBsUK1PqZCUQM7GiA0IIXJSuXHI64Kbg==}
    engines: {node: '>=0.8'}
    dev: true

  /clsx@1.2.1:
    resolution: {integrity: sha512-EcR6r5a8bj6pu3ycsa/E/cKVGuTgZJZdsyUYHOksG/UHIiKfjxzRxYJpyVBwYaQeOvghal9fcc4PidlgzugAQg==}
    engines: {node: '>=6'}
    dev: false

  /collapse-white-space@1.0.6:
    resolution: {integrity: sha512-jEovNnrhMuqyCcjfEJA56v0Xq8SkIoPKDyaHahwo3POf4qcSXqMYuwNcOTzp74vTsR9Tn08z4MxWqAhcekogkQ==}
    dev: false

  /color-convert@1.9.3:
    resolution: {integrity: sha512-QfAUtd+vFdAtFQcC8CCyYt1fYWxSqAiK2cSD6zDB8N3cpsEBAvRxp9zOGg6G/SHHJYAT88/az/IuDGALsNVbGg==}
    dependencies:
      color-name: 1.1.3

  /color-convert@2.0.1:
    resolution: {integrity: sha512-RRECPsj7iu/xb5oKYcsFHSppFNnsj/52OVTRKb4zP5onXwVF3zVmmToNcOfGC+CRDpfK/U584fMg38ZHCaElKQ==}
    engines: {node: '>=7.0.0'}
    dependencies:
      color-name: 1.1.4

  /color-name@1.1.3:
    resolution: {integrity: sha512-72fSenhMw2HZMTVHeCA9KCmpEIbzWiQsjN+BHcBbS9vr1mtt+vJjPdksIBNUmKAW8TFUDPJK5SUU3QhE9NEXDw==}

  /color-name@1.1.4:
    resolution: {integrity: sha512-dOy+3AuW3a2wNbZHIuMZpTcgjGuLU/uBL/ubcZF9OXbDo8ff4O8yVp5Bf0efS8uEoYo5q4Fx7dY9OgQGXgAsQA==}

  /colord@2.9.3:
    resolution: {integrity: sha512-jeC1axXpnb0/2nn/Y1LPuLdgXBLH7aDcHu4KEKfqw3CUhX7ZpfBSlPKyqXE6btIgEzfWtrX3/tyBCaCvXvMkOw==}
    dev: false

  /colorette@2.0.20:
    resolution: {integrity: sha512-IfEDxwoWIjkeXL1eXcDiow4UbKjhLdq6/EuSVR9GMN7KVH3r9gQ83e73hsz1Nd1T3ijd5xv1wcWRYO+D6kCI2w==}

  /combine-promises@1.2.0:
    resolution: {integrity: sha512-VcQB1ziGD0NXrhKxiwyNbCDmRzs/OShMs2GqW2DlU2A/Sd0nQxE1oWDAE5O0ygSx5mgQOn9eIFh7yKPgFRVkPQ==}
    engines: {node: '>=10'}
    dev: false

  /comma-separated-tokens@1.0.8:
    resolution: {integrity: sha512-GHuDRO12Sypu2cV70d1dkA2EUmXHgntrzbpvOB+Qy+49ypNfGgFQIC2fhhXbnyrJRynDCAARsT7Ou0M6hirpfw==}
    dev: false

  /commander@11.0.0:
    resolution: {integrity: sha512-9HMlXtt/BNoYr8ooyjjNRdIilOTkVJXB+GhxMTtOKwk0R4j4lS4NpjuqmRxroBfnfTSHQIHQB7wryHhXarNjmQ==}
    engines: {node: '>=16'}
    dev: true

  /commander@2.20.3:
    resolution: {integrity: sha512-GpVkmM8vF2vQUkj2LvZmD35JxeJOLCwJ9cUkugyk2nuhbv3+mJvpLYYt+0+USMxE+oj+ey/lJEnhZw75x/OMcQ==}

  /commander@4.1.1:
    resolution: {integrity: sha512-NOKm8xhkzAjzFx8B2v5OAHT+u5pRQc2UCa2Vq9jYL/31o2wi9mxBA7LIFs3sV5VSC49z6pEhfbMULvShKj26WA==}
    engines: {node: '>= 6'}
    dev: false

  /commander@5.1.0:
    resolution: {integrity: sha512-P0CysNDQ7rtVw4QIQtm+MRxV66vKFSvlsQvGYXZWR3qFU0jlMKHZZZgw8e+8DSah4UDKMqnknRDQz+xuQXQ/Zg==}
    engines: {node: '>= 6'}

  /commander@7.2.0:
    resolution: {integrity: sha512-QrWXB+ZQSVPmIWIhtEO9H+gwHaMGYiF5ChvoJ+K9ZGHG/sVsa6yiesAD1GC/x46sET00Xlwo1u49RVVVzvcSkw==}
    engines: {node: '>= 10'}
    dev: false

  /commander@8.3.0:
    resolution: {integrity: sha512-OkTL9umf+He2DZkUq8f8J9of7yL6RJKI24dVITBmNfZBmri9zYZQrKkuXiKhyfPSu8tUhnVBB1iKXevvnlR4Ww==}
    engines: {node: '>= 12'}
    dev: false

  /commondir@1.0.1:
    resolution: {integrity: sha512-W9pAhw0ja1Edb5GVdIF1mjZw/ASI0AlShXM83UUGe2DVr5TdAPEA1OA8m/g8zWp9x6On7gqufY+FatDbC3MDQg==}

  /component-props@1.1.1:
    resolution: {integrity: sha512-69pIRJs9fCCHRqCz3390YF2LV1Lu6iEMZ5zuVqqUn+G20V9BNXlMs0cWawWeW9g4Ynmg29JmkG6R7/lUJoGd1Q==}
    dev: false

  /component-xor@0.0.4:
    resolution: {integrity: sha512-ZIt6sla8gfo+AFVRZoZOertcnD5LJaY2T9CKE2j13NJxQt/mUafD69Bl7/Y4AnpI2LGjiXH7cOfJDx/n2G9edA==}
    dev: false

  /compressible@2.0.18:
    resolution: {integrity: sha512-AF3r7P5dWxL8MxyITRMlORQNaOA2IkAFaTr4k7BUumjPtRpGDTZpl0Pb1XCO6JeDCBdp126Cgs9sMxqSjgYyRg==}
    engines: {node: '>= 0.6'}
    dependencies:
      mime-db: 1.52.0
    dev: false

  /compression@1.7.4:
    resolution: {integrity: sha512-jaSIDzP9pZVS4ZfQ+TzvtiWhdpFhE2RDHz8QJkpX9SIpLq88VueF5jJw6t+6CUQcAoA6t+x89MLrWAqpfDE8iQ==}
    engines: {node: '>= 0.8.0'}
    dependencies:
      accepts: 1.3.8
      bytes: 3.0.0
      compressible: 2.0.18
      debug: 2.6.9
      on-headers: 1.0.2
      safe-buffer: 5.1.2
      vary: 1.1.2
    transitivePeerDependencies:
      - supports-color
    dev: false

  /concat-map@0.0.1:
    resolution: {integrity: sha512-/Srv4dswyQNBfohGpz9o6Yb3Gz3SrUDqBH5rTuhGR7ahtlbYKnVxw2bCFMRljaA7EXHaXZ8wsHdodFvbkhKmqg==}

  /conf@11.0.2:
    resolution: {integrity: sha512-jjyhlQ0ew/iwmtwsS2RaB6s8DBifcE2GYBEaw2SJDUY/slJJbNfY4GlDVzOs/ff8cM/Wua5CikqXgbFl5eu85A==}
    engines: {node: '>=14.16'}
    dependencies:
      ajv: 8.12.0
      ajv-formats: 2.1.1(ajv@8.12.0)
      atomically: 2.0.2
      debounce-fn: 5.1.2
      dot-prop: 7.2.0
      env-paths: 3.0.0
      json-schema-typed: 8.0.1
      semver: 7.5.4
    dev: true

  /config-chain@1.1.13:
    resolution: {integrity: sha512-qj+f8APARXHrM0hraqXYb2/bOVSV4PvJQlNZ/DVj0QrmNM2q2euizkeuVckQ57J+W0mRH6Hvi+k50M4Jul2VRQ==}
    dependencies:
      ini: 1.3.8
      proto-list: 1.2.4
    dev: true

  /configstore@5.0.1:
    resolution: {integrity: sha512-aMKprgk5YhBNyH25hj8wGt2+D52Sw1DRRIzqBwLp2Ya9mFmY8KPvvtvmna8SxVR9JMZ4kzMD68N22vlaRpkeFA==}
    engines: {node: '>=8'}
    dependencies:
      dot-prop: 5.3.0
      graceful-fs: 4.2.11
      make-dir: 3.1.0
      unique-string: 2.0.0
      write-file-atomic: 3.0.3
      xdg-basedir: 4.0.0
    dev: false

  /configstore@6.0.0:
    resolution: {integrity: sha512-cD31W1v3GqUlQvbBCGcXmd2Nj9SvLDOP1oQ0YFuLETufzSPaKp11rYBsSOm7rCsW3OnIRAFM3OxRhceaXNYHkA==}
    engines: {node: '>=12'}
    dependencies:
      dot-prop: 6.0.1
      graceful-fs: 4.2.11
      unique-string: 3.0.0
      write-file-atomic: 3.0.3
      xdg-basedir: 5.1.0
    dev: true

  /connect-history-api-fallback@2.0.0:
    resolution: {integrity: sha512-U73+6lQFmfiNPrYbXqr6kZ1i1wiRqXnp2nhMsINseWXO8lDau0LGEffJ8kQi4EjLZympVgRdvqjAgiZ1tgzDDA==}
    engines: {node: '>=0.8'}
    dev: false

  /consola@2.15.3:
    resolution: {integrity: sha512-9vAdYbHj6x2fLKC4+oPH0kFzY/orMZyG2Aj+kNylHxKGJ/Ed4dpNyAQYwJOdqO4zdM7XpVHmyejQDcQHrnuXbw==}
    dev: false

  /content-disposition@0.5.2:
    resolution: {integrity: sha512-kRGRZw3bLlFISDBgwTSA1TMBFN6J6GWDeubmDE3AF+3+yXL8hTWv8r5rkLbqYXY4RjPk/EzHnClI3zQf1cFmHA==}
    engines: {node: '>= 0.6'}
    dev: false

  /content-disposition@0.5.4:
    resolution: {integrity: sha512-FveZTNuGw04cxlAiWbzi6zTAL/lhehaWbTtgluJh4/E95DqMwTmha3KZN1aAWA8cFIhHzMZUvLevkw5Rqk+tSQ==}
    engines: {node: '>= 0.6'}
    dependencies:
      safe-buffer: 5.2.1
    dev: false

  /content-type@1.0.5:
    resolution: {integrity: sha512-nTjqfcBFEipKdXCv4YDQWCfmcLZKm81ldF0pAopTvyrFGVbcR6P/VAAd5G7N+0tTr8QqiU0tFadD6FK4NtJwOA==}
    engines: {node: '>= 0.6'}
    dev: false

  /convert-source-map@1.9.0:
    resolution: {integrity: sha512-ASFBup0Mz1uyiIjANan1jzLQami9z1PoYSZCiiYW2FczPbenXc45FZdBZLzOT+r6+iciuEModtmCti+hjaAk0A==}

  /cookie-signature@1.0.6:
    resolution: {integrity: sha512-QADzlaHc8icV8I7vbaJXJwod9HWYp8uCqf1xa4OfNu1T7JVxQIrUgOWtHdNDtPiywmFbiS12VjotIXLrKM3orQ==}
    dev: false

  /cookie@0.5.0:
    resolution: {integrity: sha512-YZ3GUyn/o8gfKJlnlX7g7xq4gyO6OSuhGPKaaGssGB2qgDUS0gPgtTvoyZLTt9Ab6dC4hfc9dV5arkvc/OCmrw==}
    engines: {node: '>= 0.6'}
    dev: false

  /copy-text-to-clipboard@3.2.0:
    resolution: {integrity: sha512-RnJFp1XR/LOBDckxTib5Qjr/PMfkatD0MUCQgdpqS8MdKiNUzBjAQBEN6oUy+jW7LI93BBG3DtMB2KOOKpGs2Q==}
    engines: {node: '>=12'}
    dev: false

  /copy-webpack-plugin@11.0.0(webpack@5.88.2):
    resolution: {integrity: sha512-fX2MWpamkW0hZxMEg0+mYnA40LTosOSa5TqZ9GYIBzyJa9C3QUaMPSE2xAi/buNr8u89SfD9wHSQVBzrRa/SOQ==}
    engines: {node: '>= 14.15.0'}
    peerDependencies:
      webpack: ^5.1.0
    dependencies:
      fast-glob: 3.3.1
      glob-parent: 6.0.2
      globby: 13.2.2
      normalize-path: 3.0.0
      schema-utils: 4.2.0
      serialize-javascript: 6.0.1
      webpack: 5.88.2
    dev: false

  /core-js-compat@3.32.2:
    resolution: {integrity: sha512-+GjlguTDINOijtVRUxrQOv3kfu9rl+qPNdX2LTbJ/ZyVTuxK+ksVSAGX1nHstu4hrv1En/uPTtWgq2gI5wt4AQ==}
    dependencies:
      browserslist: 4.21.10

  /core-js-pure@3.32.2:
    resolution: {integrity: sha512-Y2rxThOuNywTjnX/PgA5vWM6CZ9QB9sz9oGeCixV8MqXZO70z/5SHzf9EeBrEBK0PN36DnEBBu9O/aGWzKuMZQ==}
    requiresBuild: true
    dev: false

  /core-js@2.6.12:
    resolution: {integrity: sha512-Kb2wC0fvsWfQrgk8HU5lW6U/Lcs8+9aaYcy4ZFc6DDlo4nZ7n70dEgE5rtR0oG6ufKDUnrwfWL1mXR5ljDatrQ==}
    deprecated: core-js@<3.23.3 is no longer maintained and not recommended for usage due to the number of issues. Because of the V8 engine whims, feature detection in old core-js versions could cause a slowdown up to 100x even if nothing is polyfilled. Some versions have web compatibility issues. Please, upgrade your dependencies to the actual version of core-js.
    requiresBuild: true
    dev: false

  /core-js@3.32.2:
    resolution: {integrity: sha512-pxXSw1mYZPDGvTQqEc5vgIb83jGQKFGYWY76z4a7weZXUolw3G+OvpZqSRcfYOoOVUQJYEPsWeQK8pKEnUtWxQ==}
    requiresBuild: true
    dev: false

  /core-util-is@1.0.3:
    resolution: {integrity: sha512-ZQBvi1DcpJ4GDqanjucZ2Hj3wEO5pZDS89BWbkcrvdxksJorwUDDZamX9ldFkp9aw2lmBDLgkObEA4DWNJ9FYQ==}
    dev: false

  /cosmiconfig@6.0.0:
    resolution: {integrity: sha512-xb3ZL6+L8b9JLLCx3ZdoZy4+2ECphCMo2PwqgP1tlfVq6M6YReyzBJtvWWtbDSpNr9hn96pkCiZqUcFEc+54Qg==}
    engines: {node: '>=8'}
    dependencies:
      '@types/parse-json': 4.0.0
      import-fresh: 3.3.0
      parse-json: 5.2.0
      path-type: 4.0.0
      yaml: 1.10.2
    dev: false

  /cosmiconfig@7.1.0:
    resolution: {integrity: sha512-AdmX6xUzdNASswsFtmwSt7Vj8po9IuqXm0UXz7QKPuEUmPB4XyjGfaAr2PSuELMwkRMVH1EpIkX5bTZGRB3eCA==}
    engines: {node: '>=10'}
    dependencies:
      '@types/parse-json': 4.0.0
      import-fresh: 3.3.0
      parse-json: 5.2.0
      path-type: 4.0.0
      yaml: 1.10.2
    dev: false

  /cosmiconfig@8.3.4(typescript@5.1.6):
    resolution: {integrity: sha512-SF+2P8+o/PTV05rgsAjDzL4OFdVXAulSfC/L19VaeVT7+tpOOSscCt2QLxDZ+CLxF2WOiq6y1K5asvs8qUJT/Q==}
    engines: {node: '>=14'}
    peerDependencies:
      typescript: '>=4.9.5'
    peerDependenciesMeta:
      typescript:
        optional: true
    dependencies:
      import-fresh: 3.3.0
      js-yaml: 4.1.0
      parse-json: 5.2.0
      path-type: 4.0.0
      typescript: 5.1.6
    dev: false

  /cross-fetch@3.1.8:
    resolution: {integrity: sha512-cvA+JwZoU0Xq+h6WkMvAUqPEYy92Obet6UdKLfW60qn99ftItKjB5T+BkyWOFWe2pUyfQ+IJHmpOTznqk1M6Kg==}
    dependencies:
      node-fetch: 2.7.0
    transitivePeerDependencies:
      - encoding
    dev: false

  /cross-spawn@7.0.3:
    resolution: {integrity: sha512-iRDPJKUPVEND7dHPO8rkbOnPpyDygcDFtWjpeWNCgy8WP2rXcxXL8TskReQl6OrB2G7+UJrags1q15Fudc7G6w==}
    engines: {node: '>= 8'}
    dependencies:
      path-key: 3.1.1
      shebang-command: 2.0.0
      which: 2.0.2

  /crypto-random-string@2.0.0:
    resolution: {integrity: sha512-v1plID3y9r/lPhviJ1wrXpLeyUIGAZ2SHNYTEapm7/8A9nLPoyvVp3RK/EPFqn5kEznyWgYZNsRtYYIWbuG8KA==}
    engines: {node: '>=8'}
    dev: false

  /crypto-random-string@4.0.0:
    resolution: {integrity: sha512-x8dy3RnvYdlUcPOjkEHqozhiwzKNSq7GcPuXFbnyMOCHxX8V3OgIg/pYuabl2sbUPfIJaeAQB7PMOK8DFIdoRA==}
    engines: {node: '>=12'}
    dependencies:
      type-fest: 1.4.0
    dev: true

  /css-declaration-sorter@6.4.1(postcss@8.4.29):
    resolution: {integrity: sha512-rtdthzxKuyq6IzqX6jEcIzQF/YqccluefyCYheovBOLhFT/drQA9zj/UbRAa9J7C0o6EG6u3E6g+vKkay7/k3g==}
    engines: {node: ^10 || ^12 || >=14}
    peerDependencies:
      postcss: ^8.0.9
    dependencies:
      postcss: 8.4.29
    dev: false

  /css-loader@6.8.1(webpack@5.88.2):
    resolution: {integrity: sha512-xDAXtEVGlD0gJ07iclwWVkLoZOpEvAWaSyf6W18S2pOC//K8+qUDIx8IIT3D+HjnmkJPQeesOPv5aiUaJsCM2g==}
    engines: {node: '>= 12.13.0'}
    peerDependencies:
      webpack: ^5.0.0
    dependencies:
      icss-utils: 5.1.0(postcss@8.4.29)
      postcss: 8.4.29
      postcss-modules-extract-imports: 3.0.0(postcss@8.4.29)
      postcss-modules-local-by-default: 4.0.3(postcss@8.4.29)
      postcss-modules-scope: 3.0.0(postcss@8.4.29)
      postcss-modules-values: 4.0.0(postcss@8.4.29)
      postcss-value-parser: 4.2.0
      semver: 7.5.4
      webpack: 5.88.2
    dev: false

  /css-minimizer-webpack-plugin@4.2.2(clean-css@5.3.2)(webpack@5.88.2):
    resolution: {integrity: sha512-s3Of/4jKfw1Hj9CxEO1E5oXhQAxlayuHO2y/ML+C6I9sQ7FdzfEV6QgMLN3vI+qFsjJGIAFLKtQK7t8BOXAIyA==}
    engines: {node: '>= 14.15.0'}
    peerDependencies:
      '@parcel/css': '*'
      '@swc/css': '*'
      clean-css: '*'
      csso: '*'
      esbuild: '*'
      lightningcss: '*'
      webpack: ^5.0.0
    peerDependenciesMeta:
      '@parcel/css':
        optional: true
      '@swc/css':
        optional: true
      clean-css:
        optional: true
      csso:
        optional: true
      esbuild:
        optional: true
      lightningcss:
        optional: true
    dependencies:
      clean-css: 5.3.2
      cssnano: 5.1.15(postcss@8.4.29)
      jest-worker: 29.6.4
      postcss: 8.4.29
      schema-utils: 4.2.0
      serialize-javascript: 6.0.1
      source-map: 0.6.1
      webpack: 5.88.2
    dev: false

  /css-select@4.3.0:
    resolution: {integrity: sha512-wPpOYtnsVontu2mODhA19JrqWxNsfdatRKd64kmpRbQgh1KtItko5sTnEpPdpSaJszTOhEMlF/RPz28qj4HqhQ==}
    dependencies:
      boolbase: 1.0.0
      css-what: 6.1.0
      domhandler: 4.3.1
      domutils: 2.8.0
      nth-check: 2.1.1
    dev: false

  /css-select@5.1.0:
    resolution: {integrity: sha512-nwoRF1rvRRnnCqqY7updORDsuqKzqYJ28+oSMaJMMgOauh3fvwHqMS7EZpIPqK8GL+g9mKxF1vP/ZjSeNjEVHg==}
    dependencies:
      boolbase: 1.0.0
      css-what: 6.1.0
      domhandler: 5.0.3
      domutils: 3.1.0
      nth-check: 2.1.1
    dev: false

  /css-tree@1.1.3:
    resolution: {integrity: sha512-tRpdppF7TRazZrjJ6v3stzv93qxRcSsFmW6cX0Zm2NVKpxE1WV1HblnghVv9TreireHkqI/VDEsfolRF1p6y7Q==}
    engines: {node: '>=8.0.0'}
    dependencies:
      mdn-data: 2.0.14
      source-map: 0.6.1
    dev: false

  /css-what@6.1.0:
    resolution: {integrity: sha512-HTUrgRJ7r4dsZKU6GjmpfRK1O76h97Z8MfS1G0FozR+oF2kG6Vfe8JE6zwrkbxigziPHinCJ+gCPjA9EaBDtRw==}
    engines: {node: '>= 6'}
    dev: false

  /cssesc@3.0.0:
    resolution: {integrity: sha512-/Tb/JcjK111nNScGob5MNtsntNM1aCNUDipB/TkwZFhyDrrE47SOx/18wF2bbjgc3ZzCSKW1T5nt5EbFoAz/Vg==}
    engines: {node: '>=4'}
    hasBin: true
    dev: false

  /cssnano-preset-advanced@5.3.10(postcss@8.4.29):
    resolution: {integrity: sha512-fnYJyCS9jgMU+cmHO1rPSPf9axbQyD7iUhLO5Df6O4G+fKIOMps+ZbU0PdGFejFBBZ3Pftf18fn1eG7MAPUSWQ==}
    engines: {node: ^10 || ^12 || >=14.0}
    peerDependencies:
      postcss: ^8.2.15
    dependencies:
      autoprefixer: 10.4.15(postcss@8.4.29)
      cssnano-preset-default: 5.2.14(postcss@8.4.29)
      postcss: 8.4.29
      postcss-discard-unused: 5.1.0(postcss@8.4.29)
      postcss-merge-idents: 5.1.1(postcss@8.4.29)
      postcss-reduce-idents: 5.2.0(postcss@8.4.29)
      postcss-zindex: 5.1.0(postcss@8.4.29)
    dev: false

  /cssnano-preset-default@5.2.14(postcss@8.4.29):
    resolution: {integrity: sha512-t0SFesj/ZV2OTylqQVOrFgEh5uanxbO6ZAdeCrNsUQ6fVuXwYTxJPNAGvGTxHbD68ldIJNec7PyYZDBrfDQ+6A==}
    engines: {node: ^10 || ^12 || >=14.0}
    peerDependencies:
      postcss: ^8.2.15
    dependencies:
      css-declaration-sorter: 6.4.1(postcss@8.4.29)
      cssnano-utils: 3.1.0(postcss@8.4.29)
      postcss: 8.4.29
      postcss-calc: 8.2.4(postcss@8.4.29)
      postcss-colormin: 5.3.1(postcss@8.4.29)
      postcss-convert-values: 5.1.3(postcss@8.4.29)
      postcss-discard-comments: 5.1.2(postcss@8.4.29)
      postcss-discard-duplicates: 5.1.0(postcss@8.4.29)
      postcss-discard-empty: 5.1.1(postcss@8.4.29)
      postcss-discard-overridden: 5.1.0(postcss@8.4.29)
      postcss-merge-longhand: 5.1.7(postcss@8.4.29)
      postcss-merge-rules: 5.1.4(postcss@8.4.29)
      postcss-minify-font-values: 5.1.0(postcss@8.4.29)
      postcss-minify-gradients: 5.1.1(postcss@8.4.29)
      postcss-minify-params: 5.1.4(postcss@8.4.29)
      postcss-minify-selectors: 5.2.1(postcss@8.4.29)
      postcss-normalize-charset: 5.1.0(postcss@8.4.29)
      postcss-normalize-display-values: 5.1.0(postcss@8.4.29)
      postcss-normalize-positions: 5.1.1(postcss@8.4.29)
      postcss-normalize-repeat-style: 5.1.1(postcss@8.4.29)
      postcss-normalize-string: 5.1.0(postcss@8.4.29)
      postcss-normalize-timing-functions: 5.1.0(postcss@8.4.29)
      postcss-normalize-unicode: 5.1.1(postcss@8.4.29)
      postcss-normalize-url: 5.1.0(postcss@8.4.29)
      postcss-normalize-whitespace: 5.1.1(postcss@8.4.29)
      postcss-ordered-values: 5.1.3(postcss@8.4.29)
      postcss-reduce-initial: 5.1.2(postcss@8.4.29)
      postcss-reduce-transforms: 5.1.0(postcss@8.4.29)
      postcss-svgo: 5.1.0(postcss@8.4.29)
      postcss-unique-selectors: 5.1.1(postcss@8.4.29)
    dev: false

  /cssnano-utils@3.1.0(postcss@8.4.29):
    resolution: {integrity: sha512-JQNR19/YZhz4psLX/rQ9M83e3z2Wf/HdJbryzte4a3NSuafyp9w/I4U+hx5C2S9g41qlstH7DEWnZaaj83OuEA==}
    engines: {node: ^10 || ^12 || >=14.0}
    peerDependencies:
      postcss: ^8.2.15
    dependencies:
      postcss: 8.4.29
    dev: false

  /cssnano@5.1.15(postcss@8.4.29):
    resolution: {integrity: sha512-j+BKgDcLDQA+eDifLx0EO4XSA56b7uut3BQFH+wbSaSTuGLuiyTa/wbRYthUXX8LC9mLg+WWKe8h+qJuwTAbHw==}
    engines: {node: ^10 || ^12 || >=14.0}
    peerDependencies:
      postcss: ^8.2.15
    dependencies:
      cssnano-preset-default: 5.2.14(postcss@8.4.29)
      lilconfig: 2.1.0
      postcss: 8.4.29
      yaml: 1.10.2
    dev: false

  /csso@4.2.0:
    resolution: {integrity: sha512-wvlcdIbf6pwKEk7vHj8/Bkc0B4ylXZruLvOgs9doS5eOsOpuodOV2zJChSpkp+pRpYQLQMeF04nr3Z68Sta9jA==}
    engines: {node: '>=8.0.0'}
    dependencies:
      css-tree: 1.1.3
    dev: false

  /csstype@3.1.2:
    resolution: {integrity: sha512-I7K1Uu0MBPzaFKg4nI5Q7Vs2t+3gWWW648spaF+Rg7pI9ds18Ugn+lvg4SHczUdKlHI5LWBXyqfS8+DufyBsgQ==}

<<<<<<< HEAD
=======
  /damerau-levenshtein@1.0.8:
    resolution: {integrity: sha512-sdQSFB7+llfUcQHUQO3+B8ERRj0Oa4w9POWMI/puGtuf7gFywGmkaLCElnudfTiKZV+NvHqL0ifzdrI8Ro7ESA==}
    dev: false

  /data-uri-to-buffer@3.0.1:
    resolution: {integrity: sha512-WboRycPNsVw3B3TL559F7kuBUM4d8CgMEvk6xEJlOp7OBPjt6G7z8WMWlD2rOFZLk6OYfFIUGsCOWzcQH9K2og==}
    engines: {node: '>= 6'}
    dev: true

>>>>>>> 3cad79f1
  /data-uri-to-buffer@4.0.1:
    resolution: {integrity: sha512-0R9ikRb668HB7QDxT1vkpuUBtqc53YyAwMwGeUFKRojY/NWKvdZ+9UYtRfGmhqNbRkTSVpMbmyhXipFFv2cb/A==}
    engines: {node: '>= 12'}
    dev: true

  /data-uri-to-buffer@5.0.1:
    resolution: {integrity: sha512-a9l6T1qqDogvvnw0nKlfZzqsyikEBZBClF39V3TFoKhDtGBqHu2HkuomJc02j5zft8zrUaXEuoicLeW54RkzPg==}
    engines: {node: '>= 14'}
    dev: true

  /debounce-fn@5.1.2:
    resolution: {integrity: sha512-Sr4SdOZ4vw6eQDvPYNxHogvrxmCIld/VenC5JbNrFwMiwd7lY/Z18ZFfo+EWNG4DD9nFlAujWAo/wGuOPHmy5A==}
    engines: {node: '>=12'}
    dependencies:
      mimic-fn: 4.0.0
    dev: true

  /debug@2.6.9:
    resolution: {integrity: sha512-bC7ElrdJaJnPbAP+1EotYvqZsb3ecl5wi6Bfi6BJTUcNowp6cvspg0jXznRTKDjm/E7AdgFBVeAPVMNcKGsHMA==}
    peerDependencies:
      supports-color: '*'
    peerDependenciesMeta:
      supports-color:
        optional: true
    dependencies:
      ms: 2.0.0
    dev: false

  /debug@3.2.7:
    resolution: {integrity: sha512-CFjzYYAi4ThfiQvizrFQevTTXHtnCqWfe7x1AhgEscTz6ZbLbfoLRLPugTQyBth6f8ZERVUSyWHFD/7Wu4t1XQ==}
    peerDependencies:
      supports-color: '*'
    peerDependenciesMeta:
      supports-color:
        optional: true
    dependencies:
      ms: 2.1.3

  /debug@4.3.4:
    resolution: {integrity: sha512-PRWFHuSU3eDtQJPvnNY7Jcket1j0t5OuOsFzPPzsekD52Zl8qUfFIPEiswXqIvHWGVHOgX+7G/vCNNhehwxfkQ==}
    engines: {node: '>=6.0'}
    peerDependencies:
      supports-color: '*'
    peerDependenciesMeta:
      supports-color:
        optional: true
    dependencies:
      ms: 2.1.2

  /decompress-response@3.3.0:
    resolution: {integrity: sha512-BzRPQuY1ip+qDonAOz42gRm/pg9F768C+npV/4JOsxRC2sq+Rlk+Q4ZCAsOhnIaMrgarILY+RMUIvMmmX1qAEA==}
    engines: {node: '>=4'}
    dependencies:
      mimic-response: 1.0.1
    dev: false

  /decompress-response@6.0.0:
    resolution: {integrity: sha512-aW35yZM6Bb/4oJlZncMH2LCoZtJXTRxES17vE3hoRiowU2kWHaJKFkSBDnDR+cm9J+9QhXmREyIfv0pji9ejCQ==}
    engines: {node: '>=10'}
    dependencies:
      mimic-response: 3.1.0
    dev: true

  /deep-extend@0.6.0:
    resolution: {integrity: sha512-LOHxIOaPYdHlJRtCQfDIVZtfw/ufM8+rVj649RIHzcm/vGwQRXFt6OPqIFWsm2XEMrNIEtWR64sY1LEKD2vAOA==}
    engines: {node: '>=4.0.0'}

  /deep-is@0.1.4:
    resolution: {integrity: sha512-oIPzksmTg4/MriiaYGO+okXDT7ztn/w3Eptv/+gSIdMdKsJo0u4CfYNFJPy+4SKMuCqGw2wxnA+URMg3t8a/bQ==}

  /deepmerge@4.3.1:
    resolution: {integrity: sha512-3sUqbMEc77XqpdNO7FRyRog+eW3ph+GYCbj+rK+uYyRMuwsVy0rMiVtPn+QJlKFvWP/1PYpapqYn0Me2knFn+A==}
    engines: {node: '>=0.10.0'}

  /default-gateway@6.0.3:
    resolution: {integrity: sha512-fwSOJsbbNzZ/CUFpqFBqYfYNLj1NbMPm8MMCIzHjC83iSJRBEGmDUxU+WP661BaBQImeC2yHwXtz+P/O9o+XEg==}
    engines: {node: '>= 10'}
    dependencies:
      execa: 5.1.1
    dev: false

  /defaults@1.0.4:
    resolution: {integrity: sha512-eFuaLoy/Rxalv2kr+lqMlUnrDWV+3j4pljOIJgLIhI058IQfWJ7vXhyEIHu+HtC738klGALYxOKDO0bQP3tg8A==}
    dependencies:
      clone: 1.0.4
    dev: true

  /defer-to-connect@1.1.3:
    resolution: {integrity: sha512-0ISdNousHvZT2EiFlZeZAHBUvSxmKswVCEf8hW7KWgG4a8MVEu/3Vb6uWYozkjylyCxe0JBIiRB1jV45S70WVQ==}
    dev: false

  /defer-to-connect@2.0.1:
    resolution: {integrity: sha512-4tvttepXG1VaYGrRibk5EwJd1t4udunSOVMdLSAL6mId1ix438oPwPZMALY41FCijukO1L0twNcGsdzS7dHgDg==}
    engines: {node: '>=10'}
    dev: true

  /define-lazy-prop@2.0.0:
    resolution: {integrity: sha512-Ds09qNh8yw3khSjiJjiUInaGX9xlqZDY7JVryGxdxV7NPeuqQfplOpQ66yJFZut3jLa5zOwkXw1g9EI2uKh4Og==}
    engines: {node: '>=8'}

  /define-properties@1.2.0:
    resolution: {integrity: sha512-xvqAVKGfT1+UAvPwKTVw/njhdQ8ZhXK4lI0bCIuCMrp2up9nPnaDftrLtmpTazqd1o+UY4zgzU+avtMbDP+ldA==}
    engines: {node: '>= 0.4'}
    dependencies:
      has-property-descriptors: 1.0.0
      object-keys: 1.1.1

  /degenerator@5.0.1:
    resolution: {integrity: sha512-TllpMR/t0M5sqCXfj85i4XaAzxmS5tVA16dqvdkMwGmzI+dXLXnw3J+3Vdv7VKw+ThlTMboK6i9rnZ6Nntj5CQ==}
    engines: {node: '>= 14'}
    dependencies:
      ast-types: 0.13.4
      escodegen: 2.1.0
      esprima: 4.0.1
    dev: true

  /del@6.1.1:
    resolution: {integrity: sha512-ua8BhapfP0JUJKC/zV9yHHDW/rDoDxP4Zhn3AkA6/xT6gY7jYXJiaeyBZznYVujhZZET+UgcbZiQ7sN3WqcImg==}
    engines: {node: '>=10'}
    dependencies:
      globby: 11.1.0
      graceful-fs: 4.2.11
      is-glob: 4.0.3
      is-path-cwd: 2.2.0
      is-path-inside: 3.0.3
      p-map: 4.0.0
      rimraf: 3.0.2
      slash: 3.0.0
    dev: false

  /depd@1.1.2:
    resolution: {integrity: sha512-7emPTl6Dpo6JRXOXjLRxck+FlLRX5847cLKEn00PLAgc3g2hTZZgr+e4c2v6QpSmLeFP3n5yUo7ft6avBK/5jQ==}
    engines: {node: '>= 0.6'}
    dev: false

  /depd@2.0.0:
    resolution: {integrity: sha512-g7nH6P6dyDioJogAAGprGpCtVImJhpPk/roCzdb3fIh61/s/nPsfR6onyMwkCAR/OlC3yBC0lESvUoQEAssIrw==}
    engines: {node: '>= 0.8'}
    dev: false

  /dequal@2.0.3:
    resolution: {integrity: sha512-0je+qPKHEMohvfRTCEo3CrPG6cAzAYgmzKyxRiYSSDkS6eGJdyVJm7WaYA5ECaAD9wLB2T4EEeymA5aFVcYXCA==}
    engines: {node: '>=6'}
    dev: false

  /destroy@1.2.0:
    resolution: {integrity: sha512-2sJGJTaXIIaR1w4iJSNoN0hnMY7Gpc/n8D4qSCJw8QqFWXf7cuAgnEHxBpweaVcPevC2l3KpjYCx3NypQQgaJg==}
    engines: {node: '>= 0.8', npm: 1.2.8000 || >= 1.4.16}
    dev: false

  /detab@2.0.4:
    resolution: {integrity: sha512-8zdsQA5bIkoRECvCrNKPla84lyoR7DSAyf7p0YgXzBO9PDJx8KntPUay7NS6yp+KdxdVtiE5SpHKtbp2ZQyA9g==}
    dependencies:
      repeat-string: 1.6.1
    dev: false

  /detect-node@2.1.0:
    resolution: {integrity: sha512-T0NIuQpnTvFDATNuHN5roPwSBG83rFsuO+MXXH9/3N1eFbn4wcPjttvjMLEPWJ0RGUYgQE7cGgS3tNxbqCGM7g==}
    dev: false

  /detect-port-alt@1.1.6:
    resolution: {integrity: sha512-5tQykt+LqfJFBEYaDITx7S7cR7mJ/zQmLXZ2qt5w04ainYZw6tBf9dBunMjVeVOdYVRUzUOE4HkY5J7+uttb5Q==}
    engines: {node: '>= 4.2.1'}
    hasBin: true
    dependencies:
      address: 1.2.2
      debug: 2.6.9
    transitivePeerDependencies:
      - supports-color
    dev: false

  /detect-port@1.5.1:
    resolution: {integrity: sha512-aBzdj76lueB6uUst5iAs7+0H/oOjqI5D16XUWxlWMIMROhcM0rfsNVk93zTngq1dDNpoXRr++Sus7ETAExppAQ==}
    hasBin: true
    dependencies:
      address: 1.2.2
      debug: 4.3.4
    transitivePeerDependencies:
      - supports-color
    dev: false

  /didyoumean@1.2.2:
    resolution: {integrity: sha512-gxtyfqMg7GKyhQmb056K7M3xszy/myH8w+B4RT+QXBQsvAOdc3XymqDDPHx1BgPgsdAA5SIifona89YtRATDzw==}
    dev: false

  /dir-glob@3.0.1:
    resolution: {integrity: sha512-WkrWp9GR4KXfKGYzOLmTuGVi1UWFfws377n9cc55/tb6DuqyF6pcQ5AbiHEshaDpY9v6oaSr2XCDidGmMwdzIA==}
    engines: {node: '>=8'}
    dependencies:
      path-type: 4.0.0

  /dlv@1.1.3:
    resolution: {integrity: sha512-+HlytyjlPKnIG8XuRG8WvmBP8xs8P71y+SKKS6ZXWoEgLuePxtDoUEiH7WkdePWrQ5JBpE6aoVqfZfJUQkjXwA==}
    dev: false

  /dns-equal@1.0.0:
    resolution: {integrity: sha512-z+paD6YUQsk+AbGCEM4PrOXSss5gd66QfcVBFTKR/HpFL9jCqikS94HYwKww6fQyO7IxrIIyUu+g0Ka9tUS2Cg==}
    dev: false

  /dns-packet@5.6.1:
    resolution: {integrity: sha512-l4gcSouhcgIKRvyy99RNVOgxXiicE+2jZoNmaNmZ6JXiGajBOJAesk1OBlJuM5k2c+eudGdLxDqXuPCKIj6kpw==}
    engines: {node: '>=6'}
    dependencies:
      '@leichtgewicht/ip-codec': 2.0.4
    dev: false

  /doctrine@2.1.0:
    resolution: {integrity: sha512-35mSku4ZXK0vfCuHEDAwt55dg2jNajHZ1odvF+8SSr82EsZY4QmXfuWso8oEd8zRhVObSN18aM0CjSdoBX7zIw==}
    engines: {node: '>=0.10.0'}
    dependencies:
      esutils: 2.0.3

  /doctrine@3.0.0:
    resolution: {integrity: sha512-yS+Q5i3hBf7GBkd4KG8a7eBNNWNGLTaEwwYWUijIYM7zrlYDM0BFXHjjPWlWZ1Rg7UaddZeIDmi9jF3HmqiQ2w==}
    engines: {node: '>=6.0.0'}
    dependencies:
      esutils: 2.0.3

  /docusaurus-plugin-module-alias@0.0.2:
    resolution: {integrity: sha512-y0PXqIQUEZm8WXCr/FufIM7EvZGe0JVUSOTavDQzs0xGPA6XGqcT/b0Shwub5x1st5kAwwmsDqcsCGpm8PAwrA==}
    engines: {node: '>=6.4.0'}
    dependencies:
      joi: 17.10.1
    dev: true

  /docusaurus-plugin-typedoc@0.19.2(typedoc-plugin-markdown@3.16.0)(typedoc@0.24.8):
    resolution: {integrity: sha512-N4B2MOaXIyu+FloFn6zVbGgSqszeFQE/7ZIgFakpkVg5F0rfysiDGac2PHbPf4o8DWdyyviJOAuhXk6U7Febeg==}
    peerDependencies:
      typedoc: '>=0.24.0'
      typedoc-plugin-markdown: '>=3.15.0'
    dependencies:
      typedoc: 0.24.8(typescript@5.1.6)
      typedoc-plugin-markdown: 3.16.0(typedoc@0.24.8)
    dev: true

  /dom-converter@0.2.0:
    resolution: {integrity: sha512-gd3ypIPfOMr9h5jIKq8E3sHOTCjeirnl0WK5ZdS1AW0Odt0b1PaWaHdJ4Qk4klv+YB9aJBS7mESXjFoDQPu6DA==}
    dependencies:
      utila: 0.4.0
    dev: false

  /dom-iterator@1.0.0:
    resolution: {integrity: sha512-7dsMOQI07EMU98gQM8NSB3GsAiIeBYIPKpnxR3c9xOvdvBjChAcOM0iJ222I3p5xyiZO9e5oggkNaCusuTdYig==}
    dependencies:
      component-props: 1.1.1
      component-xor: 0.0.4
    dev: false

  /dom-serializer@1.4.1:
    resolution: {integrity: sha512-VHwB3KfrcOOkelEG2ZOfxqLZdfkil8PtJi4P8N2MMXucZq2yLp75ClViUlOVwyoHEDjYU433Aq+5zWP61+RGag==}
    dependencies:
      domelementtype: 2.3.0
      domhandler: 4.3.1
      entities: 2.2.0
    dev: false

  /dom-serializer@2.0.0:
    resolution: {integrity: sha512-wIkAryiqt/nV5EQKqQpo3SToSOV9J0DnbJqwK7Wv/Trc92zIAYZ4FlMu+JPFW1DfGFt81ZTCGgDEabffXeLyJg==}
    dependencies:
      domelementtype: 2.3.0
      domhandler: 5.0.3
      entities: 4.5.0
    dev: false

  /domelementtype@2.3.0:
    resolution: {integrity: sha512-OLETBj6w0OsagBwdXnPdN0cnMfF9opN69co+7ZrbfPGrdpPVNBUj02spi6B1N7wChLQiPn4CSH/zJvXw56gmHw==}
    dev: false

  /domhandler@4.3.1:
    resolution: {integrity: sha512-GrwoxYN+uWlzO8uhUXRl0P+kHE4GtVPfYzVLcUxPL7KNdHKj66vvlhiweIHqYYXWlw+T8iLMp42Lm67ghw4WMQ==}
    engines: {node: '>= 4'}
    dependencies:
      domelementtype: 2.3.0
    dev: false

  /domhandler@5.0.3:
    resolution: {integrity: sha512-cgwlv/1iFQiFnU96XXgROh8xTeetsnJiDsTc7TYCLFd9+/WNkIqPTxiM/8pSd8VIrhXGTf1Ny1q1hquVqDJB5w==}
    engines: {node: '>= 4'}
    dependencies:
      domelementtype: 2.3.0
    dev: false

  /domutils@2.8.0:
    resolution: {integrity: sha512-w96Cjofp72M5IIhpjgobBimYEfoPjx1Vx0BSX9P30WBdZW2WIKU0T1Bd0kz2eNZ9ikjKgHbEyKx8BB6H1L3h3A==}
    dependencies:
      dom-serializer: 1.4.1
      domelementtype: 2.3.0
      domhandler: 4.3.1
    dev: false

  /domutils@3.1.0:
    resolution: {integrity: sha512-H78uMmQtI2AhgDJjWeQmHwJJ2bLPD3GMmO7Zja/ZZh84wkm+4ut+IUnUdRa8uCGX88DiVx1j6FRe1XfxEgjEZA==}
    dependencies:
      dom-serializer: 2.0.0
      domelementtype: 2.3.0
      domhandler: 5.0.3
    dev: false

  /dot-case@3.0.4:
    resolution: {integrity: sha512-Kv5nKlh6yRrdrGvxeJ2e5y2eRUpkUosIW4A2AS38zwSz27zu7ufDwQPi5Jhs3XAlGNetl3bmnGhQsMtkKJnj3w==}
    dependencies:
      no-case: 3.0.4
      tslib: 2.6.2
    dev: false

  /dot-prop@5.3.0:
    resolution: {integrity: sha512-QM8q3zDe58hqUqjraQOmzZ1LIH9SWQJTlEKCH4kJ2oQvLZk7RbQXvtDM2XEq3fwkV9CCvvH4LA0AV+ogFsBM2Q==}
    engines: {node: '>=8'}
    dependencies:
      is-obj: 2.0.0
    dev: false

  /dot-prop@6.0.1:
    resolution: {integrity: sha512-tE7ztYzXHIeyvc7N+hR3oi7FIbf/NIjVP9hmAt3yMXzrQ072/fpjGLx2GxNxGxUl5V73MEqYzioOMoVhGMJ5cA==}
    engines: {node: '>=10'}
    dependencies:
      is-obj: 2.0.0
    dev: true

  /dot-prop@7.2.0:
    resolution: {integrity: sha512-Ol/IPXUARn9CSbkrdV4VJo7uCy1I3VuSiWCaFSg+8BdUOzF9n3jefIpcgAydvUZbTdEBZs2vEiTiS9m61ssiDA==}
    engines: {node: ^12.20.0 || ^14.13.1 || >=16.0.0}
    dependencies:
      type-fest: 2.19.0
    dev: true

  /dotenv@16.0.3:
    resolution: {integrity: sha512-7GO6HghkA5fYG9TYnNxi14/7K9f5occMlp3zXAuSxn7CKCxt9xbNWG7yF8hTCSUchlfWSe3uLmlPfigevRItzQ==}
    engines: {node: '>=12'}
    dev: false

  /duplexer3@0.1.5:
    resolution: {integrity: sha512-1A8za6ws41LQgv9HrE/66jyC5yuSjQ3L/KOpFtoBilsAK2iA2wuS5rTt1OCzIvtS2V7nVmedsUU+DGRcjBmOYA==}
    dev: false

  /duplexer@0.1.2:
    resolution: {integrity: sha512-jtD6YG370ZCIi/9GTaJKQxWTZD045+4R4hTk/x1UyoqadyJ9x9CgSi1RlVDQF8U2sxLLSnFkCaMihqljHIWgMg==}
    dev: false

  /eastasianwidth@0.2.0:
    resolution: {integrity: sha512-I88TYZWc9XiYHRQ4/3c5rjjfgkjhLyW2luGIheGERbNQ6OY7yTybanSpDXZa8y7VUP9YmDcYa+eyq4ca7iLqWA==}

  /ee-first@1.1.1:
    resolution: {integrity: sha512-WMwm9LhRUo+WUaRN+vRuETqG89IgZphVSNkdFgeb6sS/E4OrDIN7t48CAewSHXc6C8lefD8KKfr5vY61brQlow==}
    dev: false

  /electron-to-chromium@1.4.510:
    resolution: {integrity: sha512-xPfLIPFcN/WLXBpQ/K4UgE98oUBO5Tia6BD4rkSR0wE7ep/PwBVlgvPJQrIBpmJGVAmUzwPKuDbVt9XV6+uC2g==}

  /emoji-regex@10.2.1:
    resolution: {integrity: sha512-97g6QgOk8zlDRdgq1WxwgTMgEWGVAQvB5Fdpgc1MkNy56la5SKP9GsMXKDOdqwn90/41a8yPwIGk1Y6WVbeMQA==}
    dev: true

  /emoji-regex@8.0.0:
    resolution: {integrity: sha512-MSjYzcWNOA0ewAHpz0MxpYFvwg6yjy1NG3xteoqz644VCo/RPgnr1/GGt+ic3iJTzQ8Eu3TdM14SawnVUmGE6A==}

  /emoji-regex@9.2.2:
    resolution: {integrity: sha512-L18DaJsXSUk2+42pv8mLs5jJT2hqFkFE4j21wOmgbUqsZ2hL72NsUU785g9RXgo3s0ZNgVl42TiHp3ZtOv/Vyg==}

  /emojis-list@3.0.0:
    resolution: {integrity: sha512-/kyM18EfinwXZbno9FyUGeFh87KC8HRQBQGildHZbEuRyWFOmv1U10o9BBp8XVZDVNNuQKyIGIu5ZYAAXJ0V2Q==}
    engines: {node: '>= 4'}
    dev: false

  /emoticon@3.2.0:
    resolution: {integrity: sha512-SNujglcLTTg+lDAcApPNgEdudaqQFiAbJCqzjNxJkvN9vAwCGi0uu8IUVvx+f16h+V44KCY6Y2yboroc9pilHg==}
    dev: false

  /encodeurl@1.0.2:
    resolution: {integrity: sha512-TPJXq8JqFaVYm2CWmPvnP2Iyo4ZSM7/QKcSmuMLDObfpH5fi7RUGmd/rTDf+rut/saiDiQEeVTNgAmJEdAOx0w==}
    engines: {node: '>= 0.8'}
    dev: false

  /end-of-stream@1.4.4:
    resolution: {integrity: sha512-+uw1inIHVPQoaVuHzRyXd21icM+cnt4CzD5rW+NC1wjOUSTOs+Te7FOv7AhN7vS9x/oIyhLP5PR1H+phQAHu5Q==}
    dependencies:
      once: 1.4.0
    dev: false

  /enhanced-resolve@5.15.0:
    resolution: {integrity: sha512-LXYT42KJ7lpIKECr2mAXIaMldcNCh/7E0KBKOu4KSfkHmP+mZmSs+8V5gBAqisWBy0OO4W5Oyys0GO1Y8KtdKg==}
    engines: {node: '>=10.13.0'}
    dependencies:
      graceful-fs: 4.2.11
      tapable: 2.2.1

  /entities@2.2.0:
    resolution: {integrity: sha512-p92if5Nz619I0w+akJrLZH0MX0Pb5DX39XOwQTtXSdQQOaYH03S1uIQp4mhOZtAXrxq4ViO67YTiLBo2638o9A==}
    dev: false

  /entities@4.5.0:
    resolution: {integrity: sha512-V0hjH4dGPh9Ao5p0MoRY6BVqtwCjhz6vI5LT8AJ55H+4g9/4vbHx1I54fS0XuclLhDHArPQCiMjDxjaL8fPxhw==}
    engines: {node: '>=0.12'}
    dev: false

  /env-paths@3.0.0:
    resolution: {integrity: sha512-dtJUTepzMW3Lm/NPxRf3wP4642UWhjL2sQxc+ym2YMj1m/H2zDNQOlezafzkHwn6sMstjHTwG6iQQsctDW/b1A==}
    engines: {node: ^12.20.0 || ^14.13.1 || >=16.0.0}
    dev: true

  /error-ex@1.3.2:
    resolution: {integrity: sha512-7dFHNmqeFSEt2ZBsCriorKnn3Z2pj+fd9kmI6QoWw4//DL+icEBfc0U7qJCisqrTsKTjw4fNFy2pW9OqStD84g==}
    dependencies:
      is-arrayish: 0.2.1
    dev: false

  /es-abstract@1.22.1:
    resolution: {integrity: sha512-ioRRcXMO6OFyRpyzV3kE1IIBd4WG5/kltnzdxSCqoP8CMGs/Li+M1uF5o7lOkZVFjDs+NLesthnF66Pg/0q0Lw==}
    engines: {node: '>= 0.4'}
    dependencies:
      array-buffer-byte-length: 1.0.0
      arraybuffer.prototype.slice: 1.0.2
      available-typed-arrays: 1.0.5
      call-bind: 1.0.2
      es-set-tostringtag: 2.0.1
      es-to-primitive: 1.2.1
      function.prototype.name: 1.1.6
      get-intrinsic: 1.2.1
      get-symbol-description: 1.0.0
      globalthis: 1.0.3
      gopd: 1.0.1
      has: 1.0.3
      has-property-descriptors: 1.0.0
      has-proto: 1.0.1
      has-symbols: 1.0.3
      internal-slot: 1.0.5
      is-array-buffer: 3.0.2
      is-callable: 1.2.7
      is-negative-zero: 2.0.2
      is-regex: 1.1.4
      is-shared-array-buffer: 1.0.2
      is-string: 1.0.7
      is-typed-array: 1.1.12
      is-weakref: 1.0.2
      object-inspect: 1.12.3
      object-keys: 1.1.1
      object.assign: 4.1.4
      regexp.prototype.flags: 1.5.0
      safe-array-concat: 1.0.1
      safe-regex-test: 1.0.0
      string.prototype.trim: 1.2.7
      string.prototype.trimend: 1.0.6
      string.prototype.trimstart: 1.0.7
      typed-array-buffer: 1.0.0
      typed-array-byte-length: 1.0.0
      typed-array-byte-offset: 1.0.0
      typed-array-length: 1.0.4
      unbox-primitive: 1.0.2
      which-typed-array: 1.1.11

  /es-iterator-helpers@1.0.14:
    resolution: {integrity: sha512-JgtVnwiuoRuzLvqelrvN3Xu7H9bu2ap/kQ2CrM62iidP8SKuD99rWU3CJy++s7IVL2qb/AjXPGR/E7i9ngd/Cw==}
    dependencies:
      asynciterator.prototype: 1.0.0
      call-bind: 1.0.2
      define-properties: 1.2.0
      es-abstract: 1.22.1
      es-set-tostringtag: 2.0.1
      function-bind: 1.1.1
      get-intrinsic: 1.2.1
      globalthis: 1.0.3
      has-property-descriptors: 1.0.0
      has-proto: 1.0.1
      has-symbols: 1.0.3
      internal-slot: 1.0.5
      iterator.prototype: 1.1.1
<<<<<<< HEAD
      safe-array-concat: 1.0.1
    dev: true
=======
      safe-array-concat: 1.0.0
>>>>>>> 3cad79f1

  /es-module-lexer@1.3.0:
    resolution: {integrity: sha512-vZK7T0N2CBmBOixhmjdqx2gWVbFZ4DXZ/NyRMZVlJXPa7CyFS+/a4QQsDGDQy9ZfEzxFuNEsMLeQJnKP2p5/JA==}

  /es-set-tostringtag@2.0.1:
    resolution: {integrity: sha512-g3OMbtlwY3QewlqAiMLI47KywjWZoEytKr8pf6iTC8uJq5bIAH52Z9pnQ8pVL6whrCto53JZDuUIsifGeLorTg==}
    engines: {node: '>= 0.4'}
    dependencies:
      get-intrinsic: 1.2.1
      has: 1.0.3
      has-tostringtag: 1.0.0

  /es-shim-unscopables@1.0.0:
    resolution: {integrity: sha512-Jm6GPcCdC30eMLbZ2x8z2WuRwAws3zTBBKuusffYVUrNj/GVSUAZ+xKMaUpfNDR5IbyNA5LJbaecoUVbmUcB1w==}
    dependencies:
      has: 1.0.3

  /es-to-primitive@1.2.1:
    resolution: {integrity: sha512-QCOllgZJtaUo9miYBcLChTUaHNjJF3PYs1VidD7AwiEj1kYxKeQTctLAezAOH5ZKRH0g2IgPn6KwB4IT8iRpvA==}
    engines: {node: '>= 0.4'}
    dependencies:
      is-callable: 1.2.7
      is-date-object: 1.0.5
      is-symbol: 1.0.4

  /esbuild@0.18.20:
    resolution: {integrity: sha512-ceqxoedUrcayh7Y7ZX6NdbbDzGROiyVBgC4PriJThBKSVPWnnFHZAkfI1lJT8QFkOwH4qOS2SJkS4wvpGl8BpA==}
    engines: {node: '>=12'}
    hasBin: true
    requiresBuild: true
    optionalDependencies:
      '@esbuild/android-arm': 0.18.20
      '@esbuild/android-arm64': 0.18.20
      '@esbuild/android-x64': 0.18.20
      '@esbuild/darwin-arm64': 0.18.20
      '@esbuild/darwin-x64': 0.18.20
      '@esbuild/freebsd-arm64': 0.18.20
      '@esbuild/freebsd-x64': 0.18.20
      '@esbuild/linux-arm': 0.18.20
      '@esbuild/linux-arm64': 0.18.20
      '@esbuild/linux-ia32': 0.18.20
      '@esbuild/linux-loong64': 0.18.20
      '@esbuild/linux-mips64el': 0.18.20
      '@esbuild/linux-ppc64': 0.18.20
      '@esbuild/linux-riscv64': 0.18.20
      '@esbuild/linux-s390x': 0.18.20
      '@esbuild/linux-x64': 0.18.20
      '@esbuild/netbsd-x64': 0.18.20
      '@esbuild/openbsd-x64': 0.18.20
      '@esbuild/sunos-x64': 0.18.20
      '@esbuild/win32-arm64': 0.18.20
      '@esbuild/win32-ia32': 0.18.20
      '@esbuild/win32-x64': 0.18.20
    dev: true

  /escalade@3.1.1:
    resolution: {integrity: sha512-k0er2gUkLf8O0zKJiAhmkTnJlTvINGv7ygDNPbeIsX/TJjGJZHuh9B2UxbsaEkmlEo9MfhrSzmhIlhRlI2GXnw==}
    engines: {node: '>=6'}

  /escape-goat@2.1.1:
    resolution: {integrity: sha512-8/uIhbG12Csjy2JEW7D9pHbreaVaS/OpN3ycnyvElTdwM5n6GY6W6e2IPemfvGZeUMqZ9A/3GqIZMgKnBhAw/Q==}
    engines: {node: '>=8'}
    dev: false

  /escape-goat@4.0.0:
    resolution: {integrity: sha512-2Sd4ShcWxbx6OY1IHyla/CVNwvg7XwZVoXZHcSu9w9SReNP1EzzD5T8NWKIR38fIqEns9kDWKUQTXXAmlDrdPg==}
    engines: {node: '>=12'}
    dev: true

  /escape-html@1.0.3:
    resolution: {integrity: sha512-NiSupZ4OeuGwr68lGIeym/ksIZMJodUGOSCZ/FSnTxcrekbvqrgdUxlJOMpijaKZVjAJrWrGs/6Jy8OMuyj9ow==}
    dev: false

  /escape-string-regexp@1.0.5:
    resolution: {integrity: sha512-vbRorB5FUQWvla16U8R/qgaFIya2qGzwDrNmCZuYKrbdSUMG6I1ZCGQRefkRVhuOkIGVne7BQ35DSfo1qvJqFg==}
    engines: {node: '>=0.8.0'}

  /escape-string-regexp@4.0.0:
    resolution: {integrity: sha512-TtpcNJ3XAzx3Gq8sWRzJaVajRs0uVxA2YAkdb1jm2YkPz4G6egUFAyA3n5vtEIZefPk5Wa4UXbKuS5fKkJWdgA==}
    engines: {node: '>=10'}

  /escape-string-regexp@5.0.0:
    resolution: {integrity: sha512-/veY75JbMK4j1yjvuUxuVsiS/hr/4iHs9FTT6cgTexxdE0Ly/glccBAkloH/DofkjRbZU3bnoj38mOmhkZ0lHw==}
    engines: {node: '>=12'}
    dev: true

  /escodegen@2.1.0:
    resolution: {integrity: sha512-2NlIDTwUWJN0mRPQOdtQBzbUHvdGY2P1VXSyU83Q3xKxM7WHX2Ql8dKq782Q9TgQUNOLEzEYu9bzLNj1q88I5w==}
    engines: {node: '>=6.0'}
    hasBin: true
    dependencies:
      esprima: 4.0.1
      estraverse: 5.3.0
      esutils: 2.0.3
    optionalDependencies:
      source-map: 0.6.1
    dev: true

  /eslint-config-next@13.4.19(eslint@8.48.0)(typescript@5.2.2):
    resolution: {integrity: sha512-WE8367sqMnjhWHvR5OivmfwENRQ1ixfNE9hZwQqNCsd+iM3KnuMc1V8Pt6ytgjxjf23D+xbesADv9x3xaKfT3g==}
    peerDependencies:
      eslint: ^7.23.0 || ^8.0.0
      typescript: '>=3.3.1'
    peerDependenciesMeta:
      typescript:
        optional: true
    dependencies:
      '@next/eslint-plugin-next': 13.4.19
      '@rushstack/eslint-patch': 1.3.3
      '@typescript-eslint/parser': 6.5.0(eslint@8.48.0)(typescript@5.2.2)
      eslint: 8.48.0
      eslint-import-resolver-node: 0.3.9
      eslint-import-resolver-typescript: 3.6.0(@typescript-eslint/parser@6.5.0)(eslint-import-resolver-node@0.3.9)(eslint-plugin-import@2.28.1)(eslint@8.48.0)
      eslint-plugin-import: 2.28.1(@typescript-eslint/parser@6.5.0)(eslint-import-resolver-typescript@3.6.0)(eslint@8.48.0)
      eslint-plugin-jsx-a11y: 6.7.1(eslint@8.48.0)
      eslint-plugin-react: 7.33.2(eslint@8.48.0)
      eslint-plugin-react-hooks: 4.6.0(eslint@8.48.0)
      typescript: 5.2.2
    transitivePeerDependencies:
      - eslint-import-resolver-webpack
      - supports-color
    dev: false

  /eslint-config-prettier@9.0.0(eslint@8.48.0):
    resolution: {integrity: sha512-IcJsTkJae2S35pRsRAwoCE+925rJJStOdkKnLVgtE+tEpqU0EVVM7OqrwxqgptKdX29NUwC82I5pXsGFIgSevw==}
    hasBin: true
    peerDependencies:
      eslint: '>=7.0.0'
    dependencies:
      eslint: 8.48.0
    dev: true

  /eslint-import-resolver-node@0.3.9:
    resolution: {integrity: sha512-WFj2isz22JahUv+B788TlO3N6zL3nNJGU8CcZbPZvVEkBPaJdCV4vy5wyghty5ROFbCRnm132v8BScu5/1BQ8g==}
    dependencies:
      debug: 3.2.7
      is-core-module: 2.13.0
      resolve: 1.22.4
    transitivePeerDependencies:
      - supports-color

<<<<<<< HEAD
  /eslint-module-utils@2.8.0(@typescript-eslint/parser@6.6.0)(eslint-import-resolver-node@0.3.9)(eslint@8.48.0):
=======
  /eslint-import-resolver-typescript@3.6.0(@typescript-eslint/parser@6.5.0)(eslint-import-resolver-node@0.3.9)(eslint-plugin-import@2.28.1)(eslint@8.48.0):
    resolution: {integrity: sha512-QTHR9ddNnn35RTxlaEnx2gCxqFlF2SEN0SE2d17SqwyM7YOSI2GHWRYp5BiRkObTUNYPupC/3Fq2a0PpT+EKpg==}
    engines: {node: ^14.18.0 || >=16.0.0}
    peerDependencies:
      eslint: '*'
      eslint-plugin-import: '*'
    dependencies:
      debug: 4.3.4
      enhanced-resolve: 5.15.0
      eslint: 8.48.0
      eslint-module-utils: 2.8.0(@typescript-eslint/parser@6.5.0)(eslint-import-resolver-node@0.3.9)(eslint-import-resolver-typescript@3.6.0)(eslint@8.48.0)
      eslint-plugin-import: 2.28.1(@typescript-eslint/parser@6.5.0)(eslint-import-resolver-typescript@3.6.0)(eslint@8.48.0)
      fast-glob: 3.3.1
      get-tsconfig: 4.7.0
      is-core-module: 2.13.0
      is-glob: 4.0.3
    transitivePeerDependencies:
      - '@typescript-eslint/parser'
      - eslint-import-resolver-node
      - eslint-import-resolver-webpack
      - supports-color

  /eslint-module-utils@2.8.0(@typescript-eslint/parser@6.5.0)(eslint-import-resolver-node@0.3.9)(eslint-import-resolver-typescript@3.6.0)(eslint@8.48.0):
>>>>>>> 3cad79f1
    resolution: {integrity: sha512-aWajIYfsqCKRDgUfjEXNN/JlrzauMuSEy5sbd7WXbtW3EH6A6MpwEh42c7qD+MqQo9QMJ6fWLAeIJynx0g6OAw==}
    engines: {node: '>=4'}
    peerDependencies:
      '@typescript-eslint/parser': '*'
      eslint: '*'
      eslint-import-resolver-node: '*'
      eslint-import-resolver-typescript: '*'
      eslint-import-resolver-webpack: '*'
    peerDependenciesMeta:
      '@typescript-eslint/parser':
        optional: true
      eslint:
        optional: true
      eslint-import-resolver-node:
        optional: true
      eslint-import-resolver-typescript:
        optional: true
      eslint-import-resolver-webpack:
        optional: true
    dependencies:
      '@typescript-eslint/parser': 6.6.0(eslint@8.48.0)(typescript@5.2.2)
      debug: 3.2.7
      eslint: 8.48.0
      eslint-import-resolver-node: 0.3.9
      eslint-import-resolver-typescript: 3.6.0(@typescript-eslint/parser@6.5.0)(eslint-import-resolver-node@0.3.9)(eslint-plugin-import@2.28.1)(eslint@8.48.0)
    transitivePeerDependencies:
      - supports-color

  /eslint-plugin-import@2.28.1(@typescript-eslint/parser@6.5.0)(eslint-import-resolver-typescript@3.6.0)(eslint@8.48.0):
    resolution: {integrity: sha512-9I9hFlITvOV55alzoKBI+K9q74kv0iKMeY6av5+umsNwayt59fz692daGyjR+oStBQgx6nwR9rXldDev3Clw+A==}
    engines: {node: '>=4'}
    peerDependencies:
      '@typescript-eslint/parser': '*'
      eslint: ^2 || ^3 || ^4 || ^5 || ^6 || ^7.2.0 || ^8
    peerDependenciesMeta:
      '@typescript-eslint/parser':
        optional: true
    dependencies:
      '@typescript-eslint/parser': 6.5.0(eslint@8.48.0)(typescript@5.2.2)
      array-includes: 3.1.6
      array.prototype.findlastindex: 1.2.3
      array.prototype.flat: 1.3.1
      array.prototype.flatmap: 1.3.1
      debug: 3.2.7
      doctrine: 2.1.0
      eslint: 8.48.0
      eslint-import-resolver-node: 0.3.9
      eslint-module-utils: 2.8.0(@typescript-eslint/parser@6.5.0)(eslint-import-resolver-node@0.3.9)(eslint-import-resolver-typescript@3.6.0)(eslint@8.48.0)
      has: 1.0.3
      is-core-module: 2.13.0
      is-glob: 4.0.3
      minimatch: 3.1.2
      object.fromentries: 2.0.7
      object.groupby: 1.0.1
      object.values: 1.1.7
      semver: 6.3.1
      tsconfig-paths: 3.14.2
    transitivePeerDependencies:
      - eslint-import-resolver-typescript
      - eslint-import-resolver-webpack
      - supports-color

  /eslint-plugin-import@2.28.1(@typescript-eslint/parser@6.6.0)(eslint@8.48.0):
    resolution: {integrity: sha512-9I9hFlITvOV55alzoKBI+K9q74kv0iKMeY6av5+umsNwayt59fz692daGyjR+oStBQgx6nwR9rXldDev3Clw+A==}
    engines: {node: '>=4'}
    peerDependencies:
      '@typescript-eslint/parser': '*'
      eslint: ^2 || ^3 || ^4 || ^5 || ^6 || ^7.2.0 || ^8
    peerDependenciesMeta:
      '@typescript-eslint/parser':
        optional: true
    dependencies:
      '@typescript-eslint/parser': 6.6.0(eslint@8.48.0)(typescript@5.2.2)
      array-includes: 3.1.7
      array.prototype.findlastindex: 1.2.3
      array.prototype.flat: 1.3.2
      array.prototype.flatmap: 1.3.2
      debug: 3.2.7
      doctrine: 2.1.0
      eslint: 8.48.0
      eslint-import-resolver-node: 0.3.9
<<<<<<< HEAD
      eslint-module-utils: 2.8.0(@typescript-eslint/parser@6.6.0)(eslint-import-resolver-node@0.3.9)(eslint@8.48.0)
=======
      eslint-module-utils: 2.8.0(@typescript-eslint/parser@6.5.0)(eslint-import-resolver-node@0.3.9)(eslint-import-resolver-typescript@3.6.0)(eslint@8.48.0)
>>>>>>> 3cad79f1
      has: 1.0.3
      is-core-module: 2.13.0
      is-glob: 4.0.3
      minimatch: 3.1.2
      object.fromentries: 2.0.7
      object.groupby: 1.0.1
      object.values: 1.1.7
      semver: 6.3.1
      tsconfig-paths: 3.14.2
    transitivePeerDependencies:
      - eslint-import-resolver-typescript
      - eslint-import-resolver-webpack
      - supports-color
    dev: true

  /eslint-plugin-jsx-a11y@6.7.1(eslint@8.48.0):
    resolution: {integrity: sha512-63Bog4iIethyo8smBklORknVjB0T2dwB8Mr/hIC+fBS0uyHdYYpzM/Ed+YC8VxTjlXHEWFOdmgwcDn1U2L9VCA==}
    engines: {node: '>=4.0'}
    peerDependencies:
      eslint: ^3 || ^4 || ^5 || ^6 || ^7 || ^8
    dependencies:
      '@babel/runtime': 7.22.15
      aria-query: 5.3.0
      array-includes: 3.1.6
      array.prototype.flatmap: 1.3.1
      ast-types-flow: 0.0.7
      axe-core: 4.7.2
      axobject-query: 3.2.1
      damerau-levenshtein: 1.0.8
      emoji-regex: 9.2.2
      eslint: 8.48.0
      has: 1.0.3
      jsx-ast-utils: 3.3.5
      language-tags: 1.0.5
      minimatch: 3.1.2
      object.entries: 1.1.7
      object.fromentries: 2.0.7
      semver: 6.3.1
    dev: false

  /eslint-plugin-react-hooks@4.6.0(eslint@8.48.0):
    resolution: {integrity: sha512-oFc7Itz9Qxh2x4gNHStv3BqJq54ExXmfC+a1NjAta66IAN87Wu0R/QArgIS9qKzX3dXKPI9H5crl9QchNMY9+g==}
    engines: {node: '>=10'}
    peerDependencies:
      eslint: ^3.0.0 || ^4.0.0 || ^5.0.0 || ^6.0.0 || ^7.0.0 || ^8.0.0-0
    dependencies:
      eslint: 8.48.0

  /eslint-plugin-react-refresh@0.4.3(eslint@8.48.0):
    resolution: {integrity: sha512-Hh0wv8bUNY877+sI0BlCUlsS0TYYQqvzEwJsJJPM2WF4RnTStSnSR3zdJYa2nPOJgg3UghXi54lVyMSmpCalzA==}
    peerDependencies:
      eslint: '>=7'
    dependencies:
      eslint: 8.48.0
    dev: true

  /eslint-plugin-react@7.33.2(eslint@8.48.0):
    resolution: {integrity: sha512-73QQMKALArI8/7xGLNI/3LylrEYrlKZSb5C9+q3OtOewTnMQi5cT+aE9E41sLCmli3I9PGGmD1yiZydyo4FEPw==}
    engines: {node: '>=4'}
    peerDependencies:
      eslint: ^3 || ^4 || ^5 || ^6 || ^7 || ^8
    dependencies:
      array-includes: 3.1.7
      array.prototype.flatmap: 1.3.2
      array.prototype.tosorted: 1.1.1
      doctrine: 2.1.0
      es-iterator-helpers: 1.0.14
      eslint: 8.48.0
      estraverse: 5.3.0
      jsx-ast-utils: 3.3.5
      minimatch: 3.1.2
      object.entries: 1.1.7
      object.fromentries: 2.0.7
      object.hasown: 1.1.3
      object.values: 1.1.7
      prop-types: 15.8.1
      resolve: 2.0.0-next.4
      semver: 6.3.1
      string.prototype.matchall: 4.0.9

  /eslint-scope@5.1.1:
    resolution: {integrity: sha512-2NxwbF/hZ0KpepYN0cNbo+FN6XoK7GaHlQhgx/hIZl6Va0bF45RQOOwhLIy8lQDbuCiadSLCBnH2CFYquit5bw==}
    engines: {node: '>=8.0.0'}
    dependencies:
      esrecurse: 4.3.0
      estraverse: 4.3.0

  /eslint-scope@7.2.2:
    resolution: {integrity: sha512-dOt21O7lTMhDM+X9mB4GX+DZrZtCUJPL/wlcTqxyrx5IvO0IYtILdtrQGQp+8n5S0gwSVmOf9NQrjMOgfQZlIg==}
    engines: {node: ^12.22.0 || ^14.17.0 || >=16.0.0}
    dependencies:
      esrecurse: 4.3.0
      estraverse: 5.3.0

  /eslint-visitor-keys@3.4.3:
    resolution: {integrity: sha512-wpc+LXeiyiisxPlEkUzU6svyS1frIO3Mgxj1fdy7Pm8Ygzguax2N3Fa/D/ag1WqbOprdI+uY6wMUl8/a2G+iag==}
    engines: {node: ^12.22.0 || ^14.17.0 || >=16.0.0}

  /eslint@8.48.0:
    resolution: {integrity: sha512-sb6DLeIuRXxeM1YljSe1KEx9/YYeZFQWcV8Rq9HfigmdDEugjLEVEa1ozDjL6YDjBpQHPJxJzze+alxi4T3OLg==}
    engines: {node: ^12.22.0 || ^14.17.0 || >=16.0.0}
    hasBin: true
    dependencies:
      '@eslint-community/eslint-utils': 4.4.0(eslint@8.48.0)
      '@eslint-community/regexpp': 4.8.0
      '@eslint/eslintrc': 2.1.2
      '@eslint/js': 8.48.0
      '@humanwhocodes/config-array': 0.11.11
      '@humanwhocodes/module-importer': 1.0.1
      '@nodelib/fs.walk': 1.2.8
      ajv: 6.12.6
      chalk: 4.1.2
      cross-spawn: 7.0.3
      debug: 4.3.4
      doctrine: 3.0.0
      escape-string-regexp: 4.0.0
      eslint-scope: 7.2.2
      eslint-visitor-keys: 3.4.3
      espree: 9.6.1
      esquery: 1.5.0
      esutils: 2.0.3
      fast-deep-equal: 3.1.3
      file-entry-cache: 6.0.1
      find-up: 5.0.0
      glob-parent: 6.0.2
      globals: 13.21.0
      graphemer: 1.4.0
      ignore: 5.2.4
      imurmurhash: 0.1.4
      is-glob: 4.0.3
      is-path-inside: 3.0.3
      js-yaml: 4.1.0
      json-stable-stringify-without-jsonify: 1.0.1
      levn: 0.4.1
      lodash.merge: 4.6.2
      minimatch: 3.1.2
      natural-compare: 1.4.0
      optionator: 0.9.3
      strip-ansi: 6.0.1
      text-table: 0.2.0
    transitivePeerDependencies:
      - supports-color

  /espree@9.6.1:
    resolution: {integrity: sha512-oruZaFkjorTpF32kDSI5/75ViwGeZginGGy2NoOSg3Q9bnwlnmDm4HLnkl0RE3n+njDXR037aY1+x58Z/zFdwQ==}
    engines: {node: ^12.22.0 || ^14.17.0 || >=16.0.0}
    dependencies:
      acorn: 8.10.0
      acorn-jsx: 5.3.2(acorn@8.10.0)
      eslint-visitor-keys: 3.4.3

  /esprima@4.0.1:
    resolution: {integrity: sha512-eGuFFw7Upda+g4p+QHvnW0RyTX/SVeJBDM/gCtMARO0cLuT2HcEKnTPvhjV6aGeqrCB/sbNop0Kszm0jsaWU4A==}
    engines: {node: '>=4'}
    hasBin: true

  /esquery@1.5.0:
    resolution: {integrity: sha512-YQLXUplAwJgCydQ78IMJywZCceoqk1oH01OERdSAJc/7U2AylwjhSCLDEtqwg811idIS/9fIU5GjG73IgjKMVg==}
    engines: {node: '>=0.10'}
    dependencies:
      estraverse: 5.3.0

  /esrecurse@4.3.0:
    resolution: {integrity: sha512-KmfKL3b6G+RXvP8N1vr3Tq1kL/oCFgn2NYXEtqP8/L3pKapUA4G8cFVaoF3SU323CD4XypR/ffioHmkti6/Tag==}
    engines: {node: '>=4.0'}
    dependencies:
      estraverse: 5.3.0

  /estraverse@4.3.0:
    resolution: {integrity: sha512-39nnKffWz8xN1BU/2c79n9nB9HDzo0niYUqx6xyqUnyoAnQyyWpOTdZEeiCch8BBu515t4wp9ZmgVfVhn9EBpw==}
    engines: {node: '>=4.0'}

  /estraverse@5.3.0:
    resolution: {integrity: sha512-MMdARuVEQziNTeJD8DgMqmhwR11BRQ/cBP+pLtYdSTnf3MIO8fFeiINEbX36ZdNlfU/7A9f3gUw49B3oQsvwBA==}
    engines: {node: '>=4.0'}

  /estree-walker@2.0.2:
    resolution: {integrity: sha512-Rfkk/Mp/DL7JVje3u18FxFujQlTNR2q6QfMSMB7AvCBx91NGj/ba3kCfza0f6dVDbw7YlRf/nDrn7pQrCCyQ/w==}
    dev: true

  /esutils@2.0.3:
    resolution: {integrity: sha512-kVscqXk4OCp68SZ0dkgEKVi6/8ij300KBWTJq32P/dYeWTSwK41WyTxalN1eRmA5Z9UU/LX9D7FWSmV9SAYx6g==}
    engines: {node: '>=0.10.0'}

  /eta@2.2.0:
    resolution: {integrity: sha512-UVQ72Rqjy/ZKQalzV5dCCJP80GrmPrMxh6NlNf+erV6ObL0ZFkhCstWRawS85z3smdr3d2wXPsZEY7rDPfGd2g==}
    engines: {node: '>=6.0.0'}
    dev: false

  /etag@1.8.1:
    resolution: {integrity: sha512-aIL5Fx7mawVa300al2BnEE4iNvo1qETxLrPI/o05L7z6go7fCw1J6EQmbK4FmJ2AS7kgVF/KEZWufBfdClMcPg==}
    engines: {node: '>= 0.6'}
    dev: false

  /eval@0.1.8:
    resolution: {integrity: sha512-EzV94NYKoO09GLXGjXj9JIlXijVck4ONSr5wiCWDvhsvj5jxSrzTmRU/9C1DyB6uToszLs8aifA6NQ7lEQdvFw==}
    engines: {node: '>= 0.8'}
    dependencies:
      '@types/node': 20.5.9
      require-like: 0.1.2
    dev: false

  /eventemitter3@4.0.7:
    resolution: {integrity: sha512-8guHBZCwKnFhYdHr2ysuRWErTwhoN2X8XELRlrRwpmfeY2jjuUN4taQMsULKUVo1K4DvZl+0pgfyoysHxvmvEw==}
    dev: false

  /eventemitter3@5.0.1:
    resolution: {integrity: sha512-GWkBvjiSZK87ELrYOSESUYeVIc9mvLLf/nXalMOS5dYrgZq9o5OVkbZAVM06CVxYsCwH9BDZFPlQTlPA1j4ahA==}
    dev: true

  /events@3.3.0:
    resolution: {integrity: sha512-mQw+2fkQbALzQ7V0MY0IqdnXNOeTtP4r0lN9z7AAawCXgqea7bDii20AYrIBrFd/Hx0M2Ocz6S111CaFkUcb0Q==}
    engines: {node: '>=0.8.x'}

  /execa@5.1.1:
    resolution: {integrity: sha512-8uSpZZocAZRBAPIEINJj3Lo9HyGitllczc27Eh5YYojjMFMn8yHMDMaUHE2Jqfq05D/wucwI4JGURyXt1vchyg==}
    engines: {node: '>=10'}
    dependencies:
      cross-spawn: 7.0.3
      get-stream: 6.0.1
      human-signals: 2.1.0
      is-stream: 2.0.1
      merge-stream: 2.0.0
      npm-run-path: 4.0.1
      onetime: 5.1.2
      signal-exit: 3.0.7
      strip-final-newline: 2.0.0
    dev: false

  /execa@7.2.0:
    resolution: {integrity: sha512-UduyVP7TLB5IcAQl+OzLyLcS/l32W/GLg+AhHJ+ow40FOk2U3SAllPwR44v4vmdFwIWqpdwxxpQbF1n5ta9seA==}
    engines: {node: ^14.18.0 || ^16.14.0 || >=18.0.0}
    dependencies:
      cross-spawn: 7.0.3
      get-stream: 6.0.1
      human-signals: 4.3.1
      is-stream: 3.0.0
      merge-stream: 2.0.0
      npm-run-path: 5.1.0
      onetime: 6.0.0
      signal-exit: 3.0.7
      strip-final-newline: 3.0.0
    dev: true

  /execa@8.0.1:
    resolution: {integrity: sha512-VyhnebXciFV2DESc+p6B+y0LjSm0krU4OgJN44qFAhBY0TJ+1V61tYD2+wHusZ6F9n5K+vl8k0sTy7PEfV4qpg==}
    engines: {node: '>=16.17'}
    dependencies:
      cross-spawn: 7.0.3
      get-stream: 8.0.1
      human-signals: 5.0.0
      is-stream: 3.0.0
      merge-stream: 2.0.0
      npm-run-path: 5.1.0
      onetime: 6.0.0
      signal-exit: 4.1.0
      strip-final-newline: 3.0.0
    dev: true

  /express@4.18.2:
    resolution: {integrity: sha512-5/PsL6iGPdfQ/lKM1UuielYgv3BUoJfz1aUwU9vHZ+J7gyvwdQXFEBIEIaxeGf0GIcreATNyBExtalisDbuMqQ==}
    engines: {node: '>= 0.10.0'}
    dependencies:
      accepts: 1.3.8
      array-flatten: 1.1.1
      body-parser: 1.20.1
      content-disposition: 0.5.4
      content-type: 1.0.5
      cookie: 0.5.0
      cookie-signature: 1.0.6
      debug: 2.6.9
      depd: 2.0.0
      encodeurl: 1.0.2
      escape-html: 1.0.3
      etag: 1.8.1
      finalhandler: 1.2.0
      fresh: 0.5.2
      http-errors: 2.0.0
      merge-descriptors: 1.0.1
      methods: 1.1.2
      on-finished: 2.4.1
      parseurl: 1.3.3
      path-to-regexp: 0.1.7
      proxy-addr: 2.0.7
      qs: 6.11.0
      range-parser: 1.2.1
      safe-buffer: 5.2.1
      send: 0.18.0
      serve-static: 1.15.0
      setprototypeof: 1.2.0
      statuses: 2.0.1
      type-is: 1.6.18
      utils-merge: 1.0.1
      vary: 1.1.2
    transitivePeerDependencies:
      - supports-color
    dev: false

  /extend-shallow@2.0.1:
    resolution: {integrity: sha512-zCnTtlxNoAiDc3gqY2aYAWFx7XWWiasuF2K8Me5WbN8otHKTUKBwjPtNpRs/rbUZm7KxWAaNj7P1a/p52GbVug==}
    engines: {node: '>=0.10.0'}
    dependencies:
      is-extendable: 0.1.1
    dev: false

  /extend@3.0.2:
    resolution: {integrity: sha512-fjquC59cD7CyW6urNXK0FBufkZcoiGG80wTuPujX590cB5Ttln20E2UB4S/WARVqhXffZl2LNgS+gQdPIIim/g==}
    dev: false

  /external-editor@3.1.0:
    resolution: {integrity: sha512-hMQ4CX1p1izmuLYyZqLMO/qGNw10wSv9QDCPfzXfyFrOaCSSoRfqE1Kf1s5an66J5JZC62NewG+mK49jOCtQew==}
    engines: {node: '>=4'}
    dependencies:
      chardet: 0.7.0
      iconv-lite: 0.4.24
      tmp: 0.0.33
    dev: true

  /fast-deep-equal@3.1.3:
    resolution: {integrity: sha512-f3qQ9oQy9j2AhBe/H9VC91wLmKBCCU/gDOnKNAYG5hswO7BLKj09Hc5HYNz9cGI++xlpDCIgDaitVs03ATR84Q==}

  /fast-glob@3.3.1:
    resolution: {integrity: sha512-kNFPyjhh5cKjrUltxs+wFx+ZkbRaxxmZ+X0ZU31SOsxCEtP9VPgtq2teZw1DebupL5GmDaNQ6yKMMVcM41iqDg==}
    engines: {node: '>=8.6.0'}
    dependencies:
      '@nodelib/fs.stat': 2.0.5
      '@nodelib/fs.walk': 1.2.8
      glob-parent: 5.1.2
      merge2: 1.4.1
      micromatch: 4.0.5

  /fast-json-stable-stringify@2.1.0:
    resolution: {integrity: sha512-lhd/wF+Lk98HZoTCtlVraHtfh5XYijIjalXck7saUtuanSDyLMxnHhSXEDJqHxD7msR8D0uCmqlkwjCV8xvwHw==}

  /fast-levenshtein@2.0.6:
    resolution: {integrity: sha512-DCXu6Ifhqcks7TZKY3Hxp3y6qphY5SJZmrWMDrKcERSOXWQdMhU9Ig/PYrzyw/ul9jOIyh0N4M0tbC5hodg8dw==}

  /fast-url-parser@1.1.3:
    resolution: {integrity: sha512-5jOCVXADYNuRkKFzNJ0dCCewsZiYo0dz8QNYljkOpFC6r2U4OBmKtvm/Tsuh4w1YYdDqDb31a8TVhBJ2OJKdqQ==}
    dependencies:
      punycode: 1.4.1
    dev: false

  /fastq@1.15.0:
    resolution: {integrity: sha512-wBrocU2LCXXa+lWBt8RoIRD89Fi8OdABODa/kEnyeyjS5aZO5/GNvI5sEINADqP/h8M29UHTHUb53sUu5Ihqdw==}
    dependencies:
      reusify: 1.0.4

  /faye-websocket@0.11.4:
    resolution: {integrity: sha512-CzbClwlXAuiRQAlUyfqPgvPoNKTckTPGfwZV4ZdAhVcP2lh9KUxJg2b5GkE7XbjKQ3YJnQ9z6D9ntLAlB+tP8g==}
    engines: {node: '>=0.8.0'}
    dependencies:
      websocket-driver: 0.7.4
    dev: false

  /fbemitter@3.0.0:
    resolution: {integrity: sha512-KWKaceCwKQU0+HPoop6gn4eOHk50bBv/VxjJtGMfwmJt3D29JpN4H4eisCtIPA+a8GVBam+ldMMpMjJUvpDyHw==}
    dependencies:
      fbjs: 3.0.5
    transitivePeerDependencies:
      - encoding
    dev: false

  /fbjs-css-vars@1.0.2:
    resolution: {integrity: sha512-b2XGFAFdWZWg0phtAWLHCk836A1Xann+I+Dgd3Gk64MHKZO44FfoD1KxyvbSh0qZsIoXQGGlVztIY+oitJPpRQ==}
    dev: false

  /fbjs@3.0.5:
    resolution: {integrity: sha512-ztsSx77JBtkuMrEypfhgc3cI0+0h+svqeie7xHbh1k/IKdcydnvadp/mUaGgjAOXQmQSxsqgaRhS3q9fy+1kxg==}
    dependencies:
      cross-fetch: 3.1.8
      fbjs-css-vars: 1.0.2
      loose-envify: 1.4.0
      object-assign: 4.1.1
      promise: 7.3.1
      setimmediate: 1.0.5
      ua-parser-js: 1.0.35
    transitivePeerDependencies:
      - encoding
    dev: false

  /feed@4.2.2:
    resolution: {integrity: sha512-u5/sxGfiMfZNtJ3OvQpXcvotFpYkL0n9u9mM2vkui2nGo8b4wvDkJ8gAkYqbA8QpGyFCv3RK0Z+Iv+9veCS9bQ==}
    engines: {node: '>=0.4.0'}
    dependencies:
      xml-js: 1.6.11
    dev: false

  /fetch-blob@3.2.0:
    resolution: {integrity: sha512-7yAQpD2UMJzLi1Dqv7qFYnPbaPx7ZfFK6PiIxQ4PfkGPyNyl2Ugx+a/umUonmKqjhM4DnfbMvdX6otXq83soQQ==}
    engines: {node: ^12.20 || >= 14.13}
    dependencies:
      node-domexception: 1.0.0
      web-streams-polyfill: 3.2.1
    dev: true

  /figures@5.0.0:
    resolution: {integrity: sha512-ej8ksPF4x6e5wvK9yevct0UCXh8TTFlWGVLlgjZuoBH1HwjIfKE/IdL5mq89sFA7zELi1VhKpmtDnrs7zWyeyg==}
    engines: {node: '>=14'}
    dependencies:
      escape-string-regexp: 5.0.0
      is-unicode-supported: 1.3.0
    dev: true

  /file-entry-cache@6.0.1:
    resolution: {integrity: sha512-7Gps/XWymbLk2QLYK4NzpMOrYjMhdIxXuIvy2QBsLE6ljuodKvdkWs/cpyJJ3CVIVpH0Oi1Hvg1ovbMzLdFBBg==}
    engines: {node: ^10.12.0 || >=12.0.0}
    dependencies:
      flat-cache: 3.1.0

  /file-loader@6.2.0(webpack@5.88.2):
    resolution: {integrity: sha512-qo3glqyTa61Ytg4u73GultjHGjdRyig3tG6lPtyX/jOEJvHif9uB0/OCI2Kif6ctF3caQTW2G5gym21oAsI4pw==}
    engines: {node: '>= 10.13.0'}
    peerDependencies:
      webpack: ^4.0.0 || ^5.0.0
    dependencies:
      loader-utils: 2.0.4
      schema-utils: 3.3.0
      webpack: 5.88.2
    dev: false

  /filesize@8.0.7:
    resolution: {integrity: sha512-pjmC+bkIF8XI7fWaH8KxHcZL3DPybs1roSKP4rKDvy20tAWwIObE4+JIseG2byfGKhud5ZnM4YSGKBz7Sh0ndQ==}
    engines: {node: '>= 0.4.0'}
    dev: false

  /fill-range@7.0.1:
    resolution: {integrity: sha512-qOo9F+dMUmC2Lcb4BbVvnKJxTPjCm+RRpe4gDuGrzkL7mEVl/djYSu2OdQ2Pa302N4oqkSg9ir6jaLWJ2USVpQ==}
    engines: {node: '>=8'}
    dependencies:
      to-regex-range: 5.0.1

  /finalhandler@1.2.0:
    resolution: {integrity: sha512-5uXcUVftlQMFnWC9qu/svkWv3GTd2PfUhK/3PLkYNAe7FbqJMt3515HaxE6eRL74GdsriiwujiawdaB1BpEISg==}
    engines: {node: '>= 0.8'}
    dependencies:
      debug: 2.6.9
      encodeurl: 1.0.2
      escape-html: 1.0.3
      on-finished: 2.4.1
      parseurl: 1.3.3
      statuses: 2.0.1
      unpipe: 1.0.0
    transitivePeerDependencies:
      - supports-color
    dev: false

  /find-cache-dir@3.3.2:
    resolution: {integrity: sha512-wXZV5emFEjrridIgED11OoUKLxiYjAcqot/NJdAkOhlJ+vGzwhOAfcG5OX1jP+S0PcjEn8bdMJv+g2jwQ3Onig==}
    engines: {node: '>=8'}
    dependencies:
      commondir: 1.0.1
      make-dir: 3.1.0
      pkg-dir: 4.2.0
    dev: false

  /find-up@3.0.0:
    resolution: {integrity: sha512-1yD6RmLI1XBfxugvORwlck6f75tYL+iR0jqwsOrOxMZyGYqUuDhJ0l4AXdO1iX/FTs9cBAMEk1gWSEx1kSbylg==}
    engines: {node: '>=6'}
    dependencies:
      locate-path: 3.0.0
    dev: false

  /find-up@4.1.0:
    resolution: {integrity: sha512-PpOwAdQ/YlXQ2vj8a3h8IipDuYRi3wceVQQGYWxNINccq40Anw7BlsEXCMbt1Zt+OLA6Fq9suIpIWD0OsnISlw==}
    engines: {node: '>=8'}
    dependencies:
      locate-path: 5.0.0
      path-exists: 4.0.0
    dev: false

  /find-up@5.0.0:
    resolution: {integrity: sha512-78/PXT1wlLLDgTzDs7sjq9hzz0vXD+zn+7wypEe4fXQxCmdmqfGsEPQxmiCSQI3ajFV91bVSsvNtrJRiW6nGng==}
    engines: {node: '>=10'}
    dependencies:
      locate-path: 6.0.0
      path-exists: 4.0.0

  /flat-cache@3.1.0:
    resolution: {integrity: sha512-OHx4Qwrrt0E4jEIcI5/Xb+f+QmJYNj2rrK8wiIdQOIrB9WrrJL8cjZvXdXuBTkkEwEqLycb5BeZDV1o2i9bTew==}
    engines: {node: '>=12.0.0'}
    dependencies:
      flatted: 3.2.7
      keyv: 4.5.3
      rimraf: 3.0.2

  /flatted@3.2.7:
    resolution: {integrity: sha512-5nqDSxl8nn5BSNxyR3n4I6eDmbolI6WT+QqR547RwxQapgjQBmtktdP+HTBb/a/zLsbzERTONyUB5pefh5TtjQ==}

  /flux@4.0.4(react@17.0.2):
    resolution: {integrity: sha512-NCj3XlayA2UsapRpM7va6wU1+9rE5FIL7qoMcmxWHRzbp0yujihMBm9BBHZ1MDIk5h5o2Bl6eGiCe8rYELAmYw==}
    peerDependencies:
      react: ^15.0.2 || ^16.0.0 || ^17.0.0
    dependencies:
      fbemitter: 3.0.0
      fbjs: 3.0.5
      react: 17.0.2
    transitivePeerDependencies:
      - encoding
    dev: false

  /follow-redirects@1.15.2:
    resolution: {integrity: sha512-VQLG33o04KaQ8uYi2tVNbdrWp1QWxNNea+nmIB4EVM28v0hmP17z7aG1+wAkNzVq4KeXTq3221ye5qTJP91JwA==}
    engines: {node: '>=4.0'}
    peerDependencies:
      debug: '*'
    peerDependenciesMeta:
      debug:
        optional: true
    dev: false

  /for-each@0.3.3:
    resolution: {integrity: sha512-jqYfLp7mo9vIyQf8ykW2v7A+2N4QjeCeI5+Dz9XraiO1ign81wjiH7Fb9vSOWvQfNtmSa4H2RoQTrrXivdUZmw==}
    dependencies:
      is-callable: 1.2.7

  /foreground-child@3.1.1:
    resolution: {integrity: sha512-TMKDUnIte6bfb5nWv7V/caI169OHgvwjb7V4WkeUvbQQdjr5rWKqHFiKWb/fcOwB+CzBT+qbWjvj+DVwRskpIg==}
    engines: {node: '>=14'}
    dependencies:
      cross-spawn: 7.0.3
      signal-exit: 4.1.0
    dev: true

  /fork-ts-checker-webpack-plugin@6.5.3(typescript@5.1.6)(webpack@5.88.2):
    resolution: {integrity: sha512-SbH/l9ikmMWycd5puHJKTkZJKddF4iRLyW3DeZ08HTI7NGyLS38MXd/KGgeWumQO7YNQbW2u/NtPT2YowbPaGQ==}
    engines: {node: '>=10', yarn: '>=1.0.0'}
    peerDependencies:
      eslint: '>= 6'
      typescript: '>= 2.7'
      vue-template-compiler: '*'
      webpack: '>= 4'
    peerDependenciesMeta:
      eslint:
        optional: true
      vue-template-compiler:
        optional: true
    dependencies:
      '@babel/code-frame': 7.22.13
      '@types/json-schema': 7.0.12
      chalk: 4.1.2
      chokidar: 3.5.3
      cosmiconfig: 6.0.0
      deepmerge: 4.3.1
      fs-extra: 9.1.0
      glob: 7.2.3
      memfs: 3.5.3
      minimatch: 3.1.2
      schema-utils: 2.7.0
      semver: 7.5.4
      tapable: 1.1.3
      typescript: 5.1.6
      webpack: 5.88.2
    dev: false

  /form-data-encoder@2.1.4:
    resolution: {integrity: sha512-yDYSgNMraqvnxiEXO4hi88+YZxaHC6QKzb5N84iRCTDeRO7ZALpir/lVmf/uXUhnwUr2O4HU8s/n6x+yNjQkHw==}
    engines: {node: '>= 14.17'}
    dev: true

  /formdata-polyfill@4.0.10:
    resolution: {integrity: sha512-buewHzMvYL29jdeQTVILecSaZKnt/RJWjoZCF5OW60Z67/GmSLBkOFM7qh1PI3zFNtJbaZL5eQu1vLfazOwj4g==}
    engines: {node: '>=12.20.0'}
    dependencies:
      fetch-blob: 3.2.0
    dev: true

  /forwarded@0.2.0:
    resolution: {integrity: sha512-buRG0fpBtRHSTCOASe6hD258tEubFoRLb4ZNA6NxMVHNw2gOcwHo9wyablzMzOA5z9xA9L1KNjk/Nt6MT9aYow==}
    engines: {node: '>= 0.6'}
    dev: false

  /fraction.js@4.3.6:
    resolution: {integrity: sha512-n2aZ9tNfYDwaHhvFTkhFErqOMIb8uyzSQ+vGJBjZyanAKZVbGUQ1sngfk9FdkBw7G26O7AgNjLcecLffD1c7eg==}
    dev: false

  /fresh@0.5.2:
    resolution: {integrity: sha512-zJ2mQYM18rEFOudeV4GShTGIQ7RbzA7ozbU9I/XBpm7kqgMywgmylMwXHxZJmkVoYkna9d2pVXVXPdYTP9ej8Q==}
    engines: {node: '>= 0.6'}
    dev: false

  /fs-extra@10.1.0:
    resolution: {integrity: sha512-oRXApq54ETRj4eMiFzGnHWGy+zo5raudjuxN0b8H7s/RU2oW0Wvsx9O0ACRN/kRq9E8Vu/ReskGB5o3ji+FzHQ==}
    engines: {node: '>=12'}
    dependencies:
      graceful-fs: 4.2.11
      jsonfile: 6.1.0
      universalify: 2.0.0
    dev: false

  /fs-extra@8.1.0:
    resolution: {integrity: sha512-yhlQgA6mnOJUKOsRUFsgJdQCvkKhcz8tlZG5HBQfReYZy46OwLcY+Zia0mtdHsOo9y/hP+CxMN0TU9QxoOtG4g==}
    engines: {node: '>=6 <7 || >=8'}
    dependencies:
      graceful-fs: 4.2.11
      jsonfile: 4.0.0
      universalify: 0.1.2
    dev: true

  /fs-extra@9.1.0:
    resolution: {integrity: sha512-hcg3ZmepS30/7BSFqRvoo3DOMQu7IjqxO5nCDt+zM9XWjb33Wg7ziNT+Qvqbuc3+gWpzO02JubVyk2G4Zvo1OQ==}
    engines: {node: '>=10'}
    dependencies:
      at-least-node: 1.0.0
      graceful-fs: 4.2.11
      jsonfile: 6.1.0
      universalify: 2.0.0
    dev: false

  /fs-monkey@1.0.4:
    resolution: {integrity: sha512-INM/fWAxMICjttnD0DX1rBvinKskj5G1w+oy/pnm9u/tSlnBrzFonJMcalKJ30P8RRsPzKcCG7Q8l0jx5Fh9YQ==}
    dev: false

  /fs.realpath@1.0.0:
    resolution: {integrity: sha512-OO0pH2lK6a0hZnAdau5ItzHPI6pUlvI7jMVnxUQRtw4owF2wk8lOSabtGDCTP4Ggrg2MbGnWO9X8K1t4+fGMDw==}

  /fsevents@2.3.3:
    resolution: {integrity: sha512-5xoDfX+fL7faATnagmWPpbFtwh/R77WmMMqqHGS65C3vvB0YHrgF+B1YmZ3441tMj5n63k0212XNoJwzlhffQw==}
    engines: {node: ^8.16.0 || ^10.6.0 || >=11.0.0}
    os: [darwin]
    requiresBuild: true
    optional: true

  /function-bind@1.1.1:
    resolution: {integrity: sha512-yIovAzMX49sF8Yl58fSCWJ5svSLuaibPxXQJFLmBObTuCr0Mf1KiPopGM9NiFjiYBCbfaa2Fh6breQ6ANVTI0A==}

  /function.prototype.name@1.1.6:
    resolution: {integrity: sha512-Z5kx79swU5P27WEayXM1tBi5Ze/lbIyiNgU3qyXUOf9b2rgXYyF9Dy9Cx+IQv/Lc8WCG6L82zwUPpSS9hGehIg==}
    engines: {node: '>= 0.4'}
    dependencies:
      call-bind: 1.0.2
      define-properties: 1.2.0
      es-abstract: 1.22.1
      functions-have-names: 1.2.3

  /functions-have-names@1.2.3:
    resolution: {integrity: sha512-xckBUXyTIqT97tq2x2AMb+g163b5JFysYk0x4qxNFwbfQkmNZoiRHb6sPzI9/QV33WeuvVYBUIiD4NzNIyqaRQ==}

  /fuse.js@6.6.2:
    resolution: {integrity: sha512-cJaJkxCCxC8qIIcPBF9yGxY0W/tVZS3uEISDxhYIdtk8OL93pe+6Zj7LjCqVV4dzbqcriOZ+kQ/NE4RXZHsIGA==}
    engines: {node: '>=10'}
    dev: true

  /gensync@1.0.0-beta.2:
    resolution: {integrity: sha512-3hN7NaskYvMDLQY55gnW3NQ+mesEAepTqlg+VEbj7zzqEMBVNhzcGYYeqFo/TlYz6eQiFcp1HcsCZO+nGgS8zg==}
    engines: {node: '>=6.9.0'}

  /get-caller-file@2.0.5:
    resolution: {integrity: sha512-DyFP3BM/3YHTQOCUL/w0OZHR0lpKeGrxotcHWcqNEdnltqFwXVfhEBQ94eIo34AfQpo0rGki4cyIiftY06h2Fg==}
    engines: {node: 6.* || 8.* || >= 10.*}
    dev: true

  /get-intrinsic@1.2.1:
    resolution: {integrity: sha512-2DcsyfABl+gVHEfCOaTrWgyt+tb6MSEGmKq+kI5HwLbIYgjgmMcV8KQ41uaKz1xxUcn9tJtgFbQUEVcEbd0FYw==}
    dependencies:
      function-bind: 1.1.1
      has: 1.0.3
      has-proto: 1.0.1
      has-symbols: 1.0.3

  /get-own-enumerable-property-symbols@3.0.2:
    resolution: {integrity: sha512-I0UBV/XOz1XkIJHEUDMZAbzCThU/H8DxmSfmdGcKPnVhu2VfFqr34jr9777IyaTYvxjedWhqVIilEDsCdP5G6g==}
    dev: false

  /get-stream@4.1.0:
    resolution: {integrity: sha512-GMat4EJ5161kIy2HevLlr4luNjBgvmj413KaQA7jt4V8B4RDsfpHk7WQ9GVqfYyyx8OS/L66Kox+rJRNklLK7w==}
    engines: {node: '>=6'}
    dependencies:
      pump: 3.0.0
    dev: false

  /get-stream@5.2.0:
    resolution: {integrity: sha512-nBF+F1rAZVCu/p7rjzgA+Yb4lfYXrpl7a6VmJrU8wF9I1CKvP/QwPNZHnOlwbTkY6dvtFIzFMSyQXbLoTQPRpA==}
    engines: {node: '>=8'}
    dependencies:
      pump: 3.0.0
    dev: false

  /get-stream@6.0.1:
    resolution: {integrity: sha512-ts6Wi+2j3jQjqi70w5AlN8DFnkSwC+MqmxEzdEALB2qXZYV3X/b1CTfgPLGJNMeAWxdPfU8FO1ms3NUfaHCPYg==}
    engines: {node: '>=10'}

  /get-stream@8.0.1:
    resolution: {integrity: sha512-VaUJspBffn/LMCJVoMvSAdmscJyS1auj5Zulnn5UoYcY531UWmdwhRWkcGKnGU93m5HSXP9LP2usOryrBtQowA==}
    engines: {node: '>=16'}
    dev: true

  /get-symbol-description@1.0.0:
    resolution: {integrity: sha512-2EmdH1YvIQiZpltCNgkuiUnyukzxM/R6NDJX31Ke3BG1Nq5b0S2PhX59UKi9vZpPDQVdqn+1IcaAwnzTT5vCjw==}
    engines: {node: '>= 0.4'}
    dependencies:
      call-bind: 1.0.2
      get-intrinsic: 1.2.1

  /get-tsconfig@4.7.0:
    resolution: {integrity: sha512-pmjiZ7xtB8URYm74PlGJozDNyhvsVLUcpBa8DZBG3bWHwaHa9bPiRpiSfovw+fjhwONSCWKRyk+JQHEGZmMrzw==}
    dependencies:
      resolve-pkg-maps: 1.0.0

  /get-uri@6.0.1:
    resolution: {integrity: sha512-7ZqONUVqaabogsYNWlYj0t3YZaL6dhuEueZXGF+/YVmf6dHmaFg8/6psJKqhx9QykIDKzpGcy2cn4oV4YC7V/Q==}
    engines: {node: '>= 14'}
    dependencies:
      basic-ftp: 5.0.3
      data-uri-to-buffer: 5.0.1
      debug: 4.3.4
      fs-extra: 8.1.0
    transitivePeerDependencies:
      - supports-color
    dev: true

  /github-slugger@1.5.0:
    resolution: {integrity: sha512-wIh+gKBI9Nshz2o46B0B3f5k/W+WI9ZAv6y5Dn5WJ5SK1t0TnDimB4WE5rmTD05ZAIn8HALCZVmCsvj0w0v0lw==}
    dev: false

  /gitmoji-cli@8.5.0:
    resolution: {integrity: sha512-ZSplvgm8UiAjsWBOxYAfbLj8JTMFj5TjB6yM7RFlqEfsFMgP0fhIPpgnHU5aMiyVyvX6jBRVf1hzjrmP3/cgiA==}
    engines: {node: '>=16'}
    hasBin: true
    dependencies:
      chalk: 5.3.0
      conf: 11.0.2
      execa: 8.0.1
      fuse.js: 6.6.2
      inquirer: 9.2.10
      inquirer-autocomplete-prompt: 3.0.0(inquirer@9.2.10)
      meow: 12.1.1
      node-fetch: 3.3.2
      ora: 7.0.1
      path-exists: 5.0.0
      proxy-agent: 6.3.1
      update-notifier: 6.0.2
      validator: 13.11.0
    transitivePeerDependencies:
      - supports-color
    dev: true

  /glob-parent@5.1.2:
    resolution: {integrity: sha512-AOIgSQCepiJYwP3ARnGx+5VnTu2HBYdzbGP45eLw1vr3zB3vZLeyed1sC9hnbcOc9/SrMyM5RPQrkGz4aS9Zow==}
    engines: {node: '>= 6'}
    dependencies:
      is-glob: 4.0.3

  /glob-parent@6.0.2:
    resolution: {integrity: sha512-XxwI8EOhVQgWp6iDL+3b0r86f4d6AX6zSU55HfB4ydCEuXLXc5FcYeOu+nnGftS4TEju/11rt4KJPTMgbfmv4A==}
    engines: {node: '>=10.13.0'}
    dependencies:
      is-glob: 4.0.3

  /glob-to-regexp@0.4.1:
    resolution: {integrity: sha512-lkX1HJXwyMcprw/5YUZc2s7DrpAiHB21/V+E1rHUrVNokkvB6bqMzT0VfV6/86ZNabt1k14YOIaT7nDvOX3Iiw==}

  /glob@10.3.4:
    resolution: {integrity: sha512-6LFElP3A+i/Q8XQKEvZjkEWEOTgAIALR9AO2rwT8bgPhDd1anmqDJDZ6lLddI4ehxxxR1S5RIqKe1uapMQfYaQ==}
    engines: {node: '>=16 || 14 >=14.17'}
    hasBin: true
    dependencies:
      foreground-child: 3.1.1
      jackspeak: 2.3.3
      minimatch: 9.0.3
      minipass: 7.0.3
      path-scurry: 1.10.1
    dev: true

  /glob@7.1.6:
    resolution: {integrity: sha512-LwaxwyZ72Lk7vZINtNNrywX0ZuLyStrdDtabefZKAY5ZGJhVtgdznluResxNmPitE0SAO+O26sWTHeKSI2wMBA==}
    dependencies:
      fs.realpath: 1.0.0
      inflight: 1.0.6
      inherits: 2.0.4
      minimatch: 3.1.2
      once: 1.4.0
      path-is-absolute: 1.0.1
    dev: false

  /glob@7.1.7:
    resolution: {integrity: sha512-OvD9ENzPLbegENnYP5UUfJIirTg4+XwMWGaQfQTY0JenxNvvIKP3U3/tAQSPIu/lHxXYSZmpXlUHeqAIdKzBLQ==}
    dependencies:
      fs.realpath: 1.0.0
      inflight: 1.0.6
      inherits: 2.0.4
      minimatch: 3.1.2
      once: 1.4.0
      path-is-absolute: 1.0.1
    dev: false

  /glob@7.2.3:
    resolution: {integrity: sha512-nFR0zLpU2YCaRxwoCJvL6UvCH2JFyFVIvwTLsIf21AuHlMskA1hhTdk+LlYJtOlYt9v6dvszD2BGRqBL+iQK9Q==}
    dependencies:
      fs.realpath: 1.0.0
      inflight: 1.0.6
      inherits: 2.0.4
      minimatch: 3.1.2
      once: 1.4.0
      path-is-absolute: 1.0.1

  /glob@8.1.0:
    resolution: {integrity: sha512-r8hpEjiQEYlF2QU0df3dS+nxxSIreXQS1qRhMJM0Q5NDdR386C7jb7Hwwod8Fgiuex+k0GFjgft18yvxm5XoCQ==}
    engines: {node: '>=12'}
    dependencies:
      fs.realpath: 1.0.0
      inflight: 1.0.6
      inherits: 2.0.4
      minimatch: 5.1.6
      once: 1.4.0
    dev: true

  /global-dirs@3.0.1:
    resolution: {integrity: sha512-NBcGGFbBA9s1VzD41QXDG+3++t9Mn5t1FpLdhESY6oKY4gYTFpX4wO3sqGUa0Srjtbfj3szX0RnemmrVRUdULA==}
    engines: {node: '>=10'}
    dependencies:
      ini: 2.0.0

  /global-modules@2.0.0:
    resolution: {integrity: sha512-NGbfmJBp9x8IxyJSd1P+otYK8vonoJactOogrVfFRIAEY1ukil8RSKDz2Yo7wh1oihl51l/r6W4epkeKJHqL8A==}
    engines: {node: '>=6'}
    dependencies:
      global-prefix: 3.0.0
    dev: false

  /global-prefix@3.0.0:
    resolution: {integrity: sha512-awConJSVCHVGND6x3tmMaKcQvwXLhjdkmomy2W+Goaui8YPgYgXJZewhg3fWC+DlfqqQuWg8AwqjGTD2nAPVWg==}
    engines: {node: '>=6'}
    dependencies:
      ini: 1.3.8
      kind-of: 6.0.3
      which: 1.3.1
    dev: false

  /globals@11.12.0:
    resolution: {integrity: sha512-WOBp/EEGUiIsJSp7wcv/y6MO+lV9UoncWqxuFfm8eBwzWNgyfBd6Gz+IeKQ9jCmyhoH99g15M3T+QaVHFjizVA==}
    engines: {node: '>=4'}

  /globals@13.21.0:
    resolution: {integrity: sha512-ybyme3s4yy/t/3s35bewwXKOf7cvzfreG2lH0lZl0JB7I4GxRP2ghxOK/Nb9EkRXdbBXZLfq/p/0W2JUONB/Gg==}
    engines: {node: '>=8'}
    dependencies:
      type-fest: 0.20.2

  /globalthis@1.0.3:
    resolution: {integrity: sha512-sFdI5LyBiNTHjRd7cGPWapiHWMOXKyuBNX/cWJ3NfzrZQVa8GI/8cofCl74AOVqq9W5kNmguTIzJ/1s2gyI9wA==}
    engines: {node: '>= 0.4'}
    dependencies:
      define-properties: 1.2.0

  /globby@11.1.0:
    resolution: {integrity: sha512-jhIXaOzy1sb8IyocaruWSn1TjmnBVs8Ayhcy83rmxNJ8q2uWKCAj3CnJY+KpGSXCueAPc0i05kVvVKtP1t9S3g==}
    engines: {node: '>=10'}
    dependencies:
      array-union: 2.1.0
      dir-glob: 3.0.1
      fast-glob: 3.3.1
      ignore: 5.2.4
      merge2: 1.4.1
      slash: 3.0.0

  /globby@13.2.2:
    resolution: {integrity: sha512-Y1zNGV+pzQdh7H39l9zgB4PJqjRNqydvdYCDG4HFXM4XuvSaQQlEc91IU1yALL8gUTDomgBAfz3XJdmUS+oo0w==}
    engines: {node: ^12.20.0 || ^14.13.1 || >=16.0.0}
    dependencies:
      dir-glob: 3.0.1
      fast-glob: 3.3.1
      ignore: 5.2.4
      merge2: 1.4.1
      slash: 4.0.0
    dev: false

  /gopd@1.0.1:
    resolution: {integrity: sha512-d65bNlIadxvpb/A2abVdlqKqV563juRnZ1Wtk6s1sIR8uNsXR70xqIzVqxVf1eTqDunwT2MkczEeaezCKTZhwA==}
    dependencies:
      get-intrinsic: 1.2.1

  /got@12.6.1:
    resolution: {integrity: sha512-mThBblvlAF1d4O5oqyvN+ZxLAYwIJK7bpMxgYqPD9okW0C3qm5FFn7k811QrcuEBwaogR3ngOFoCfs6mRv7teQ==}
    engines: {node: '>=14.16'}
    dependencies:
      '@sindresorhus/is': 5.6.0
      '@szmarczak/http-timer': 5.0.1
      cacheable-lookup: 7.0.0
      cacheable-request: 10.2.13
      decompress-response: 6.0.0
      form-data-encoder: 2.1.4
      get-stream: 6.0.1
      http2-wrapper: 2.2.0
      lowercase-keys: 3.0.0
      p-cancelable: 3.0.0
      responselike: 3.0.0
    dev: true

  /got@9.6.0:
    resolution: {integrity: sha512-R7eWptXuGYxwijs0eV+v3o6+XH1IqVK8dJOEecQfTmkncw9AV4dcw/Dhxi8MdlqPthxxpZyizMzyg8RTmEsG+Q==}
    engines: {node: '>=8.6'}
    dependencies:
      '@sindresorhus/is': 0.14.0
      '@szmarczak/http-timer': 1.1.2
      '@types/keyv': 3.1.4
      '@types/responselike': 1.0.0
      cacheable-request: 6.1.0
      decompress-response: 3.3.0
      duplexer3: 0.1.5
      get-stream: 4.1.0
      lowercase-keys: 1.0.1
      mimic-response: 1.0.1
      p-cancelable: 1.1.0
      to-readable-stream: 1.0.0
      url-parse-lax: 3.0.0
    dev: false

  /graceful-fs@4.2.10:
    resolution: {integrity: sha512-9ByhssR2fPVsNZj478qUUbKfmL0+t5BDVyjShtyZZLiK7ZDAArFFfopyOTj0M05wE2tJPisA4iTnnXl2YoPvOA==}
    dev: true

  /graceful-fs@4.2.11:
    resolution: {integrity: sha512-RbJ5/jmFcNNCcDV5o9eTnBLJ/HszWV0P73bc+Ff4nS/rJj+YaS6IGyiOL0VoBYX+l1Wrl3k63h/KrH+nhJ0XvQ==}

  /graphemer@1.4.0:
    resolution: {integrity: sha512-EtKwoO6kxCL9WO5xipiHTZlSzBm7WLT627TqC/uVRd0HKmq8NXyebnNYxDoBi7wt8eTWrUrKXCOVaFq9x1kgag==}

  /gray-matter@4.0.3:
    resolution: {integrity: sha512-5v6yZd4JK3eMI3FqqCouswVqwugaA9r4dNZB1wwcmrD02QkV5H0y7XBQW8QwQqEaZY1pM9aqORSORhJRdNK44Q==}
    engines: {node: '>=6.0'}
    dependencies:
      js-yaml: 3.14.1
      kind-of: 6.0.3
      section-matter: 1.0.0
      strip-bom-string: 1.0.0
    dev: false

  /gzip-size@6.0.0:
    resolution: {integrity: sha512-ax7ZYomf6jqPTQ4+XCpUGyXKHk5WweS+e05MBO4/y3WJ5RkmPXNKvX+bx1behVILVwr6JSQvZAku021CHPXG3Q==}
    engines: {node: '>=10'}
    dependencies:
      duplexer: 0.1.2
    dev: false

  /handle-thing@2.0.1:
    resolution: {integrity: sha512-9Qn4yBxelxoh2Ow62nP+Ka/kMnOXRi8BXnRaUwezLNhqelnN49xKz4F/dPP8OYLxLxq6JDtZb2i9XznUQbNPTg==}
    dev: false

  /handlebars@4.7.8:
    resolution: {integrity: sha512-vafaFqs8MZkRrSX7sFVUdo3ap/eNiLnb4IakshzvP56X5Nr1iGKAIqdX6tMlm6HcNRIkr6AxO5jFEoJzzpT8aQ==}
    engines: {node: '>=0.4.7'}
    hasBin: true
    dependencies:
      minimist: 1.2.8
      neo-async: 2.6.2
      source-map: 0.6.1
      wordwrap: 1.0.0
    optionalDependencies:
      uglify-js: 3.17.4
    dev: true

  /has-bigints@1.0.2:
    resolution: {integrity: sha512-tSvCKtBr9lkF0Ex0aQiP9N+OpV4zi2r/Nee5VkRDbaqv35RLYMzbwQfFSZZH0kR+Rd6302UJZ2p/bJCEoR3VoQ==}

  /has-flag@3.0.0:
    resolution: {integrity: sha512-sKJf1+ceQBr4SMkvQnBDNDtf4TXpVhVGateu0t918bl30FnbE2m4vNLX+VWe/dpjlb+HugGYzW7uQXH98HPEYw==}
    engines: {node: '>=4'}

  /has-flag@4.0.0:
    resolution: {integrity: sha512-EykJT/Q1KjTWctppgIAgfSO0tKVuZUjhgMr17kqTumMl6Afv3EISleU7qZUzoXDFTAHTDC4NOoG/ZxU3EvlMPQ==}
    engines: {node: '>=8'}

  /has-property-descriptors@1.0.0:
    resolution: {integrity: sha512-62DVLZGoiEBDHQyqG4w9xCuZ7eJEwNmJRWw2VY84Oedb7WFcA27fiEVe8oUQx9hAUJ4ekurquucTGwsyO1XGdQ==}
    dependencies:
      get-intrinsic: 1.2.1

  /has-proto@1.0.1:
    resolution: {integrity: sha512-7qE+iP+O+bgF9clE5+UoBFzE65mlBiVj3tKCrlNQ0Ogwm0BjpT/gK4SlLYDMybDh5I3TCTKnPPa0oMG7JDYrhg==}
    engines: {node: '>= 0.4'}

  /has-symbols@1.0.3:
    resolution: {integrity: sha512-l3LCuF6MgDNwTDKkdYGEihYjt5pRPbEg46rtlmnSPlUbgmB8LOIrKJbYYFBSbnPaJexMKtiPO8hmeRjRz2Td+A==}
    engines: {node: '>= 0.4'}

  /has-tostringtag@1.0.0:
    resolution: {integrity: sha512-kFjcSNhnlGV1kyoGk7OXKSawH5JOb/LzUc5w9B02hOTO0dfFRjbHQKvg1d6cf3HbeUmtU9VbbV3qzZ2Teh97WQ==}
    engines: {node: '>= 0.4'}
    dependencies:
      has-symbols: 1.0.3

  /has-yarn@2.1.0:
    resolution: {integrity: sha512-UqBRqi4ju7T+TqGNdqAO0PaSVGsDGJUBQvk9eUWNGRY1CFGDzYhLWoM7JQEemnlvVcv/YEmc2wNW8BC24EnUsw==}
    engines: {node: '>=8'}
    dev: false

  /has-yarn@3.0.0:
    resolution: {integrity: sha512-IrsVwUHhEULx3R8f/aA8AHuEzAorplsab/v8HBzEiIukwq5i/EC+xmOW+HfP1OaDP+2JkgT1yILHN2O3UFIbcA==}
    engines: {node: ^12.20.0 || ^14.13.1 || >=16.0.0}
    dev: true

  /has@1.0.3:
    resolution: {integrity: sha512-f2dvO0VU6Oej7RkWJGrehjbzMAjFp5/VKPp5tTpWIV4JHHZK1/BxbFRtf/siA2SWTe09caDmVtYYzWEIbBS4zw==}
    engines: {node: '>= 0.4.0'}
    dependencies:
      function-bind: 1.1.1

  /hast-to-hyperscript@9.0.1:
    resolution: {integrity: sha512-zQgLKqF+O2F72S1aa4y2ivxzSlko3MAvxkwG8ehGmNiqd98BIN3JM1rAJPmplEyLmGLO2QZYJtIneOSZ2YbJuA==}
    dependencies:
      '@types/unist': 2.0.8
      comma-separated-tokens: 1.0.8
      property-information: 5.6.0
      space-separated-tokens: 1.1.5
      style-to-object: 0.3.0
      unist-util-is: 4.1.0
      web-namespaces: 1.1.4
    dev: false

  /hast-util-from-parse5@6.0.1:
    resolution: {integrity: sha512-jeJUWiN5pSxW12Rh01smtVkZgZr33wBokLzKLwinYOUfSzm1Nl/c3GUGebDyOKjdsRgMvoVbV0VpAcpjF4NrJA==}
    dependencies:
      '@types/parse5': 5.0.3
      hastscript: 6.0.0
      property-information: 5.6.0
      vfile: 4.2.1
      vfile-location: 3.2.0
      web-namespaces: 1.1.4
    dev: false

  /hast-util-parse-selector@2.2.5:
    resolution: {integrity: sha512-7j6mrk/qqkSehsM92wQjdIgWM2/BW61u/53G6xmC8i1OmEdKLHbk419QKQUjz6LglWsfqoiHmyMRkP1BGjecNQ==}
    dev: false

  /hast-util-raw@6.0.1:
    resolution: {integrity: sha512-ZMuiYA+UF7BXBtsTBNcLBF5HzXzkyE6MLzJnL605LKE8GJylNjGc4jjxazAHUtcwT5/CEt6afRKViYB4X66dig==}
    dependencies:
      '@types/hast': 2.3.5
      hast-util-from-parse5: 6.0.1
      hast-util-to-parse5: 6.0.0
      html-void-elements: 1.0.5
      parse5: 6.0.1
      unist-util-position: 3.1.0
      vfile: 4.2.1
      web-namespaces: 1.1.4
      xtend: 4.0.2
      zwitch: 1.0.5
    dev: false

  /hast-util-to-parse5@6.0.0:
    resolution: {integrity: sha512-Lu5m6Lgm/fWuz8eWnrKezHtVY83JeRGaNQ2kn9aJgqaxvVkFCZQBEhgodZUDUvoodgyROHDb3r5IxAEdl6suJQ==}
    dependencies:
      hast-to-hyperscript: 9.0.1
      property-information: 5.6.0
      web-namespaces: 1.1.4
      xtend: 4.0.2
      zwitch: 1.0.5
    dev: false

  /hastscript@6.0.0:
    resolution: {integrity: sha512-nDM6bvd7lIqDUiYEiu5Sl/+6ReP0BMk/2f4U/Rooccxkj0P5nm+acM5PrGJ/t5I8qPGiqZSE6hVAwZEdZIvP4w==}
    dependencies:
      '@types/hast': 2.3.5
      comma-separated-tokens: 1.0.8
      hast-util-parse-selector: 2.2.5
      property-information: 5.6.0
      space-separated-tokens: 1.1.5
    dev: false

  /he@1.2.0:
    resolution: {integrity: sha512-F/1DnUGPopORZi0ni+CvrCgHQ5FyEAHRLSApuYWMmrbSwoN2Mn/7k+Gl38gJnR7yyDZk6WLXwiGod1JOWNDKGw==}
    hasBin: true
    dev: false

  /history@4.10.1:
    resolution: {integrity: sha512-36nwAD620w12kuzPAsyINPWJqlNbij+hpK1k9XRloDtym8mxzGYl2c17LnV6IAGB2Dmg4tEa7G7DlawS0+qjew==}
    dependencies:
      '@babel/runtime': 7.22.15
      loose-envify: 1.4.0
      resolve-pathname: 3.0.0
      tiny-invariant: 1.3.1
      tiny-warning: 1.0.3
      value-equal: 1.0.1
    dev: false

  /hoist-non-react-statics@3.3.2:
    resolution: {integrity: sha512-/gGivxi8JPKWNm/W0jSmzcMPpfpPLc3dY/6GxhX2hQ9iGj3aDfklV4ET7NjKpSinLpJ5vafa9iiGIEZg10SfBw==}
    dependencies:
      react-is: 16.13.1
    dev: false

  /hpack.js@2.1.6:
    resolution: {integrity: sha512-zJxVehUdMGIKsRaNt7apO2Gqp0BdqW5yaiGHXXmbpvxgBYVZnAql+BJb4RO5ad2MgpbZKn5G6nMnegrH1FcNYQ==}
    dependencies:
      inherits: 2.0.4
      obuf: 1.1.2
      readable-stream: 2.3.8
      wbuf: 1.7.3
    dev: false

  /html-entities@2.4.0:
    resolution: {integrity: sha512-igBTJcNNNhvZFRtm8uA6xMY6xYleeDwn3PeBCkDz7tHttv4F2hsDI2aPgNERWzvRcNYHNT3ymRaQzllmXj4YsQ==}
    dev: false

  /html-minifier-terser@6.1.0:
    resolution: {integrity: sha512-YXxSlJBZTP7RS3tWnQw74ooKa6L9b9i9QYXY21eUEvhZ3u9XLfv6OnFsQq6RxkhHygsaUMvYsZRV5rU/OVNZxw==}
    engines: {node: '>=12'}
    hasBin: true
    dependencies:
      camel-case: 4.1.2
      clean-css: 5.3.2
      commander: 8.3.0
      he: 1.2.0
      param-case: 3.0.4
      relateurl: 0.2.7
      terser: 5.19.4
    dev: false

  /html-tags@3.3.1:
    resolution: {integrity: sha512-ztqyC3kLto0e9WbNp0aeP+M3kTt+nbaIveGmUxAtZa+8iFgKLUOD4YKM5j+f3QD89bra7UeumolZHKuOXnTmeQ==}
    engines: {node: '>=8'}
    dev: false

  /html-void-elements@1.0.5:
    resolution: {integrity: sha512-uE/TxKuyNIcx44cIWnjr/rfIATDH7ZaOMmstu0CwhFG1Dunhlp4OC6/NMbhiwoq5BpW0ubi303qnEk/PZj614w==}
    dev: false

  /html-webpack-plugin@5.5.3(webpack@5.88.2):
    resolution: {integrity: sha512-6YrDKTuqaP/TquFH7h4srYWsZx+x6k6+FbsTm0ziCwGHDP78Unr1r9F/H4+sGmMbX08GQcJ+K64x55b+7VM/jg==}
    engines: {node: '>=10.13.0'}
    peerDependencies:
      webpack: ^5.20.0
    dependencies:
      '@types/html-minifier-terser': 6.1.0
      html-minifier-terser: 6.1.0
      lodash: 4.17.21
      pretty-error: 4.0.0
      tapable: 2.2.1
      webpack: 5.88.2
    dev: false

  /htmlparser2@6.1.0:
    resolution: {integrity: sha512-gyyPk6rgonLFEDGoeRgQNaEUvdJ4ktTmmUh/h2t7s+M8oPpIPxgNACWa+6ESR57kXstwqPiCut0V8NRpcwgU7A==}
    dependencies:
      domelementtype: 2.3.0
      domhandler: 4.3.1
      domutils: 2.8.0
      entities: 2.2.0
    dev: false

  /htmlparser2@8.0.2:
    resolution: {integrity: sha512-GYdjWKDkbRLkZ5geuHs5NY1puJ+PXwP7+fHPRz06Eirsb9ugf6d8kkXav6ADhcODhFFPMIXyxkxSuMf3D6NCFA==}
    dependencies:
      domelementtype: 2.3.0
      domhandler: 5.0.3
      domutils: 3.1.0
      entities: 4.5.0
    dev: false

  /http-cache-semantics@4.1.1:
    resolution: {integrity: sha512-er295DKPVsV82j5kw1Gjt+ADA/XYHsajl82cGNQG2eyoPkvgUhX+nDIyelzhIWbbsXP39EHcI6l5tYs2FYqYXQ==}

  /http-deceiver@1.2.7:
    resolution: {integrity: sha512-LmpOGxTfbpgtGVxJrj5k7asXHCgNZp5nLfp+hWc8QQRqtb7fUy6kRY3BO1h9ddF6yIPYUARgxGOwB42DnxIaNw==}
    dev: false

  /http-errors@1.6.3:
    resolution: {integrity: sha512-lks+lVC8dgGyh97jxvxeYTWQFvh4uw4yC12gVl63Cg30sjPX4wuGcdkICVXDAESr6OJGjqGA8Iz5mkeN6zlD7A==}
    engines: {node: '>= 0.6'}
    dependencies:
      depd: 1.1.2
      inherits: 2.0.3
      setprototypeof: 1.1.0
      statuses: 1.5.0
    dev: false

  /http-errors@2.0.0:
    resolution: {integrity: sha512-FtwrG/euBzaEjYeRqOgly7G0qviiXoJWnvEH2Z1plBdXgbyjv34pHTSb9zoeHMyDy33+DWy5Wt9Wo+TURtOYSQ==}
    engines: {node: '>= 0.8'}
    dependencies:
      depd: 2.0.0
      inherits: 2.0.4
      setprototypeof: 1.2.0
      statuses: 2.0.1
      toidentifier: 1.0.1
    dev: false

  /http-parser-js@0.5.8:
    resolution: {integrity: sha512-SGeBX54F94Wgu5RH3X5jsDtf4eHyRogWX1XGT3b4HuW3tQPM4AaBzoUji/4AAJNXCEOWZ5O0DgZmJw1947gD5Q==}
    dev: false

  /http-proxy-agent@7.0.0:
    resolution: {integrity: sha512-+ZT+iBxVUQ1asugqnD6oWoRiS25AkjNfG085dKJGtGxkdwLQrMKU5wJr2bOOFAXzKcTuqq+7fZlTMgG3SRfIYQ==}
    engines: {node: '>= 14'}
    dependencies:
      agent-base: 7.1.0
      debug: 4.3.4
    transitivePeerDependencies:
      - supports-color
    dev: true

  /http-proxy-middleware@2.0.6(@types/express@4.17.17):
    resolution: {integrity: sha512-ya/UeJ6HVBYxrgYotAZo1KvPWlgB48kUJLDePFeneHsVujFaW5WNj2NgWCAE//B1Dl02BIfYlpNgBy8Kf8Rjmw==}
    engines: {node: '>=12.0.0'}
    peerDependencies:
      '@types/express': ^4.17.13
    peerDependenciesMeta:
      '@types/express':
        optional: true
    dependencies:
      '@types/express': 4.17.17
      '@types/http-proxy': 1.17.11
      http-proxy: 1.18.1
      is-glob: 4.0.3
      is-plain-obj: 3.0.0
      micromatch: 4.0.5
    transitivePeerDependencies:
      - debug
    dev: false

  /http-proxy@1.18.1:
    resolution: {integrity: sha512-7mz/721AbnJwIVbnaSv1Cz3Am0ZLT/UBwkC92VlxhXv/k/BBQfM2fXElQNC27BVGr0uwUpplYPQM9LnaBMR5NQ==}
    engines: {node: '>=8.0.0'}
    dependencies:
      eventemitter3: 4.0.7
      follow-redirects: 1.15.2
      requires-port: 1.0.0
    transitivePeerDependencies:
      - debug
    dev: false

  /http2-wrapper@2.2.0:
    resolution: {integrity: sha512-kZB0wxMo0sh1PehyjJUWRFEd99KC5TLjZ2cULC4f9iqJBAmKQQXEICjxl5iPJRwP40dpeHFqqhm7tYCvODpqpQ==}
    engines: {node: '>=10.19.0'}
    dependencies:
      quick-lru: 5.1.1
      resolve-alpn: 1.2.1
    dev: true

  /https-proxy-agent@7.0.2:
    resolution: {integrity: sha512-NmLNjm6ucYwtcUmL7JQC1ZQ57LmHP4lT15FQ8D61nak1rO6DH+fz5qNK2Ap5UN4ZapYICE3/0KodcLYSPsPbaA==}
    engines: {node: '>= 14'}
    dependencies:
      agent-base: 7.1.0
      debug: 4.3.4
    transitivePeerDependencies:
      - supports-color
    dev: true

  /human-signals@2.1.0:
    resolution: {integrity: sha512-B4FFZ6q/T2jhhksgkbEW3HBvWIfDW85snkQgawt07S7J5QXTk6BkNV+0yAeZrM5QpMAdYlocGoljn0sJ/WQkFw==}
    engines: {node: '>=10.17.0'}
    dev: false

  /human-signals@4.3.1:
    resolution: {integrity: sha512-nZXjEF2nbo7lIw3mgYjItAfgQXog3OjJogSbKa2CQIIvSGWcKgeJnQlNXip6NglNzYH45nSRiEVimMvYL8DDqQ==}
    engines: {node: '>=14.18.0'}
    dev: true

  /human-signals@5.0.0:
    resolution: {integrity: sha512-AXcZb6vzzrFAUE61HnN4mpLqd/cSIwNQjtNWR0euPm6y0iqx3G4gOXaIDdtdDwZmhwe82LA6+zinmW4UBWVePQ==}
    engines: {node: '>=16.17.0'}
    dev: true

  /husky@8.0.3:
    resolution: {integrity: sha512-+dQSyqPh4x1hlO1swXBiNb2HzTDN1I2IGLQx1GrBuiqFJfoMrnZWwVmatvSiO+Iz8fBUnf+lekwNo4c2LlXItg==}
    engines: {node: '>=14'}
    hasBin: true
    dev: true

  /iconv-lite@0.4.24:
    resolution: {integrity: sha512-v3MXnZAcvnywkTUEZomIActle7RXXeedOR31wwl7VlyoXO4Qi9arvSenNQWne1TcRwhCL1HwLI21bEqdpj8/rA==}
    engines: {node: '>=0.10.0'}
    dependencies:
      safer-buffer: 2.1.2

  /icss-utils@5.1.0(postcss@8.4.29):
    resolution: {integrity: sha512-soFhflCVWLfRNOPU3iv5Z9VUdT44xFRbzjLsEzSr5AQmgqPMTHdU3PMT1Cf1ssx8fLNJDA1juftYl+PUcv3MqA==}
    engines: {node: ^10 || ^12 || >= 14}
    peerDependencies:
      postcss: ^8.1.0
    dependencies:
      postcss: 8.4.29
    dev: false

  /ieee754@1.2.1:
    resolution: {integrity: sha512-dcyqhDvX1C46lXZcVqCpK+FtMRQVdIMN6/Df5js2zouUsqG7I6sFxitIC+7KYK29KdXOLHdu9zL4sFnoVQnqaA==}
    dev: true

  /ignore@5.2.4:
    resolution: {integrity: sha512-MAb38BcSbH0eHNBxn7ql2NH/kX33OkB3lZ1BNdh7ENeRChHTYsTvWrMubiIAMNS2llXEEgZ1MUOBtXChP3kaFQ==}
    engines: {node: '>= 4'}

  /image-size@1.0.2:
    resolution: {integrity: sha512-xfOoWjceHntRb3qFCrh5ZFORYH8XCdYpASltMhZ/Q0KZiOwjdE/Yl2QCiWdwD+lygV5bMCvauzgu5PxBX/Yerg==}
    engines: {node: '>=14.0.0'}
    hasBin: true
    dependencies:
      queue: 6.0.2
    dev: false

  /immer@9.0.21:
    resolution: {integrity: sha512-bc4NBHqOqSfRW7POMkHd51LvClaeMXpm8dx0e8oE2GORbq5aRK7Bxl4FyzVLdGtLmvLKL7BTDBG5ACQm4HWjTA==}
    dev: false

  /import-fresh@3.3.0:
    resolution: {integrity: sha512-veYYhQa+D1QBKznvhUHxb8faxlrwUnxseDAbAp457E0wLNio2bOSKnjYDhMj+YiAq61xrMGhQk9iXVk5FzgQMw==}
    engines: {node: '>=6'}
    dependencies:
      parent-module: 1.0.1
      resolve-from: 4.0.0

  /import-lazy@2.1.0:
    resolution: {integrity: sha512-m7ZEHgtw69qOGw+jwxXkHlrlIPdTGkyh66zXZ1ajZbxkDBNjSY/LGbmjc7h0s2ELsUDTAhFr55TrPSSqJGPG0A==}
    engines: {node: '>=4'}
    dev: false

  /import-lazy@4.0.0:
    resolution: {integrity: sha512-rKtvo6a868b5Hu3heneU+L4yEQ4jYKLtjpnPeUdK7h0yzXGmyBTypknlkCvHFBqfX9YlorEiMM6Dnq/5atfHkw==}
    engines: {node: '>=8'}
    dev: true

  /imurmurhash@0.1.4:
    resolution: {integrity: sha512-JmXMZ6wuvDmLiHEml9ykzqO6lwFbof0GG4IkcGaENdCRDDmMVnny7s5HsIgHCbaq0w2MyPhDqkhTUgS2LU2PHA==}
    engines: {node: '>=0.8.19'}

  /indent-string@4.0.0:
    resolution: {integrity: sha512-EdDDZu4A2OyIK7Lr/2zG+w5jmbuk1DVBnEwREQvBzspBJkCEbRa8GxU1lghYcaGJCnRWibjDXlq779X1/y5xwg==}
    engines: {node: '>=8'}
    dev: false

  /infima@0.2.0-alpha.43:
    resolution: {integrity: sha512-2uw57LvUqW0rK/SWYnd/2rRfxNA5DDNOh33jxF7fy46VWoNhGxiUQyVZHbBMjQ33mQem0cjdDVwgWVAmlRfgyQ==}
    engines: {node: '>=12'}
    dev: false

  /inflight@1.0.6:
    resolution: {integrity: sha512-k92I/b08q4wvFscXCLvqfsHCrjrF7yiXsQuIVvVE7N82W3+aqpzuUdBbfhWcy/FZR3/4IgflMgKLOsvPDrGCJA==}
    dependencies:
      once: 1.4.0
      wrappy: 1.0.2

  /inherits@2.0.3:
    resolution: {integrity: sha512-x00IRNXNy63jwGkJmzPigoySHbaqpNuzKbBOmzK+g2OdZpQ9w+sxCN+VSB3ja7IAge2OP2qpfxTjeNcyjmW1uw==}
    dev: false

  /inherits@2.0.4:
    resolution: {integrity: sha512-k/vGaX4/Yla3WzyMCvTQOXYeIHvqOKtnqBduzTHpzpQZzAskKMhZ2K+EnBiSM9zGSoIFeMpXKxa4dYeZIQqewQ==}

  /ini@1.3.8:
    resolution: {integrity: sha512-JV/yugV2uzW5iMRSiZAyDtQd+nxtUnjeLt0acNdw98kKLrvuRVyB80tsREOE7yvGVgalhZ6RNXCmEHkUKBKxew==}

  /ini@2.0.0:
    resolution: {integrity: sha512-7PnF4oN3CvZF23ADhA5wRaYEQpJ8qygSkbtTXWBeXWXmEVRXK+1ITciHWwHhsjv1TmW0MgacIv6hEi5pX5NQdA==}
    engines: {node: '>=10'}

  /inline-style-parser@0.1.1:
    resolution: {integrity: sha512-7NXolsK4CAS5+xvdj5OMMbI962hU/wvwoxk+LWR9Ek9bVtyuuYScDN6eS0rUm6TxApFpw7CX1o4uJzcd4AyD3Q==}
    dev: false

  /inquirer-autocomplete-prompt@3.0.0(inquirer@9.2.10):
    resolution: {integrity: sha512-nsPWllBQB3qhvpVgV1UIJN4xo3yz7Qv8y1+zrNVpJUNPxtUZ7btCum/4UCAs5apPCe/FVhKH1V6Wx0cAwkreyg==}
    engines: {node: '>=12'}
    peerDependencies:
      inquirer: ^9.1.0
    dependencies:
      ansi-escapes: 6.2.0
      figures: 5.0.0
      inquirer: 9.2.10
      picocolors: 1.0.0
      run-async: 2.4.1
      rxjs: 7.8.1
    dev: true

  /inquirer@9.2.10:
    resolution: {integrity: sha512-tVVNFIXU8qNHoULiazz612GFl+yqNfjMTbLuViNJE/d860Qxrd3NMrse8dm40VUQLOQeULvaQF8lpAhvysjeyA==}
    engines: {node: '>=14.18.0'}
    dependencies:
      '@ljharb/through': 2.3.9
      ansi-escapes: 4.3.2
      chalk: 5.3.0
      cli-cursor: 3.1.0
      cli-width: 4.1.0
      external-editor: 3.1.0
      figures: 5.0.0
      lodash: 4.17.21
      mute-stream: 1.0.0
      ora: 5.4.1
      run-async: 3.0.0
      rxjs: 7.8.1
      string-width: 4.2.3
      strip-ansi: 6.0.1
      wrap-ansi: 6.2.0
    dev: true

  /internal-slot@1.0.5:
    resolution: {integrity: sha512-Y+R5hJrzs52QCG2laLn4udYVnxsfny9CpOhNhUvk/SSSVyF6T27FzRbF0sroPidSu3X8oEAkOn2K804mjpt6UQ==}
    engines: {node: '>= 0.4'}
    dependencies:
      get-intrinsic: 1.2.1
      has: 1.0.3
      side-channel: 1.0.4

  /interpret@1.4.0:
    resolution: {integrity: sha512-agE4QfB2Lkp9uICn7BAqoscw4SZP9kTE2hxiFI3jBPmXJfdqiahTbUuKGsMoN2GtqL9AxhYioAcVvgsb1HvRbA==}
    engines: {node: '>= 0.10'}
    dev: false

  /invariant@2.2.4:
    resolution: {integrity: sha512-phJfQVBuaJM5raOpJjSfkiD6BpbCE4Ns//LaXl6wGYtUBY83nWS6Rf9tXm2e8VaK60JEjYldbPif/A2B1C2gNA==}
    dependencies:
      loose-envify: 1.4.0

  /ip@1.1.8:
    resolution: {integrity: sha512-PuExPYUiu6qMBQb4l06ecm6T6ujzhmh+MeJcW9wa89PoAz5pvd4zPgN5WJV104mb6S2T1AwNIAaB70JNrLQWhg==}
    dev: true

  /ip@2.0.0:
    resolution: {integrity: sha512-WKa+XuLG1A1R0UWhl2+1XQSi+fZWMsYKffMZTTYsiZaUD8k2yDAj5atimTUD2TZkyCkNEeYE5NhFZmupOGtjYQ==}
    dev: true

  /ipaddr.js@1.9.1:
    resolution: {integrity: sha512-0KI/607xoxSToH7GjN1FfSbLoU0+btTicjsQSWQlh/hZykN8KpmMf7uYwPW3R+akZ6R/w18ZlXSHBYXiYUPO3g==}
    engines: {node: '>= 0.10'}
    dev: false

  /ipaddr.js@2.1.0:
    resolution: {integrity: sha512-LlbxQ7xKzfBusov6UMi4MFpEg0m+mAm9xyNGEduwXMEDuf4WfzB/RZwMVYEd7IKGvh4IUkEXYxtAVu9T3OelJQ==}
    engines: {node: '>= 10'}
    dev: false

  /is-alphabetical@1.0.4:
    resolution: {integrity: sha512-DwzsA04LQ10FHTZuL0/grVDk4rFoVH1pjAToYwBrHSxcrBIGQuXrQMtD5U1b0U2XVgKZCTLLP8u2Qxqhy3l2Vg==}
    dev: false

  /is-alphanumerical@1.0.4:
    resolution: {integrity: sha512-UzoZUr+XfVz3t3v4KyGEniVL9BDRoQtY7tOyrRybkVNjDFWyo1yhXNGrrBTQxp3ib9BLAWs7k2YKBQsFRkZG9A==}
    dependencies:
      is-alphabetical: 1.0.4
      is-decimal: 1.0.4
    dev: false

  /is-array-buffer@3.0.2:
    resolution: {integrity: sha512-y+FyyR/w8vfIRq4eQcM1EYgSTnmHXPqaF+IgzgraytCFq5Xh8lllDVmAZolPJiZttZLeFSINPYMaEJ7/vWUa1w==}
    dependencies:
      call-bind: 1.0.2
      get-intrinsic: 1.2.1
      is-typed-array: 1.1.12

  /is-arrayish@0.2.1:
    resolution: {integrity: sha512-zz06S8t0ozoDXMG+ube26zeCTNXcKIPJZJi8hBrF4idCLms4CG9QtK7qBl1boi5ODzFpjswb5JPmHCbMpjaYzg==}
    dev: false

  /is-async-function@2.0.0:
    resolution: {integrity: sha512-Y1JXKrfykRJGdlDwdKlLpLyMIiWqWvuSd17TvZk68PLAOGOoF4Xyav1z0Xhoi+gCYjZVeC5SI+hYFOfvXmGRCA==}
    engines: {node: '>= 0.4'}
    dependencies:
      has-tostringtag: 1.0.0

  /is-bigint@1.0.4:
    resolution: {integrity: sha512-zB9CruMamjym81i2JZ3UMn54PKGsQzsJeo6xvN3HJJ4CAsQNB6iRutp2To77OfCNuoxspsIhzaPoO1zyCEhFOg==}
    dependencies:
      has-bigints: 1.0.2

  /is-binary-path@2.1.0:
    resolution: {integrity: sha512-ZMERYes6pDydyuGidse7OsHxtbI7WVeUEozgR/g7rd0xUimYNlvZRE/K2MgZTjWy725IfelLeVcEM97mmtRGXw==}
    engines: {node: '>=8'}
    dependencies:
      binary-extensions: 2.2.0
    dev: false

  /is-boolean-object@1.1.2:
    resolution: {integrity: sha512-gDYaKHJmnj4aWxyj6YHyXVpdQawtVLHU5cb+eztPGczf6cjuTdwve5ZIEfgXqH4e57An1D1AKf8CZ3kYrQRqYA==}
    engines: {node: '>= 0.4'}
    dependencies:
      call-bind: 1.0.2
      has-tostringtag: 1.0.0

  /is-buffer@2.0.5:
    resolution: {integrity: sha512-i2R6zNFDwgEHJyQUtJEk0XFi1i0dPFn/oqjK3/vPCcDeJvW5NQ83V8QbicfF1SupOaB0h8ntgBC2YiE7dfyctQ==}
    engines: {node: '>=4'}
    dev: false

  /is-builtin-module@3.2.1:
    resolution: {integrity: sha512-BSLE3HnV2syZ0FK0iMA/yUGplUeMmNz4AW5fnTunbCIqZi4vG3WjJT9FHMy5D69xmAYBHXQhJdALdpwVxV501A==}
    engines: {node: '>=6'}
    dependencies:
      builtin-modules: 3.3.0
    dev: true

  /is-callable@1.2.7:
    resolution: {integrity: sha512-1BC0BVFhS/p0qtw6enp8e+8OD0UrK0oFLztSjNzhcKA3WDuJxxAPXzPuPtKkjEY9UUoEWlX/8fgKeu2S8i9JTA==}
    engines: {node: '>= 0.4'}

  /is-ci@2.0.0:
    resolution: {integrity: sha512-YfJT7rkpQB0updsdHLGWrvhBJfcfzNNawYDNIyQXJz0IViGf75O8EBPKSdvw2rF+LGCsX4FZ8tcr3b19LcZq4w==}
    hasBin: true
    dependencies:
      ci-info: 2.0.0
    dev: false

  /is-ci@3.0.1:
    resolution: {integrity: sha512-ZYvCgrefwqoQ6yTyYUbQu64HsITZ3NfKX1lzaEYdkTDcfKzzCI/wthRRYKkdjHKFVgNiXKAKm65Zo1pk2as/QQ==}
    hasBin: true
    dependencies:
      ci-info: 3.8.0
    dev: true

  /is-core-module@2.13.0:
    resolution: {integrity: sha512-Z7dk6Qo8pOCp3l4tsX2C5ZVas4V+UxwQodwZhLopL91TX8UyyHEXafPcyoeeWuLrwzHcr3igO78wNLwHJHsMCQ==}
    dependencies:
      has: 1.0.3

  /is-date-object@1.0.5:
    resolution: {integrity: sha512-9YQaSxsAiSwcvS33MBk3wTCVnWK+HhF8VZR2jRxehM16QcVOdHqPn4VPHmRK4lSr38n9JriurInLcP90xsYNfQ==}
    engines: {node: '>= 0.4'}
    dependencies:
      has-tostringtag: 1.0.0

  /is-decimal@1.0.4:
    resolution: {integrity: sha512-RGdriMmQQvZ2aqaQq3awNA6dCGtKpiDFcOzrTWrDAT2MiWrKQVPmxLGHl7Y2nNu6led0kEyoX0enY0qXYsv9zw==}
    dev: false

  /is-docker@2.2.1:
    resolution: {integrity: sha512-F+i2BKsFrH66iaUFc0woD8sLy8getkwTwtOBjvs56Cx4CgJDeKQeqfz8wAYiSb8JOprWhHH5p77PbmYCvvUuXQ==}
    engines: {node: '>=8'}
    hasBin: true

  /is-extendable@0.1.1:
    resolution: {integrity: sha512-5BMULNob1vgFX6EjQw5izWDxrecWK9AM72rugNr0TFldMOi0fj6Jk+zeKIt0xGj4cEfQIJth4w3OKWOJ4f+AFw==}
    engines: {node: '>=0.10.0'}
    dev: false

  /is-extglob@2.1.1:
    resolution: {integrity: sha512-SbKbANkN603Vi4jEZv49LeVJMn4yGwsbzZworEoyEiutsN3nJYdbO36zfhGJ6QEDpOZIFkDtnq5JRxmvl3jsoQ==}
    engines: {node: '>=0.10.0'}

  /is-finalizationregistry@1.0.2:
    resolution: {integrity: sha512-0by5vtUJs8iFQb5TYUHHPudOR+qXYIMKtiUzvLIZITZUjknFmziyBJuLhVRc+Ds0dREFlskDNJKYIdIzu/9pfw==}
    dependencies:
      call-bind: 1.0.2

  /is-fullwidth-code-point@3.0.0:
    resolution: {integrity: sha512-zymm5+u+sCsSWyD9qNaejV3DFvhCKclKdizYaJUuHA83RLjb7nSuGnddCHGv0hk+KY7BMAlsWeK4Ueg6EV6XQg==}
    engines: {node: '>=8'}

  /is-fullwidth-code-point@4.0.0:
    resolution: {integrity: sha512-O4L094N2/dZ7xqVdrXhh9r1KODPJpFms8B5sGdJLPy664AgvXsreZUyCQQNItZRDlYug4xStLjNp/sz3HvBowQ==}
    engines: {node: '>=12'}
    dev: true

  /is-generator-function@1.0.10:
    resolution: {integrity: sha512-jsEjy9l3yiXEQ+PsXdmBwEPcOxaXWLspKdplFUVI9vq1iZgIekeC0L167qeu86czQaxed3q/Uzuw0swL0irL8A==}
    engines: {node: '>= 0.4'}
    dependencies:
      has-tostringtag: 1.0.0

  /is-glob@4.0.3:
    resolution: {integrity: sha512-xelSayHH36ZgE7ZWhli7pW34hNbNl8Ojv5KVmkJD4hBdD3th8Tfk9vYasLM+mXWOZhFkgZfxhLSnrwRr4elSSg==}
    engines: {node: '>=0.10.0'}
    dependencies:
      is-extglob: 2.1.1

  /is-hexadecimal@1.0.4:
    resolution: {integrity: sha512-gyPJuv83bHMpocVYoqof5VDiZveEoGoFL8m3BXNb2VW8Xs+rz9kqO8LOQ5DH6EsuvilT1ApazU0pyl+ytbPtlw==}
    dev: false

  /is-installed-globally@0.4.0:
    resolution: {integrity: sha512-iwGqO3J21aaSkC7jWnHP/difazwS7SFeIqxv6wEtLU8Y5KlzFTjyqcSIT0d8s4+dDhKytsk9PJZ2BkS5eZwQRQ==}
    engines: {node: '>=10'}
    dependencies:
      global-dirs: 3.0.1
      is-path-inside: 3.0.3

  /is-interactive@1.0.0:
    resolution: {integrity: sha512-2HvIEKRoqS62guEC+qBjpvRubdX910WCMuJTZ+I9yvqKU2/12eSL549HMwtabb4oupdj2sMP50k+XJfB/8JE6w==}
    engines: {node: '>=8'}
    dev: true

  /is-interactive@2.0.0:
    resolution: {integrity: sha512-qP1vozQRI+BMOPcjFzrjXuQvdak2pHNUMZoeG2eRbiSqyvbEf/wQtEOTOX1guk6E3t36RkaqiSt8A/6YElNxLQ==}
    engines: {node: '>=12'}
    dev: true

  /is-map@2.0.2:
    resolution: {integrity: sha512-cOZFQQozTha1f4MxLFzlgKYPTyj26picdZTx82hbc/Xf4K/tZOOXSCkMvU4pKioRXGDLJRn0GM7Upe7kR721yg==}

  /is-module@1.0.0:
    resolution: {integrity: sha512-51ypPSPCoTEIN9dy5Oy+h4pShgJmPCygKfyRCISBI+JoWT/2oJvK8QPxmwv7b/p239jXrm9M1mlQbyKJ5A152g==}
    dev: true

  /is-negative-zero@2.0.2:
    resolution: {integrity: sha512-dqJvarLawXsFbNDeJW7zAz8ItJ9cd28YufuuFzh0G8pNHjJMnY08Dv7sYX2uF5UpQOwieAeOExEYAWWfu7ZZUA==}
    engines: {node: '>= 0.4'}

  /is-npm@5.0.0:
    resolution: {integrity: sha512-WW/rQLOazUq+ST/bCAVBp/2oMERWLsR7OrKyt052dNDk4DHcDE0/7QSXITlmi+VBcV13DfIbysG3tZJm5RfdBA==}
    engines: {node: '>=10'}
    dev: false

  /is-npm@6.0.0:
    resolution: {integrity: sha512-JEjxbSmtPSt1c8XTkVrlujcXdKV1/tvuQ7GwKcAlyiVLeYFQ2VHat8xfrDJsIkhCdF/tZ7CiIR3sy141c6+gPQ==}
    engines: {node: ^12.20.0 || ^14.13.1 || >=16.0.0}
    dev: true

  /is-number-object@1.0.7:
    resolution: {integrity: sha512-k1U0IRzLMo7ZlYIfzRu23Oh6MiIFasgpb9X76eqfFZAqwH44UI4KTBvBYIZ1dSL9ZzChTB9ShHfLkR4pdW5krQ==}
    engines: {node: '>= 0.4'}
    dependencies:
      has-tostringtag: 1.0.0

  /is-number@7.0.0:
    resolution: {integrity: sha512-41Cifkg6e8TylSpdtTpeLVMqvSBEVzTttHvERD741+pnZ8ANv0004MRL43QKPDlK9cGvNp6NZWZUBlbGXYxxng==}
    engines: {node: '>=0.12.0'}

  /is-obj@1.0.1:
    resolution: {integrity: sha512-l4RyHgRqGN4Y3+9JHVrNqO+tN0rV5My76uW5/nuO4K1b6vw5G8d/cmFjP9tRfEsdhZNt0IFdZuK/c2Vr4Nb+Qg==}
    engines: {node: '>=0.10.0'}
    dev: false

  /is-obj@2.0.0:
    resolution: {integrity: sha512-drqDG3cbczxxEJRoOXcOjtdp1J/lyp1mNn0xaznRs8+muBhgQcrnbspox5X5fOw0HnMnbfDzvnEMEtqDEJEo8w==}
    engines: {node: '>=8'}

  /is-path-cwd@2.2.0:
    resolution: {integrity: sha512-w942bTcih8fdJPJmQHFzkS76NEP8Kzzvmw92cXsazb8intwLqPibPPdXf4ANdKV3rYMuuQYGIWtvz9JilB3NFQ==}
    engines: {node: '>=6'}
    dev: false

  /is-path-inside@3.0.3:
    resolution: {integrity: sha512-Fd4gABb+ycGAmKou8eMftCupSir5lRxqf4aD/vd0cD2qc4HL07OjCeuHMr8Ro4CoMaeCKDB0/ECBOVWjTwUvPQ==}
    engines: {node: '>=8'}

  /is-plain-obj@2.1.0:
    resolution: {integrity: sha512-YWnfyRwxL/+SsrWYfOpUtz5b3YD+nyfkHvjbcanzk8zgyO4ASD67uVMRt8k5bM4lLMDnXfriRhOpemw+NfT1eA==}
    engines: {node: '>=8'}
    dev: false

  /is-plain-obj@3.0.0:
    resolution: {integrity: sha512-gwsOE28k+23GP1B6vFl1oVh/WOzmawBrKwo5Ev6wMKzPkaXaCDIQKzLnvsA42DRlbVTWorkgTKIviAKCWkfUwA==}
    engines: {node: '>=10'}
    dev: false

  /is-plain-object@2.0.4:
    resolution: {integrity: sha512-h5PpgXkWitc38BBMYawTYMWJHFZJVnBquFE57xFpjB8pJFiF6gZ+bU+WyI/yqXiFR5mdLsgYNaPe8uao6Uv9Og==}
    engines: {node: '>=0.10.0'}
    dependencies:
      isobject: 3.0.1

  /is-plain-object@5.0.0:
    resolution: {integrity: sha512-VRSzKkbMm5jMDoKLbltAkFQ5Qr7VDiTFGXxYFXXowVj387GeGNOCsOH6Msy00SGZ3Fp84b1Naa1psqgcCIEP5Q==}
    engines: {node: '>=0.10.0'}
    dev: false

  /is-reference@1.2.1:
    resolution: {integrity: sha512-U82MsXXiFIrjCK4otLT+o2NA2Cd2g5MLoOVXUZjIOhLurrRxpEXzI8O0KZHr3IjLvlAH1kTPYSuqer5T9ZVBKQ==}
    dependencies:
      '@types/estree': 1.0.1
    dev: true

  /is-regex@1.1.4:
    resolution: {integrity: sha512-kvRdxDsxZjhzUX07ZnLydzS1TU/TJlTUHHY4YLL87e37oUA49DfkLqgy+VjFocowy29cKvcSiu+kIv728jTTVg==}
    engines: {node: '>= 0.4'}
    dependencies:
      call-bind: 1.0.2
      has-tostringtag: 1.0.0

  /is-regexp@1.0.0:
    resolution: {integrity: sha512-7zjFAPO4/gwyQAAgRRmqeEeyIICSdmCqa3tsVHMdBzaXXRiqopZL4Cyghg/XulGWrtABTpbnYYzzIRffLkP4oA==}
    engines: {node: '>=0.10.0'}
    dev: false

  /is-root@2.1.0:
    resolution: {integrity: sha512-AGOriNp96vNBd3HtU+RzFEc75FfR5ymiYv8E553I71SCeXBiMsVDUtdio1OEFvrPyLIQ9tVR5RxXIFe5PUFjMg==}
    engines: {node: '>=6'}
    dev: false

  /is-set@2.0.2:
    resolution: {integrity: sha512-+2cnTEZeY5z/iXGbLhPrOAaK/Mau5k5eXq9j14CpRTftq0pAJu2MwVRSZhyZWBzx3o6X795Lz6Bpb6R0GKf37g==}

  /is-shared-array-buffer@1.0.2:
    resolution: {integrity: sha512-sqN2UDu1/0y6uvXyStCOzyhAjCSlHceFoMKJW8W9EU9cvic/QdsZ0kEU93HEy3IUEFZIiH/3w+AH/UQbPHNdhA==}
    dependencies:
      call-bind: 1.0.2

  /is-stream@2.0.1:
    resolution: {integrity: sha512-hFoiJiTl63nn+kstHGBtewWSKnQLpyb155KHheA1l39uvtO9nWIop1p3udqPcUd/xbF1VLMO4n7OI6p7RbngDg==}
    engines: {node: '>=8'}
    dev: false

  /is-stream@3.0.0:
    resolution: {integrity: sha512-LnQR4bZ9IADDRSkvpqMGvt/tEJWclzklNgSw48V5EAaAeDd6qGvN8ei6k5p0tvxSR171VmGyHuTiAOfxAbr8kA==}
    engines: {node: ^12.20.0 || ^14.13.1 || >=16.0.0}
    dev: true

  /is-string@1.0.7:
    resolution: {integrity: sha512-tE2UXzivje6ofPW7l23cjDOMa09gb7xlAqG6jG5ej6uPV32TlWP3NKPigtaGeHNu9fohccRYvIiZMfOOnOYUtg==}
    engines: {node: '>= 0.4'}
    dependencies:
      has-tostringtag: 1.0.0

  /is-symbol@1.0.4:
    resolution: {integrity: sha512-C/CPBqKWnvdcxqIARxyOh4v1UUEOCHpgDa0WYgpKDFMszcrPcffg5uhwSgPCLD2WWxmq6isisz87tzT01tuGhg==}
    engines: {node: '>= 0.4'}
    dependencies:
      has-symbols: 1.0.3

  /is-typed-array@1.1.12:
    resolution: {integrity: sha512-Z14TF2JNG8Lss5/HMqt0//T9JeHXttXy5pH/DBU4vi98ozO2btxzq9MwYDZYnKwU8nRsz/+GVFVRDq3DkVuSPg==}
    engines: {node: '>= 0.4'}
    dependencies:
      which-typed-array: 1.1.11

  /is-typedarray@1.0.0:
    resolution: {integrity: sha512-cyA56iCMHAh5CdzjJIa4aohJyeO1YbwLi3Jc35MmRU6poroFjIGZzUzupGiRPOjgHg9TLu43xbpwXk523fMxKA==}

  /is-unicode-supported@0.1.0:
    resolution: {integrity: sha512-knxG2q4UC3u8stRGyAVJCOdxFmv5DZiRcdlIaAQXAbSfJya+OhopNotLQrstBhququ4ZpuKbDc/8S6mgXgPFPw==}
    engines: {node: '>=10'}
    dev: true

  /is-unicode-supported@1.3.0:
    resolution: {integrity: sha512-43r2mRvz+8JRIKnWJ+3j8JtjRKZ6GmjzfaE/qiBJnikNnYv/6bagRJ1kUhNk8R5EX/GkobD+r+sfxCPJsiKBLQ==}
    engines: {node: '>=12'}
    dev: true

  /is-weakmap@2.0.1:
    resolution: {integrity: sha512-NSBR4kH5oVj1Uwvv970ruUkCV7O1mzgVFO4/rev2cLRda9Tm9HrL70ZPut4rOHgY0FNrUu9BCbXA2sdQ+x0chA==}

  /is-weakref@1.0.2:
    resolution: {integrity: sha512-qctsuLZmIQ0+vSSMfoVvyFe2+GSEvnmZ2ezTup1SBse9+twCCeial6EEi3Nc2KFcf6+qz2FBPnjXsk8xhKSaPQ==}
    dependencies:
      call-bind: 1.0.2

  /is-weakset@2.0.2:
    resolution: {integrity: sha512-t2yVvttHkQktwnNNmBQ98AhENLdPUTDTE21uPqAQ0ARwQfGeQKRVS0NNurH7bTf7RrvcVn1OOge45CnBeHCSmg==}
    dependencies:
      call-bind: 1.0.2
      get-intrinsic: 1.2.1

  /is-whitespace-character@1.0.4:
    resolution: {integrity: sha512-SDweEzfIZM0SJV0EUga669UTKlmL0Pq8Lno0QDQsPnvECB3IM2aP0gdx5TrU0A01MAPfViaZiI2V1QMZLaKK5w==}
    dev: false

  /is-word-character@1.0.4:
    resolution: {integrity: sha512-5SMO8RVennx3nZrqtKwCGyyetPE9VDba5ugvKLaD4KopPG5kR4mQ7tNt/r7feL5yt5h3lpuBbIUmCOG2eSzXHA==}
    dev: false

  /is-wsl@2.2.0:
    resolution: {integrity: sha512-fKzAra0rGJUUBwGBgNkHZuToZcn+TtXHpeCgmkMJMMYx1sQDYaCSyjJBSCa2nH1DGm7s3n1oBnohoVTBaN7Lww==}
    engines: {node: '>=8'}
    dependencies:
      is-docker: 2.2.1

  /is-yarn-global@0.3.0:
    resolution: {integrity: sha512-VjSeb/lHmkoyd8ryPVIKvOCn4D1koMqY+vqyjjUfc3xyKtP4dYOxM44sZrnqQSzSds3xyOrUTLTC9LVCVgLngw==}
    dev: false

  /is-yarn-global@0.4.1:
    resolution: {integrity: sha512-/kppl+R+LO5VmhYSEWARUFjodS25D68gvj8W7z0I7OWhUla5xWu8KL6CtB2V0R6yqhnRgbcaREMr4EEM6htLPQ==}
    engines: {node: '>=12'}
    dev: true

  /isarray@0.0.1:
    resolution: {integrity: sha512-D2S+3GLxWH+uhrNEcoh/fnmYeP8E8/zHl644d/jdA0g2uyXvy3sb0qxotE+ne0LtccHknQzWwZEzhak7oJ0COQ==}
    dev: false

  /isarray@1.0.0:
    resolution: {integrity: sha512-VLghIWNM6ELQzo7zwmcg0NmTVyWKYjvIeM83yjp0wRDTmUnrM678fQbcKBo6n2CJEF0szoG//ytg+TKla89ALQ==}
    dev: false

  /isarray@2.0.5:
    resolution: {integrity: sha512-xHjhDr3cNBK0BzdUJSPXZntQUx/mwMS5Rw4A7lPJ90XGAO6ISP/ePDNuo0vhqOZU+UD5JoodwCAAoZQd3FeAKw==}

  /isexe@2.0.0:
    resolution: {integrity: sha512-RHxMLp9lnKHGHRng9QFhRCMbYAcVpn69smSGcq3f36xjgVVWThj4qqLbTLlq7Ssj8B+fIQ1EuCEGI2lKsyQeIw==}

  /isobject@3.0.1:
    resolution: {integrity: sha512-WhB9zCku7EGTj/HQQRz5aUQEUeoQZH2bWcltRErOpymJ4boYE6wL9Tbr23krRPSZ+C5zqNSrSw+Cc7sZZ4b7vg==}
    engines: {node: '>=0.10.0'}

  /iterator.prototype@1.1.1:
    resolution: {integrity: sha512-9E+nePc8C9cnQldmNl6bgpTY6zI4OPRZd97fhJ/iVZ1GifIUDVV5F6x1nEDqpe8KaMEZGT4xgrwKQDxXnjOIZQ==}
    dependencies:
      define-properties: 1.2.0
      get-intrinsic: 1.2.1
      has-symbols: 1.0.3
      reflect.getprototypeof: 1.0.4

  /jackspeak@2.3.3:
    resolution: {integrity: sha512-R2bUw+kVZFS/h1AZqBKrSgDmdmjApzgY0AlCPumopFiAlbUxE2gf+SCuBzQ0cP5hHmUmFYF5yw55T97Th5Kstg==}
    engines: {node: '>=14'}
    dependencies:
      '@isaacs/cliui': 8.0.2
    optionalDependencies:
      '@pkgjs/parseargs': 0.11.0
    dev: true

  /jest-util@29.6.3:
    resolution: {integrity: sha512-QUjna/xSy4B32fzcKTSz1w7YYzgiHrjjJjevdRf61HYk998R5vVMMNmrHESYZVDS5DSWs+1srPLPKxXPkeSDOA==}
    engines: {node: ^14.15.0 || ^16.10.0 || >=18.0.0}
    dependencies:
      '@jest/types': 29.6.3
      '@types/node': 20.5.9
      chalk: 4.1.2
      ci-info: 3.8.0
      graceful-fs: 4.2.11
      picomatch: 2.3.1
    dev: false

  /jest-worker@27.5.1:
    resolution: {integrity: sha512-7vuh85V5cdDofPyxn58nrPjBktZo0u9x1g8WtjQol+jZDaE+fhN+cIvTj11GndBnMnyfrUOG1sZQxCdjKh+DKg==}
    engines: {node: '>= 10.13.0'}
    dependencies:
      '@types/node': 20.5.9
      merge-stream: 2.0.0
      supports-color: 8.1.1

  /jest-worker@29.6.4:
    resolution: {integrity: sha512-6dpvFV4WjcWbDVGgHTWo/aupl8/LbBx2NSKfiwqf79xC/yeJjKHT1+StcKy/2KTmW16hE68ccKVOtXf+WZGz7Q==}
    engines: {node: ^14.15.0 || ^16.10.0 || >=18.0.0}
    dependencies:
      '@types/node': 20.5.9
      jest-util: 29.6.3
      merge-stream: 2.0.0
      supports-color: 8.1.1
    dev: false

  /jiti@1.20.0:
    resolution: {integrity: sha512-3TV69ZbrvV6U5DfQimop50jE9Dl6J8O1ja1dvBbMba/sZ3YBEQqJ2VZRoQPVnhlzjNtU1vaXRZVrVjU4qtm8yA==}
    hasBin: true
    dev: false

  /joi@17.10.1:
    resolution: {integrity: sha512-vIiDxQKmRidUVp8KngT8MZSOcmRVm2zV7jbMjNYWuHcJWI0bUck3nRTGQjhpPlQenIQIBC5Vp9AhcnHbWQqafw==}
    dependencies:
      '@hapi/hoek': 9.3.0
      '@hapi/topo': 5.1.0
      '@sideway/address': 4.1.4
      '@sideway/formula': 3.0.1
      '@sideway/pinpoint': 2.0.0

  /js-tokens@4.0.0:
    resolution: {integrity: sha512-RdJUflcE3cUzKiMqQgsCu06FPu9UdIJO0beYbPhHN4k6apgJtifcoCtT9bcxOpYBtpD2kCM6Sbzg4CausW/PKQ==}

  /js-yaml@3.14.1:
    resolution: {integrity: sha512-okMH7OXXJ7YrN9Ok3/SXrnu4iX9yOk+25nqX4imS2npuvTYDmo/QEZoqwZkYaIDk3jVvBOTOIEgEhaLOynBS9g==}
    hasBin: true
    dependencies:
      argparse: 1.0.10
      esprima: 4.0.1
    dev: false

  /js-yaml@4.1.0:
    resolution: {integrity: sha512-wpxZs9NoxZaJESJGIZTyDEaYpl0FKSA+FB9aJiyemKhMwkxQg63h4T1KJgUGHpTqPDNRcmmYLugrRjJlBtWvRA==}
    hasBin: true
    dependencies:
      argparse: 2.0.1

  /jsesc@0.5.0:
    resolution: {integrity: sha512-uZz5UnB7u4T9LvwmFqXii7pZSouaRPorGs5who1Ip7VO0wxanFvBL7GkM6dTHlgX+jhBApRetaWpnDabOeTcnA==}
    hasBin: true

  /jsesc@2.5.2:
    resolution: {integrity: sha512-OYu7XEzjkCQ3C5Ps3QIZsQfNpqoJyZZA99wd9aWd05NCtC5pWOkShK2mkL6HXQR6/Cy2lbNdPlZBpuQHXE63gA==}
    engines: {node: '>=4'}
    hasBin: true

  /json-buffer@3.0.0:
    resolution: {integrity: sha512-CuUqjv0FUZIdXkHPI8MezCnFCdaTAacej1TZYulLoAg1h/PhwkdXFN4V/gzY4g+fMBCOV2xF+rp7t2XD2ns/NQ==}
    dev: false

  /json-buffer@3.0.1:
    resolution: {integrity: sha512-4bV5BfR2mqfQTJm+V5tPPdf+ZpuhiIvTuAB5g8kcrXOZpTT/QwwVRWBywX1ozr6lEuPdbHxwaJlm9G6mI2sfSQ==}

  /json-parse-even-better-errors@2.3.1:
    resolution: {integrity: sha512-xyFwyhro/JEof6Ghe2iz2NcXoj2sloNsWr/XsERDK/oiPCfaNhl5ONfp+jQdAZRQQ0IJWNzH9zIZF7li91kh2w==}

  /json-schema-traverse@0.4.1:
    resolution: {integrity: sha512-xbbCH5dCYU5T8LcEhhuh7HJ88HXuW3qsI3Y0zOZFKfZEHcpWiHU/Jxzk629Brsab/mMiHQti9wMP+845RPe3Vg==}

  /json-schema-traverse@1.0.0:
    resolution: {integrity: sha512-NM8/P9n3XjXhIZn1lLhkFaACTOURQXjWhV4BA/RnOv8xvgqtqpAX9IO4mRQxSx1Rlo4tqzeqb0sOlruaOy3dug==}

  /json-schema-typed@8.0.1:
    resolution: {integrity: sha512-XQmWYj2Sm4kn4WeTYvmpKEbyPsL7nBsb647c7pMe6l02/yx2+Jfc4dT6UZkEXnIUb5LhD55r2HPsJ1milQ4rDg==}
    dev: true

  /json-stable-stringify-without-jsonify@1.0.1:
    resolution: {integrity: sha512-Bdboy+l7tA3OGW6FjyFHWkP5LuByj1Tk33Ljyq0axyzdk9//JSi2u3fP1QSmd1KNwq6VOKYGlAu87CisVir6Pw==}

  /json5@1.0.2:
    resolution: {integrity: sha512-g1MWMLBiz8FKi1e4w0UyVL3w+iJceWAFBAaBnnGKOpNa5f8TLktkbre1+s6oICydWAm+HRUGTmI+//xv2hvXYA==}
    hasBin: true
    dependencies:
      minimist: 1.2.8

  /json5@2.2.3:
    resolution: {integrity: sha512-XmOWe7eyHYH14cLdVPoyg+GOH3rYX++KpzrylJwSW98t3Nk+U8XOl8FWKOgwtzdb8lXGf6zYwDUzeHMWfxasyg==}
    engines: {node: '>=6'}
    hasBin: true

  /jsonc-parser@3.2.0:
    resolution: {integrity: sha512-gfFQZrcTc8CnKXp6Y4/CBT3fTc0OVuDofpre4aEeEpSBPV5X5v4+Vmx+8snU7RLPrNHPKSgLxGo9YuQzz20o+w==}
    dev: true

  /jsonfile@4.0.0:
    resolution: {integrity: sha512-m6F1R3z8jjlf2imQHS2Qez5sjKWQzbuuhuJ/FKYFRZvPE3PuHcSMVZzfsLhGVOkfd20obL5SWEBew5ShlquNxg==}
    optionalDependencies:
      graceful-fs: 4.2.11
    dev: true

  /jsonfile@6.1.0:
    resolution: {integrity: sha512-5dgndWOriYSm5cnYaJNhalLNDKOqFwyDB/rr1E9ZsGciGvKPs8R2xYGCacuf3z6K1YKDz182fd+fY3cn3pMqXQ==}
    dependencies:
      universalify: 2.0.0
    optionalDependencies:
      graceful-fs: 4.2.11
    dev: false

  /jsx-ast-utils@3.3.5:
    resolution: {integrity: sha512-ZZow9HBI5O6EPgSJLUb8n2NKgmVWTwCvHGwFuJlMjvLFqlGG6pjirPhtdsseaLZjSibD8eegzmYpUZwoIlj2cQ==}
    engines: {node: '>=4.0'}
    dependencies:
      array-includes: 3.1.7
      array.prototype.flat: 1.3.2
      object.assign: 4.1.4
      object.values: 1.1.7

  /kakao.maps.d.ts@0.1.38:
    resolution: {integrity: sha512-ub3ITsp/XfM7OikRvnsQiK6oZgyqVKVvGm9bmChudfDRjFa6xrS2O/bLNs0EyFCQZufVBXLLJK9+T06LOYxNiw==}

  /keyv@3.1.0:
    resolution: {integrity: sha512-9ykJ/46SN/9KPM/sichzQ7OvXyGDYKGTaDlKMGCAlg2UK8KRy4jb0d8sFc+0Tt0YYnThq8X2RZgCg74RPxgcVA==}
    dependencies:
      json-buffer: 3.0.0
    dev: false

  /keyv@4.5.3:
    resolution: {integrity: sha512-QCiSav9WaX1PgETJ+SpNnx2PRRapJ/oRSXM4VO5OGYGSjrxbKPVFVhB3l2OCbLCk329N8qyAtsJjSjvVBWzEug==}
    dependencies:
      json-buffer: 3.0.1

  /kind-of@6.0.3:
    resolution: {integrity: sha512-dcS1ul+9tmeD95T+x28/ehLgd9mENa3LsvDTtzm3vyBEO7RPptvAD+t44WVXaUjTBRcrpFeFlC8WCruUR456hw==}
    engines: {node: '>=0.10.0'}

  /kleur@3.0.3:
    resolution: {integrity: sha512-eTIzlVOSUR+JxdDFepEYcBMtZ9Qqdef+rnzWdRZuMbOywu5tO2w2N7rqjoANZ5k9vywhL6Br1VRjUIgTQx4E8w==}
    engines: {node: '>=6'}
    dev: false

  /language-subtag-registry@0.3.22:
    resolution: {integrity: sha512-tN0MCzyWnoz/4nHS6uxdlFWoUZT7ABptwKPQ52Ea7URk6vll88bWBVhodtnlfEuCcKWNGoc+uGbw1cwa9IKh/w==}
    dev: false

  /language-tags@1.0.5:
    resolution: {integrity: sha512-qJhlO9cGXi6hBGKoxEG/sKZDAHD5Hnu9Hs4WbOY3pCWXDhw0N8x1NenNzm2EnNLkLkk7J2SdxAkDSbb6ftT+UQ==}
    dependencies:
      language-subtag-registry: 0.3.22
    dev: false

  /latest-version@5.1.0:
    resolution: {integrity: sha512-weT+r0kTkRQdCdYCNtkMwWXQTMEswKrFBkm4ckQOMVhhqhIMI1UT2hMj+1iigIhgSZm5gTmrRXBNoGUgaTY1xA==}
    engines: {node: '>=8'}
    dependencies:
      package-json: 6.5.0
    dev: false

  /latest-version@7.0.0:
    resolution: {integrity: sha512-KvNT4XqAMzdcL6ka6Tl3i2lYeFDgXNCuIX+xNx6ZMVR1dFq+idXd9FLKNMOIx0t9mJ9/HudyX4oZWXZQ0UJHeg==}
    engines: {node: '>=14.16'}
    dependencies:
      package-json: 8.1.1
    dev: true

  /launch-editor@2.6.0:
    resolution: {integrity: sha512-JpDCcQnyAAzZZaZ7vEiSqL690w7dAEyLao+KC96zBplnYbJS7TYNjvM3M7y3dGz+v7aIsJk3hllWuc0kWAjyRQ==}
    dependencies:
      picocolors: 1.0.0
      shell-quote: 1.8.1
    dev: false

  /leven@3.1.0:
    resolution: {integrity: sha512-qsda+H8jTaUaN/x5vzW2rzc+8Rw4TAQ/4KjB46IwK5VH+IlVeeeje/EoZRpiXvIqjFgK84QffqPztGI3VBLG1A==}
    engines: {node: '>=6'}
    dev: false

  /levn@0.4.1:
    resolution: {integrity: sha512-+bT2uH4E5LGE7h/n3evcS/sQlJXCpIp6ym8OWJ5eV6+67Dsql/LaaT7qJBAt2rzfoa/5QBGBhxDix1dMt2kQKQ==}
    engines: {node: '>= 0.8.0'}
    dependencies:
      prelude-ls: 1.2.1
      type-check: 0.4.0

  /lilconfig@2.1.0:
    resolution: {integrity: sha512-utWOt/GHzuUxnLKxB6dk81RoOeoNeHgbrXiuGk4yyF5qlRz+iIVWu56E2fqGHFrXz0QNUhLB/8nKqvRH66JKGQ==}
    engines: {node: '>=10'}

  /lines-and-columns@1.2.4:
    resolution: {integrity: sha512-7ylylesZQ/PV29jhEDl3Ufjo6ZX7gCqJr5F7PKrqc93v7fzSymt1BpwEU8nAUXs8qzzvqhbjhK5QZg6Mt/HkBg==}
    dev: false

  /lint-staged@14.0.1:
    resolution: {integrity: sha512-Mw0cL6HXnHN1ag0mN/Dg4g6sr8uf8sn98w2Oc1ECtFto9tvRF7nkXGJRbx8gPlHyoR0pLyBr2lQHbWwmUHe1Sw==}
    engines: {node: ^16.14.0 || >=18.0.0}
    hasBin: true
    dependencies:
      chalk: 5.3.0
      commander: 11.0.0
      debug: 4.3.4
      execa: 7.2.0
      lilconfig: 2.1.0
      listr2: 6.6.1
      micromatch: 4.0.5
      pidtree: 0.6.0
      string-argv: 0.3.2
      yaml: 2.3.1
    transitivePeerDependencies:
      - enquirer
      - supports-color
    dev: true

  /listr2@6.6.1:
    resolution: {integrity: sha512-+rAXGHh0fkEWdXBmX+L6mmfmXmXvDGEKzkjxO+8mP3+nI/r/CWznVBvsibXdxda9Zz0OW2e2ikphN3OwCT/jSg==}
    engines: {node: '>=16.0.0'}
    peerDependencies:
      enquirer: '>= 2.3.0 < 3'
    peerDependenciesMeta:
      enquirer:
        optional: true
    dependencies:
      cli-truncate: 3.1.0
      colorette: 2.0.20
      eventemitter3: 5.0.1
      log-update: 5.0.1
      rfdc: 1.3.0
      wrap-ansi: 8.1.0
    dev: true

  /loader-runner@4.3.0:
    resolution: {integrity: sha512-3R/1M+yS3j5ou80Me59j7F9IMs4PXs3VqRrm0TU3AbKPxlmpoY1TNscJV/oGJXo8qCatFGTfDbY6W6ipGOYXfg==}
    engines: {node: '>=6.11.5'}

  /loader-utils@2.0.4:
    resolution: {integrity: sha512-xXqpXoINfFhgua9xiqD8fPFHgkoq1mmmpE92WlDbm9rNRd/EbRb+Gqf908T2DMfuHjjJlksiK2RbHVOdD/MqSw==}
    engines: {node: '>=8.9.0'}
    dependencies:
      big.js: 5.2.2
      emojis-list: 3.0.0
      json5: 2.2.3
    dev: false

  /loader-utils@3.2.1:
    resolution: {integrity: sha512-ZvFw1KWS3GVyYBYb7qkmRM/WwL2TQQBxgCK62rlvm4WpVQ23Nb4tYjApUlfjrEGvOs7KHEsmyUn75OHZrJMWPw==}
    engines: {node: '>= 12.13.0'}
    dev: false

  /locate-path@3.0.0:
    resolution: {integrity: sha512-7AO748wWnIhNqAuaty2ZWHkQHRSNfPVIsPIfwEOWO22AmaoVrWavlOcMR5nzTLNYvp36X220/maaRsrec1G65A==}
    engines: {node: '>=6'}
    dependencies:
      p-locate: 3.0.0
      path-exists: 3.0.0
    dev: false

  /locate-path@5.0.0:
    resolution: {integrity: sha512-t7hw9pI+WvuwNJXwk5zVHpyhIqzg2qTlklJOf0mVxGSbe3Fp2VieZcduNYjaLDoy6p9uGpQEGWG87WpMKlNq8g==}
    engines: {node: '>=8'}
    dependencies:
      p-locate: 4.1.0
    dev: false

  /locate-path@6.0.0:
    resolution: {integrity: sha512-iPZK6eYjbxRu3uB4/WZ3EsEIMJFMqAoopl3R+zuq0UjcAm/MO6KCweDgPfP3elTztoKP3KtnVHxTn2NHBSDVUw==}
    engines: {node: '>=10'}
    dependencies:
      p-locate: 5.0.0

  /lodash.curry@4.1.1:
    resolution: {integrity: sha512-/u14pXGviLaweY5JI0IUzgzF2J6Ne8INyzAZjImcryjgkZ+ebruBxy2/JaOOkTqScddcYtakjhSaeemV8lR0tA==}
    dev: false

  /lodash.debounce@4.0.8:
    resolution: {integrity: sha512-FT1yDzDYEoYWhnSGnpE/4Kj1fLZkDFyqRb7fNt6FdYOSxlUWAtp42Eh6Wb0rGIv/m9Bgo7x4GhQbm5Ys4SG5ow==}

  /lodash.escape@4.0.1:
    resolution: {integrity: sha512-nXEOnb/jK9g0DYMr1/Xvq6l5xMD7GDG55+GSYIYmS0G4tBk/hURD4JR9WCavs04t33WmJx9kCyp9vJ+mr4BOUw==}
    dev: false

  /lodash.flatten@4.4.0:
    resolution: {integrity: sha512-C5N2Z3DgnnKr0LOpv/hKCgKdb7ZZwafIrsesve6lmzvZIRZRGaZ/l6Q8+2W7NaT+ZwO3fFlSCzCzrDCFdJfZ4g==}
    dev: false

  /lodash.flow@3.5.0:
    resolution: {integrity: sha512-ff3BX/tSioo+XojX4MOsOMhJw0nZoUEF011LX8g8d3gvjVbxd89cCio4BCXronjxcTUIJUoqKEUA+n4CqvvRPw==}
    dev: false

  /lodash.invokemap@4.6.0:
    resolution: {integrity: sha512-CfkycNtMqgUlfjfdh2BhKO/ZXrP8ePOX5lEU/g0R3ItJcnuxWDwokMGKx1hWcfOikmyOVx6X9IwWnDGlgKl61w==}
    dev: false

  /lodash.memoize@4.1.2:
    resolution: {integrity: sha512-t7j+NzmgnQzTAYXcsHYLgimltOV1MXHtlOWf6GjL9Kj8GK5FInw5JotxvbOs+IvV1/Dzo04/fCGfLVs7aXb4Ag==}
    dev: false

  /lodash.merge@4.6.2:
    resolution: {integrity: sha512-0KpjqXRVvrYyCsX1swR/XTK0va6VQkQM6MNo7PqW77ByjAhoARA8EfrP1N4+KlKj8YS0ZUCtRT/YUuhyYDujIQ==}

  /lodash.pullall@4.2.0:
    resolution: {integrity: sha512-VhqxBKH0ZxPpLhiu68YD1KnHmbhQJQctcipvmFnqIBDYzcIHzf3Zpu0tpeOKtR4x76p9yohc506eGdOjTmyIBg==}
    dev: false

  /lodash.uniq@4.5.0:
    resolution: {integrity: sha512-xfBaXQd9ryd9dlSDvnvI0lvxfLJlYAZzXomUYzLKtUeOQvOP5piqAWuGtrhWeqaXK9hhoM/iyJc5AV+XfsX3HQ==}
    dev: false

  /lodash.uniqby@4.7.0:
    resolution: {integrity: sha512-e/zcLx6CSbmaEgFHCA7BnoQKyCtKMxnuWrJygbwPs/AIn+IMKl66L8/s+wBUn5LRw2pZx3bUHibiV1b6aTWIww==}
    dev: false

  /lodash@4.17.21:
    resolution: {integrity: sha512-v2kDEe57lecTulaDIuNTPy3Ry4gLGJ6Z1O3vE1krgXZNrsQ+LFTGHVxVjcXPs17LhbZVGedAJv8XZ1tvj5FvSg==}

  /log-symbols@4.1.0:
    resolution: {integrity: sha512-8XPvpAA8uyhfteu8pIvQxpJZ7SYYdpUivZpGy6sFsBuKRY/7rQGavedeB8aK+Zkyq6upMFVL/9AW6vOYzfRyLg==}
    engines: {node: '>=10'}
    dependencies:
      chalk: 4.1.2
      is-unicode-supported: 0.1.0
    dev: true

  /log-symbols@5.1.0:
    resolution: {integrity: sha512-l0x2DvrW294C9uDCoQe1VSU4gf529FkSZ6leBl4TiqZH/e+0R7hSfHQBNut2mNygDgHwvYHfFLn6Oxb3VWj2rA==}
    engines: {node: '>=12'}
    dependencies:
      chalk: 5.3.0
      is-unicode-supported: 1.3.0
    dev: true

  /log-update@5.0.1:
    resolution: {integrity: sha512-5UtUDQ/6edw4ofyljDNcOVJQ4c7OjDro4h3y8e1GQL5iYElYclVHJ3zeWchylvMaKnDbDilC8irOVyexnA/Slw==}
    engines: {node: ^12.20.0 || ^14.13.1 || >=16.0.0}
    dependencies:
      ansi-escapes: 5.0.0
      cli-cursor: 4.0.0
      slice-ansi: 5.0.0
      strip-ansi: 7.1.0
      wrap-ansi: 8.1.0
    dev: true

  /loose-envify@1.4.0:
    resolution: {integrity: sha512-lyuxPGr/Wfhrlem2CL/UcnUc1zcqKAImBDzukY7Y5F/yQiNdko6+fRLevlw1HgMySw7f611UIY408EtxRSoK3Q==}
    hasBin: true
    dependencies:
      js-tokens: 4.0.0

  /lower-case@2.0.2:
    resolution: {integrity: sha512-7fm3l3NAF9WfN6W3JOmf5drwpVqX78JtoGJ3A6W0a6ZnldM41w2fV5D490psKFTpMds8TJse/eHLFFsNHHjHgg==}
    dependencies:
      tslib: 2.6.2
    dev: false

  /lowercase-keys@1.0.1:
    resolution: {integrity: sha512-G2Lj61tXDnVFFOi8VZds+SoQjtQC3dgokKdDG2mTm1tx4m50NUHBOZSBwQQHyy0V12A0JTG4icfZQH+xPyh8VA==}
    engines: {node: '>=0.10.0'}
    dev: false

  /lowercase-keys@2.0.0:
    resolution: {integrity: sha512-tqNXrS78oMOE73NMxK4EMLQsQowWf8jKooH9g7xPavRT706R6bkQJ6DY2Te7QukaZsulxa30wQ7bk0pm4XiHmA==}
    engines: {node: '>=8'}
    dev: false

  /lowercase-keys@3.0.0:
    resolution: {integrity: sha512-ozCC6gdQ+glXOQsveKD0YsDy8DSQFjDTz4zyzEHNV5+JP5D62LmfDZ6o1cycFx9ouG940M5dE8C8CTewdj2YWQ==}
    engines: {node: ^12.20.0 || ^14.13.1 || >=16.0.0}
    dev: true

  /lru-cache@10.0.1:
    resolution: {integrity: sha512-IJ4uwUTi2qCccrioU6g9g/5rvvVl13bsdczUUcqbciD9iLr095yj8DQKdObriEvuNSx325N1rV1O0sJFszx75g==}
    engines: {node: 14 || >=16.14}
    dev: true

  /lru-cache@5.1.1:
    resolution: {integrity: sha512-KpNARQA3Iwv+jTA0utUVVbrh+Jlrr1Fv0e56GGzAFOXN7dk/FviaDW8LHmK52DlcH4WP2n6gI8vN1aesBFgo9w==}
    dependencies:
      yallist: 3.1.1

  /lru-cache@6.0.0:
    resolution: {integrity: sha512-Jo6dJ04CmSjuznwJSS3pUeWmd/H0ffTlkXXgwZi+eq1UCmqQwCh+eLsYOYCwY991i2Fah4h1BEMCx4qThGbsiA==}
    engines: {node: '>=10'}
    dependencies:
      yallist: 4.0.0

  /lru-cache@7.18.3:
    resolution: {integrity: sha512-jumlc0BIUrS3qJGgIkWZsyfAM7NCWiBcCDhnd+3NNM5KbBmLTgHVfWBcg6W+rLUsIpzpERPsvwUP7CckAQSOoA==}
    engines: {node: '>=12'}
    dev: true

  /lunr@2.3.9:
    resolution: {integrity: sha512-zTU3DaZaF3Rt9rhN3uBMGQD3dD2/vFQqnvZCDv4dl5iOzq2IZQqTxu90r4E5J+nP70J3ilqVCrbho2eWaeW8Ow==}
    dev: true

  /magic-string@0.25.9:
    resolution: {integrity: sha512-RmF0AsMzgt25qzqqLc1+MbHmhdx0ojF2Fvs4XnOqz2ZOBXzzkEwc/dJQZCYHAn7v1jbVOjAZfK8msRn4BxO4VQ==}
    dependencies:
      sourcemap-codec: 1.4.8
    dev: false

  /magic-string@0.27.0:
    resolution: {integrity: sha512-8UnnX2PeRAPZuN12svgR9j7M1uWMovg/CEnIwIG0LFkXSJJe4PdfUGiTGl8V9bsBHFUtfVINcSyYxd7q+kx9fA==}
    engines: {node: '>=12'}
    dependencies:
      '@jridgewell/sourcemap-codec': 1.4.15
    dev: true

  /magic-string@0.30.3:
    resolution: {integrity: sha512-B7xGbll2fG/VjP+SWg4sX3JynwIU0mjoTc6MPpKNuIvftk6u6vqhDnk1R80b8C2GBR6ywqy+1DcKBrevBg+bmw==}
    engines: {node: '>=12'}
    dependencies:
      '@jridgewell/sourcemap-codec': 1.4.15
    dev: true

  /make-dir@3.1.0:
    resolution: {integrity: sha512-g3FeP20LNwhALb/6Cz6Dd4F2ngze0jz7tbzrD2wAV+o9FeNHe4rL+yK2md0J/fiSf1sa1ADhXqi5+oVwOM/eGw==}
    engines: {node: '>=8'}
    dependencies:
      semver: 6.3.1
    dev: false

  /markdown-escapes@1.0.4:
    resolution: {integrity: sha512-8z4efJYk43E0upd0NbVXwgSTQs6cT3T06etieCMEg7dRbzCbxUCK/GHlX8mhHRDcp+OLlHkPKsvqQTCvsRl2cg==}
    dev: false

  /marked@4.3.0:
    resolution: {integrity: sha512-PRsaiG84bK+AMvxziE/lCFss8juXjNaWzVbN5tXAm4XjeaS9NAHhop+PjQxz2A9h8Q4M/xGmzP8vqNwy6JeK0A==}
    engines: {node: '>= 12'}
    hasBin: true
    dev: true

  /mdast-squeeze-paragraphs@4.0.0:
    resolution: {integrity: sha512-zxdPn69hkQ1rm4J+2Cs2j6wDEv7O17TfXTJ33tl/+JPIoEmtV9t2ZzBM5LPHE8QlHsmVD8t3vPKCyY3oH+H8MQ==}
    dependencies:
      unist-util-remove: 2.1.0
    dev: false

  /mdast-util-definitions@4.0.0:
    resolution: {integrity: sha512-k8AJ6aNnUkB7IE+5azR9h81O5EQ/cTDXtWdMq9Kk5KcEW/8ritU5CeLg/9HhOC++nALHBlaogJ5jz0Ybk3kPMQ==}
    dependencies:
      unist-util-visit: 2.0.3
    dev: false

  /mdast-util-to-hast@10.0.1:
    resolution: {integrity: sha512-BW3LM9SEMnjf4HXXVApZMt8gLQWVNXc3jryK0nJu/rOXPOnlkUjmdkDlmxMirpbU9ILncGFIwLH/ubnWBbcdgA==}
    dependencies:
      '@types/mdast': 3.0.12
      '@types/unist': 2.0.8
      mdast-util-definitions: 4.0.0
      mdurl: 1.0.1
      unist-builder: 2.0.3
      unist-util-generated: 1.1.6
      unist-util-position: 3.1.0
      unist-util-visit: 2.0.3
    dev: false

  /mdast-util-to-string@2.0.0:
    resolution: {integrity: sha512-AW4DRS3QbBayY/jJmD8437V1Gombjf8RSOUCMFBuo5iHi58AGEgVCKQ+ezHkZZDpAQS75hcBMpLqjpJTjtUL7w==}
    dev: false

  /mdn-data@2.0.14:
    resolution: {integrity: sha512-dn6wd0uw5GsdswPFfsgMp5NSB0/aDe6fK94YJV/AJDYXL6HVLWBsxeq7js7Ad+mU2K9LAlwpk6kN2D5mwCPVow==}
    dev: false

  /mdurl@1.0.1:
    resolution: {integrity: sha512-/sKlQJCBYVY9Ers9hqzKou4H6V5UWc/M59TH2dvkt+84itfnq7uFOMLpOiOS4ujvHP4etln18fmIxA5R5fll0g==}
    dev: false

  /media-typer@0.3.0:
    resolution: {integrity: sha512-dq+qelQ9akHpcOl/gUVRTxVIOkAJ1wR3QAvb4RsVjS8oVoFjDGTc679wJYmUmknUF5HwMLOgb5O+a3KxfWapPQ==}
    engines: {node: '>= 0.6'}
    dev: false

  /memfs@3.5.3:
    resolution: {integrity: sha512-UERzLsxzllchadvbPs5aolHh65ISpKpM+ccLbOJ8/vvpBKmAWf+la7dXFy7Mr0ySHbdHrFv5kGFCUHHe6GFEmw==}
    engines: {node: '>= 4.0.0'}
    dependencies:
      fs-monkey: 1.0.4
    dev: false

  /meow@12.1.1:
    resolution: {integrity: sha512-BhXM0Au22RwUneMPwSCnyhTOizdWoIEPU9sp0Aqa1PnDMR5Wv2FGXYDjuzJEIX+Eo2Rb8xuYe5jrnm5QowQFkw==}
    engines: {node: '>=16.10'}
    dev: true

  /merge-descriptors@1.0.1:
    resolution: {integrity: sha512-cCi6g3/Zr1iqQi6ySbseM1Xvooa98N0w31jzUYrXPX2xqObmFGHJ0tQ5u74H3mVh7wLouTseZyYIq39g8cNp1w==}
    dev: false

  /merge-stream@2.0.0:
    resolution: {integrity: sha512-abv/qOcuPfk3URPfDzmZU1LKmuw8kT+0nIHvKrKgFrwifol/doWcdA4ZqsWQ8ENrFKkd67Mfpo/LovbIUsbt3w==}

  /merge2@1.4.1:
    resolution: {integrity: sha512-8q7VEgMJW4J8tcfVPy8g09NcQwZdbwFEqhe/WZkoIzjn/3TGDwtOCYtXGxA3O8tPzpczCCDgv+P2P5y00ZJOOg==}
    engines: {node: '>= 8'}

  /methods@1.1.2:
    resolution: {integrity: sha512-iclAHeNqNm68zFtnZ0e+1L2yUIdvzNoauKU4WBA3VvH/vPFieF7qfRlwUZU+DA9P9bPXIS90ulxoUoCH23sV2w==}
    engines: {node: '>= 0.6'}
    dev: false

  /micromatch@4.0.5:
    resolution: {integrity: sha512-DMy+ERcEW2q8Z2Po+WNXuw3c5YaUSFjAO5GsJqfEl7UjvtIuFKO6ZrKvcItdy98dwFI2N1tg3zNIdKaQT+aNdA==}
    engines: {node: '>=8.6'}
    dependencies:
      braces: 3.0.2
      picomatch: 2.3.1

  /mime-db@1.33.0:
    resolution: {integrity: sha512-BHJ/EKruNIqJf/QahvxwQZXKygOQ256myeN/Ew+THcAa5q+PjyTTMMeNQC4DZw5AwfvelsUrA6B67NKMqXDbzQ==}
    engines: {node: '>= 0.6'}
    dev: false

  /mime-db@1.52.0:
    resolution: {integrity: sha512-sPU4uV7dYlvtWJxwwxHD0PuihVNiE7TyAbQ5SWxDCB9mUYvOgroQOwYQQOKPJ8CIbE+1ETVlOoK1UC2nU3gYvg==}
    engines: {node: '>= 0.6'}

  /mime-types@2.1.18:
    resolution: {integrity: sha512-lc/aahn+t4/SWV/qcmumYjymLsWfN3ELhpmVuUFjgsORruuZPVSwAQryq+HHGvO/SI2KVX26bx+En+zhM8g8hQ==}
    engines: {node: '>= 0.6'}
    dependencies:
      mime-db: 1.33.0
    dev: false

  /mime-types@2.1.35:
    resolution: {integrity: sha512-ZDY+bPm5zTTF+YpCrAU9nK0UgICYPT0QtT1NZWFv4s++TNkcgVaT0g6+4R2uI4MjQjzysHB1zxuWL50hzaeXiw==}
    engines: {node: '>= 0.6'}
    dependencies:
      mime-db: 1.52.0

  /mime@1.6.0:
    resolution: {integrity: sha512-x0Vn8spI+wuJ1O6S7gnbaQg8Pxh4NNHb7KSINmEWKiPE4RKOplvijn+NkmYmmRgP68mc70j2EbeTFRsrswaQeg==}
    engines: {node: '>=4'}
    hasBin: true
    dev: false

  /mimic-fn@2.1.0:
    resolution: {integrity: sha512-OqbOk5oEQeAZ8WXWydlu9HJjz9WVdEIvamMCcXmuqUYjTknH/sqsWvhQ3vgwKFRR1HpjvNBKQ37nbJgYzGqGcg==}
    engines: {node: '>=6'}

  /mimic-fn@4.0.0:
    resolution: {integrity: sha512-vqiC06CuhBTUdZH+RYl8sFrL096vA45Ok5ISO6sE/Mr1jRbGH4Csnhi8f3wKVl7x8mO4Au7Ir9D3Oyv1VYMFJw==}
    engines: {node: '>=12'}
    dev: true

  /mimic-response@1.0.1:
    resolution: {integrity: sha512-j5EctnkH7amfV/q5Hgmoal1g2QHFJRraOtmx0JpIqkxhBhI/lJSl1nMpQ45hVarwNETOoWEimndZ4QK0RHxuxQ==}
    engines: {node: '>=4'}
    dev: false

  /mimic-response@3.1.0:
    resolution: {integrity: sha512-z0yWI+4FDrrweS8Zmt4Ej5HdJmky15+L2e6Wgn3+iK5fWzb6T3fhNFq2+MeTRb064c6Wr4N/wv0DzQTjNzHNGQ==}
    engines: {node: '>=10'}
    dev: true

  /mimic-response@4.0.0:
    resolution: {integrity: sha512-e5ISH9xMYU0DzrT+jl8q2ze9D6eWBto+I8CNpe+VI+K2J/F/k3PdkdTdz4wvGVH4NTpo+NRYTVIuMQEMMcsLqg==}
    engines: {node: ^12.20.0 || ^14.13.1 || >=16.0.0}
    dev: true

  /mini-css-extract-plugin@2.7.6(webpack@5.88.2):
    resolution: {integrity: sha512-Qk7HcgaPkGG6eD77mLvZS1nmxlao3j+9PkrT9Uc7HAE1id3F41+DdBRYRYkbyfNRGzm8/YWtzhw7nVPmwhqTQw==}
    engines: {node: '>= 12.13.0'}
    peerDependencies:
      webpack: ^5.0.0
    dependencies:
      schema-utils: 4.2.0
      webpack: 5.88.2
    dev: false

  /minimalistic-assert@1.0.1:
    resolution: {integrity: sha512-UtJcAD4yEaGtjPezWuO9wC4nwUnVH/8/Im3yEHQP4b67cXlD/Qr9hdITCU1xDbSEXg2XKNaP8jsReV7vQd00/A==}
    dev: false

  /minimatch@3.1.2:
    resolution: {integrity: sha512-J7p63hRiAjw1NDEww1W7i37+ByIrOWO5XQQAzZ3VOcL0PNybwpfmV/N05zFAzwQ9USyEcX6t3UO+K5aqBQOIHw==}
    dependencies:
      brace-expansion: 1.1.11

  /minimatch@5.1.6:
    resolution: {integrity: sha512-lKwV/1brpG6mBUFHtb7NUmtABCb2WZZmm2wNiOA5hAb8VdCS4B3dtMWyvcoViccwAW/COERjXLt0zP1zXUN26g==}
    engines: {node: '>=10'}
    dependencies:
      brace-expansion: 2.0.1
    dev: true

  /minimatch@9.0.3:
    resolution: {integrity: sha512-RHiac9mvaRw0x3AYRgDC1CxAP7HTcNrrECeA8YYJeWnpo+2Q5CegtZjaotWTWxDG3UeGA1coE05iH1mPjT/2mg==}
    engines: {node: '>=16 || 14 >=14.17'}
    dependencies:
      brace-expansion: 2.0.1
    dev: true

  /minimist@1.2.8:
    resolution: {integrity: sha512-2yyAR8qBkN3YuheJanUpWC5U3bb5osDywNB8RzDVlDwDHbocAJveqqj1u8+SVD7jkWT4yvsHCpWqqWqAxb0zCA==}

  /minipass@7.0.3:
    resolution: {integrity: sha512-LhbbwCfz3vsb12j/WkWQPZfKTsgqIe1Nf/ti1pKjYESGLHIVjWU96G9/ljLH4F9mWNVhlQOm0VySdAWzf05dpg==}
    engines: {node: '>=16 || 14 >=14.17'}
    dev: true

  /mrmime@1.0.1:
    resolution: {integrity: sha512-hzzEagAgDyoU1Q6yg5uI+AorQgdvMCur3FcKf7NhMKWsaYg+RnbTyHRa/9IlLF9rf455MOCtcqqrQQ83pPP7Uw==}
    engines: {node: '>=10'}
    dev: false

  /ms@2.0.0:
    resolution: {integrity: sha512-Tpp60P6IUJDTuOq/5Z8cdskzJujfwqfOTkrwIwj7IRISpnkJnT6SyJ4PCPnGMoFjC9ddhal5KVIYtAt97ix05A==}
    dev: false

  /ms@2.1.2:
    resolution: {integrity: sha512-sGkPx+VjMtmA6MX27oA4FBFELFCZZ4S4XqeGOXCv68tT+jb3vk/RyaKWP0PTKyWtmLSM0b+adUTEvbs1PEaH2w==}

  /ms@2.1.3:
    resolution: {integrity: sha512-6FlzubTLZG3J2a/NVCAleEhjzq5oxgHyaCU9yYXvcLsvoVaHJq/s5xXI6/XXP6tz7R9xAOtHnSO/tXtF3WRTlA==}

  /multicast-dns@7.2.5:
    resolution: {integrity: sha512-2eznPJP8z2BFLX50tf0LuODrpINqP1RVIm/CObbTcBRITQgmC/TjcREF1NeTBzIcR5XO/ukWo+YHOjBbFwIupg==}
    hasBin: true
    dependencies:
      dns-packet: 5.6.1
      thunky: 1.1.0
    dev: false

  /mute-stream@1.0.0:
    resolution: {integrity: sha512-avsJQhyd+680gKXyG/sQc0nXaC6rBkPOfyHYcFb9+hdkqQkR9bdnkJ0AMZhke0oesPqIO+mFFJ+IdBc7mst4IA==}
    engines: {node: ^14.17.0 || ^16.13.0 || >=18.0.0}
    dev: true

  /mz@2.7.0:
    resolution: {integrity: sha512-z81GNO7nnYMEhrGh9LeymoE4+Yr0Wn5McHIZMK5cfQCl+NDX08sCZgUc9/6MHni9IWuFLm1Z3HTCXu2z9fN62Q==}
    dependencies:
      any-promise: 1.3.0
      object-assign: 4.1.1
      thenify-all: 1.6.0
    dev: false

  /nanoid@3.3.6:
    resolution: {integrity: sha512-BGcqMMJuToF7i1rt+2PWSNVnWIkGCU78jBG3RxO/bZlnZPK2Cmi2QaffxGO/2RvWi9sL+FAiRiXMgsyxQ1DIDA==}
    engines: {node: ^10 || ^12 || ^13.7 || ^14 || >=15.0.1}
    hasBin: true

  /natural-compare@1.4.0:
    resolution: {integrity: sha512-OWND8ei3VtNC9h7V60qff3SVobHr996CTwgxubgyQYEpg290h9J0buyECNNJexkFm5sOajh5G116RYA1c8ZMSw==}

  /negotiator@0.6.3:
    resolution: {integrity: sha512-+EUsqGPLsM+j/zdChZjsnX51g4XrHFOIXwfnCVPGlQk/k5giakcKsuxCObBRu6DSm9opw/O6slWbJdghQM4bBg==}
    engines: {node: '>= 0.6'}
    dev: false

  /neo-async@2.6.2:
    resolution: {integrity: sha512-Yd3UES5mWCSqR+qNT93S3UoYUkqAZ9lLg8a7g9rimsWmYGK8cVToA4/sF3RrshdyV3sAGMXVUmpMYOw+dLpOuw==}

  /netmask@2.0.2:
    resolution: {integrity: sha512-dBpDMdxv9Irdq66304OLfEmQ9tbNRFnFTuZiLo+bD+r332bBmMJ8GBLXklIXXgxd3+v9+KUnZaUR5PJMa75Gsg==}
    engines: {node: '>= 0.4.0'}
    dev: true

  /next@13.4.19(react-dom@18.2.0)(react@18.2.0):
    resolution: {integrity: sha512-HuPSzzAbJ1T4BD8e0bs6B9C1kWQ6gv8ykZoRWs5AQoiIuqbGHHdQO7Ljuvg05Q0Z24E2ABozHe6FxDvI6HfyAw==}
    engines: {node: '>=16.8.0'}
    hasBin: true
    peerDependencies:
      '@opentelemetry/api': ^1.1.0
      react: ^18.2.0
      react-dom: ^18.2.0
      sass: ^1.3.0
    peerDependenciesMeta:
      '@opentelemetry/api':
        optional: true
      sass:
        optional: true
    dependencies:
      '@next/env': 13.4.19
      '@swc/helpers': 0.5.1
      busboy: 1.6.0
      caniuse-lite: 1.0.30001525
      postcss: 8.4.14
      react: 18.2.0
      react-dom: 18.2.0(react@18.2.0)
      styled-jsx: 5.1.1(react@18.2.0)
      watchpack: 2.4.0
      zod: 3.21.4
    optionalDependencies:
      '@next/swc-darwin-arm64': 13.4.19
      '@next/swc-darwin-x64': 13.4.19
      '@next/swc-linux-arm64-gnu': 13.4.19
      '@next/swc-linux-arm64-musl': 13.4.19
      '@next/swc-linux-x64-gnu': 13.4.19
      '@next/swc-linux-x64-musl': 13.4.19
      '@next/swc-win32-arm64-msvc': 13.4.19
      '@next/swc-win32-ia32-msvc': 13.4.19
      '@next/swc-win32-x64-msvc': 13.4.19
    transitivePeerDependencies:
      - '@babel/core'
      - babel-plugin-macros
    dev: false

  /no-case@3.0.4:
    resolution: {integrity: sha512-fgAN3jGAh+RoxUGZHTSOLJIqUc2wmoBwGR4tbpNAKmmovFoWq0OdRkb0VkldReO2a2iBT/OEulG9XSUc10r3zg==}
    dependencies:
      lower-case: 2.0.2
      tslib: 2.6.2
    dev: false

  /node-domexception@1.0.0:
    resolution: {integrity: sha512-/jKZoMpw0F8GRwl4/eLROPA3cfcXtLApP0QzLmUT/HuPCZWyB7IY9ZrMeKw2O/nFIqPQB3PVM9aYm0F312AXDQ==}
    engines: {node: '>=10.5.0'}
    dev: true

  /node-emoji@1.11.0:
    resolution: {integrity: sha512-wo2DpQkQp7Sjm2A0cq+sN7EHKO6Sl0ctXeBdFZrL9T9+UywORbufTcTZxom8YqpLQt/FqNMUkOpkZrJVYSKD3A==}
    dependencies:
      lodash: 4.17.21
    dev: false

  /node-fetch@2.7.0:
    resolution: {integrity: sha512-c4FRfUm/dbcWZ7U+1Wq0AwCyFL+3nt2bEw05wfxSz+DWpWsitgmSgYmy2dQdWyKC1694ELPqMs/YzUSNozLt8A==}
    engines: {node: 4.x || >=6.0.0}
    peerDependencies:
      encoding: ^0.1.0
    peerDependenciesMeta:
      encoding:
        optional: true
    dependencies:
      whatwg-url: 5.0.0
    dev: false

  /node-fetch@3.3.2:
    resolution: {integrity: sha512-dRB78srN/l6gqWulah9SrxeYnxeddIG30+GOqK/9OlLVyLg3HPnr6SqOWTWOXKRwC2eGYCkZ59NNuSgvSrpgOA==}
    engines: {node: ^12.20.0 || ^14.13.1 || >=16.0.0}
    dependencies:
      data-uri-to-buffer: 4.0.1
      fetch-blob: 3.2.0
      formdata-polyfill: 4.0.10
    dev: true

  /node-forge@1.3.1:
    resolution: {integrity: sha512-dPEtOeMvF9VMcYV/1Wb8CPoVAXtp6MKMlcbAt4ddqmGqUJ6fQZFXkNZNkNlfevtNkGtaSoXf/vNNNSvgrdXwtA==}
    engines: {node: '>= 6.13.0'}
    dev: false

  /node-releases@2.0.13:
    resolution: {integrity: sha512-uYr7J37ae/ORWdZeQ1xxMJe3NtdmqMC/JZK+geofDrkLUApKRHPd18/TxtBOJ4A0/+uUIliorNrfYV6s1b02eQ==}

  /normalize-path@3.0.0:
    resolution: {integrity: sha512-6eZs5Ls3WtCisHWp9S2GUy8dqkpGi4BVSz3GaqiE6ezub0512ESztXUwUB6C6IKbQkY2Pnb/mD4WYojCRwcwLA==}
    engines: {node: '>=0.10.0'}
    dev: false

  /normalize-range@0.1.2:
    resolution: {integrity: sha512-bdok/XvKII3nUpklnV6P2hxtMNrCboOjAcyBuQnWEhO665FwrSNRxU+AqpsyvO6LgGYPspN+lu5CLtw4jPRKNA==}
    engines: {node: '>=0.10.0'}
    dev: false

  /normalize-url@4.5.1:
    resolution: {integrity: sha512-9UZCFRHQdNrfTpGg8+1INIg93B6zE0aXMVFkw1WFwvO4SlZywU6aLg5Of0Ap/PgcbSw4LNxvMWXMeugwMCX0AA==}
    engines: {node: '>=8'}
    dev: false

  /normalize-url@6.1.0:
    resolution: {integrity: sha512-DlL+XwOy3NxAQ8xuC0okPgK46iuVNAK01YN7RueYBqqFeGsBjV9XmCAzAdgt+667bCl5kPh9EqKKDwnaPG1I7A==}
    engines: {node: '>=10'}
    dev: false

  /normalize-url@8.0.0:
    resolution: {integrity: sha512-uVFpKhj5MheNBJRTiMZ9pE/7hD1QTeEvugSJW/OmLzAp78PB5O6adfMNTvmfKhXBkvCzC+rqifWcVYpGFwTjnw==}
    engines: {node: '>=14.16'}
    dev: true

  /npm-run-path@4.0.1:
    resolution: {integrity: sha512-S48WzZW777zhNIrn7gxOlISNAqi9ZC/uQFnRdbeIHhZhCA6UqpkOT8T1G7BvfdgP4Er8gF4sUbaS0i7QvIfCWw==}
    engines: {node: '>=8'}
    dependencies:
      path-key: 3.1.1
    dev: false

  /npm-run-path@5.1.0:
    resolution: {integrity: sha512-sJOdmRGrY2sjNTRMbSvluQqg+8X7ZK61yvzBEIDhz4f8z1TZFYABsqjjCBd/0PUNE9M6QDgHJXQkGUEm7Q+l9Q==}
    engines: {node: ^12.20.0 || ^14.13.1 || >=16.0.0}
    dependencies:
      path-key: 4.0.0
    dev: true

  /nprogress@0.2.0:
    resolution: {integrity: sha512-I19aIingLgR1fmhftnbWWO3dXc0hSxqHQHQb3H8m+K3TnEn/iSeTZZOyvKXWqQESMwuUVnatlCnZdLBZZt2VSA==}
    dev: false

  /nth-check@2.1.1:
    resolution: {integrity: sha512-lqjrjmaOoAnWfMmBPL+XNnynZh2+swxiX3WUE0s4yEHI6m+AwrK2UZOimIRl3X/4QctVqS8AiZjFqyOGrMXb/w==}
    dependencies:
      boolbase: 1.0.0
    dev: false

  /object-assign@4.1.1:
    resolution: {integrity: sha512-rJgTQnkUnH1sFw8yT6VSU3zD3sWmu6sZhIseY8VX+GRu3P6F7Fu+JNDoXfklElbLJSnc3FUQHVe4cU5hj+BcUg==}
    engines: {node: '>=0.10.0'}

  /object-hash@3.0.0:
    resolution: {integrity: sha512-RSn9F68PjH9HqtltsSnqYC1XXoWe9Bju5+213R98cNGttag9q9yAOTzdbsqvIa7aNm5WffBZFpWYr2aWrklWAw==}
    engines: {node: '>= 6'}
    dev: false

  /object-inspect@1.12.3:
    resolution: {integrity: sha512-geUvdk7c+eizMNUDkRpW1wJwgfOiOeHbxBR/hLXK1aT6zmVSO0jsQcs7fj6MGw89jC/cjGfLcNOrtMYtGqm81g==}

  /object-keys@1.1.1:
    resolution: {integrity: sha512-NuAESUOUMrlIXOfHKzD6bpPu3tYt3xvjNdRIQ+FeT0lNb4K8WR70CaDxhuNguS2XG+GjkyMwOzsN5ZktImfhLA==}
    engines: {node: '>= 0.4'}

  /object.assign@4.1.4:
    resolution: {integrity: sha512-1mxKf0e58bvyjSCtKYY4sRe9itRk3PJpquJOjeIkz885CczcI4IvJJDLPS72oowuSh+pBxUFROpX+TU++hxhZQ==}
    engines: {node: '>= 0.4'}
    dependencies:
      call-bind: 1.0.2
      define-properties: 1.2.0
      has-symbols: 1.0.3
      object-keys: 1.1.1

  /object.entries@1.1.7:
    resolution: {integrity: sha512-jCBs/0plmPsOnrKAfFQXRG2NFjlhZgjjcBLSmTnEhU8U6vVTsVe8ANeQJCHTl3gSsI4J+0emOoCgoKlmQPMgmA==}
    engines: {node: '>= 0.4'}
    dependencies:
      call-bind: 1.0.2
      define-properties: 1.2.0
      es-abstract: 1.22.1

  /object.fromentries@2.0.7:
    resolution: {integrity: sha512-UPbPHML6sL8PI/mOqPwsH4G6iyXcCGzLin8KvEPenOZN5lpCNBZZQ+V62vdjB1mQHrmqGQt5/OJzemUA+KJmEA==}
    engines: {node: '>= 0.4'}
    dependencies:
      call-bind: 1.0.2
      define-properties: 1.2.0
      es-abstract: 1.22.1

  /object.groupby@1.0.1:
    resolution: {integrity: sha512-HqaQtqLnp/8Bn4GL16cj+CUYbnpe1bh0TtEaWvybszDG4tgxCJuRpV8VGuvNaI1fAnI4lUJzDG55MXcOH4JZcQ==}
    dependencies:
      call-bind: 1.0.2
      define-properties: 1.2.0
      es-abstract: 1.22.1
      get-intrinsic: 1.2.1

  /object.hasown@1.1.3:
    resolution: {integrity: sha512-fFI4VcYpRHvSLXxP7yiZOMAd331cPfd2p7PFDVbgUsYOfCT3tICVqXWngbjr4m49OvsBwUBQ6O2uQoJvy3RexA==}
    dependencies:
      define-properties: 1.2.0
      es-abstract: 1.22.1

  /object.values@1.1.7:
    resolution: {integrity: sha512-aU6xnDFYT3x17e/f0IiiwlGPTy2jzMySGfUB4fq6z7CV8l85CWHDk5ErhyhpfDHhrOMwGFhSQkhMGHaIotA6Ng==}
    engines: {node: '>= 0.4'}
    dependencies:
      call-bind: 1.0.2
      define-properties: 1.2.0
      es-abstract: 1.22.1

  /obuf@1.1.2:
    resolution: {integrity: sha512-PX1wu0AmAdPqOL1mWhqmlOd8kOIZQwGZw6rh7uby9fTc5lhaOWFLX3I6R1hrF9k3zUY40e6igsLGkDXK92LJNg==}
    dev: false

  /on-finished@2.4.1:
    resolution: {integrity: sha512-oVlzkg3ENAhCk2zdv7IJwd/QUD4z2RxRwpkcGY8psCVcCYZNq4wYnVWALHM+brtuJjePWiYF/ClmuDr8Ch5+kg==}
    engines: {node: '>= 0.8'}
    dependencies:
      ee-first: 1.1.1
    dev: false

  /on-headers@1.0.2:
    resolution: {integrity: sha512-pZAE+FJLoyITytdqK0U5s+FIpjN0JP3OzFi/u8Rx+EV5/W+JTWGXG8xFzevE7AjBfDqHv/8vL8qQsIhHnqRkrA==}
    engines: {node: '>= 0.8'}
    dev: false

  /once@1.4.0:
    resolution: {integrity: sha512-lNaJgI+2Q5URQBkccEKHTQOPaXdUxnZZElQTZY0MFUAuaEqe1E+Nyvgdz/aIyNi6Z9MzO5dv1H8n58/GELp3+w==}
    dependencies:
      wrappy: 1.0.2

  /onetime@5.1.2:
    resolution: {integrity: sha512-kbpaSSGJTWdAY5KPVeMOKXSrPtr8C8C7wodJbcsd51jRnmD+GZu8Y0VoU6Dm5Z4vWr0Ig/1NKuWRKf7j5aaYSg==}
    engines: {node: '>=6'}
    dependencies:
      mimic-fn: 2.1.0

  /onetime@6.0.0:
    resolution: {integrity: sha512-1FlR+gjXK7X+AsAHso35MnyN5KqGwJRi/31ft6x0M194ht7S+rWAvd7PHss9xSKMzE0asv1pyIHaJYq+BbacAQ==}
    engines: {node: '>=12'}
    dependencies:
      mimic-fn: 4.0.0
    dev: true

  /open@8.4.2:
    resolution: {integrity: sha512-7x81NCL719oNbsq/3mh+hVrAWmFuEYUqrq/Iw3kUzH8ReypT9QQ0BLoJS7/G9k6N81XjW4qHWtjWwe/9eLy1EQ==}
    engines: {node: '>=12'}
    dependencies:
      define-lazy-prop: 2.0.0
      is-docker: 2.2.1
      is-wsl: 2.2.0

  /opener@1.5.2:
    resolution: {integrity: sha512-ur5UIdyw5Y7yEj9wLzhqXiy6GZ3Mwx0yGI+5sMn2r0N0v3cKJvUmFH5yPP+WXh9e0xfyzyJX95D8l088DNFj7A==}
    hasBin: true
    dev: false

  /optionator@0.9.3:
    resolution: {integrity: sha512-JjCoypp+jKn1ttEFExxhetCKeJt9zhAgAve5FXHixTvFDW/5aEktX9bufBKLRRMdU7bNtpLfcGu94B3cdEJgjg==}
    engines: {node: '>= 0.8.0'}
    dependencies:
      '@aashutoshrathi/word-wrap': 1.2.6
      deep-is: 0.1.4
      fast-levenshtein: 2.0.6
      levn: 0.4.1
      prelude-ls: 1.2.1
      type-check: 0.4.0

  /ora@5.4.1:
    resolution: {integrity: sha512-5b6Y85tPxZZ7QytO+BQzysW31HJku27cRIlkbAXaNx+BdcVi+LlRFmVXzeF6a7JCwJpyw5c4b+YSVImQIrBpuQ==}
    engines: {node: '>=10'}
    dependencies:
      bl: 4.1.0
      chalk: 4.1.2
      cli-cursor: 3.1.0
      cli-spinners: 2.9.0
      is-interactive: 1.0.0
      is-unicode-supported: 0.1.0
      log-symbols: 4.1.0
      strip-ansi: 6.0.1
      wcwidth: 1.0.1
    dev: true

  /ora@7.0.1:
    resolution: {integrity: sha512-0TUxTiFJWv+JnjWm4o9yvuskpEJLXTcng8MJuKd+SzAzp2o+OP3HWqNhB4OdJRt1Vsd9/mR0oyaEYlOnL7XIRw==}
    engines: {node: '>=16'}
    dependencies:
      chalk: 5.3.0
      cli-cursor: 4.0.0
      cli-spinners: 2.9.0
      is-interactive: 2.0.0
      is-unicode-supported: 1.3.0
      log-symbols: 5.1.0
      stdin-discarder: 0.1.0
      string-width: 6.1.0
      strip-ansi: 7.1.0
    dev: true

  /os-homedir@1.0.2:
    resolution: {integrity: sha512-B5JU3cabzk8c67mRRd3ECmROafjYMXbuzlwtqdM8IbS8ktlTix8aFGb2bAGKrSRIlnfKwovGUUr72JUPyOb6kQ==}
    engines: {node: '>=0.10.0'}
    dev: false

  /os-tmpdir@1.0.2:
    resolution: {integrity: sha512-D2FR03Vir7FIu45XBY20mTb+/ZSWB00sjU9jdQXt83gDrI4Ztz5Fs7/yy74g2N5SVQY4xY1qDr4rNddwYRVX0g==}
    engines: {node: '>=0.10.0'}
    dev: true

  /p-cancelable@1.1.0:
    resolution: {integrity: sha512-s73XxOZ4zpt1edZYZzvhqFa6uvQc1vwUa0K0BdtIZgQMAJj9IbebH+JkgKZc9h+B05PKHLOTl4ajG1BmNrVZlw==}
    engines: {node: '>=6'}
    dev: false

  /p-cancelable@3.0.0:
    resolution: {integrity: sha512-mlVgR3PGuzlo0MmTdk4cXqXWlwQDLnONTAg6sm62XkMJEiRxN3GL3SffkYvqwonbkJBcrI7Uvv5Zh9yjvn2iUw==}
    engines: {node: '>=12.20'}
    dev: true

  /p-limit@2.3.0:
    resolution: {integrity: sha512-//88mFWSJx8lxCzwdAABTJL2MyWB12+eIY7MDL2SqLmAkeKU9qxRvWuSyTjm3FUmpBEMuFfckAIqEaVGUDxb6w==}
    engines: {node: '>=6'}
    dependencies:
      p-try: 2.2.0
    dev: false

  /p-limit@3.1.0:
    resolution: {integrity: sha512-TYOanM3wGwNGsZN2cVTYPArw454xnXj5qmWF1bEoAc4+cU/ol7GVh7odevjp1FNHduHc3KZMcFduxU5Xc6uJRQ==}
    engines: {node: '>=10'}
    dependencies:
      yocto-queue: 0.1.0

  /p-locate@3.0.0:
    resolution: {integrity: sha512-x+12w/To+4GFfgJhBEpiDcLozRJGegY+Ei7/z0tSLkMmxGZNybVMSfWj9aJn8Z5Fc7dBUNJOOVgPv2H7IwulSQ==}
    engines: {node: '>=6'}
    dependencies:
      p-limit: 2.3.0
    dev: false

  /p-locate@4.1.0:
    resolution: {integrity: sha512-R79ZZ/0wAxKGu3oYMlz8jy/kbhsNrS7SKZ7PxEHBgJ5+F2mtFW2fK2cOtBh1cHYkQsbzFV7I+EoRKe6Yt0oK7A==}
    engines: {node: '>=8'}
    dependencies:
      p-limit: 2.3.0
    dev: false

  /p-locate@5.0.0:
    resolution: {integrity: sha512-LaNjtRWUBY++zB5nE/NwcaoMylSPk+S+ZHNB1TzdbMJMny6dynpAGt7X/tl/QYq3TIeE6nxHppbo2LGymrG5Pw==}
    engines: {node: '>=10'}
    dependencies:
      p-limit: 3.1.0

  /p-map@4.0.0:
    resolution: {integrity: sha512-/bjOqmgETBYB5BoEeGVea8dmvHb2m9GLy1E9W43yeyfP6QQCZGFNa+XRceJEuDB6zqr+gKpIAmlLebMpykw/MQ==}
    engines: {node: '>=10'}
    dependencies:
      aggregate-error: 3.1.0
    dev: false

  /p-retry@4.6.2:
    resolution: {integrity: sha512-312Id396EbJdvRONlngUx0NydfrIQ5lsYu0znKVUzVvArzEIt08V1qhtyESbGVd1FGX7UKtiFp5uwKZdM8wIuQ==}
    engines: {node: '>=8'}
    dependencies:
      '@types/retry': 0.12.0
      retry: 0.13.1
    dev: false

  /p-try@2.2.0:
    resolution: {integrity: sha512-R4nPAVTAU0B9D35/Gk3uJf/7XYbQcyohSKdvAxIRSNghFl4e71hVoGnBNQz9cWaXxO2I10KTC+3jMdvvoKw6dQ==}
    engines: {node: '>=6'}
    dev: false

  /pac-proxy-agent@7.0.1:
    resolution: {integrity: sha512-ASV8yU4LLKBAjqIPMbrgtaKIvxQri/yh2OpI+S6hVa9JRkUI3Y3NPFbfngDtY7oFtSMD3w31Xns89mDa3Feo5A==}
    engines: {node: '>= 14'}
    dependencies:
      '@tootallnate/quickjs-emscripten': 0.23.0
      agent-base: 7.1.0
      debug: 4.3.4
      get-uri: 6.0.1
      http-proxy-agent: 7.0.0
      https-proxy-agent: 7.0.2
      pac-resolver: 7.0.0
      socks-proxy-agent: 8.0.2
    transitivePeerDependencies:
      - supports-color
    dev: true

  /pac-resolver@7.0.0:
    resolution: {integrity: sha512-Fd9lT9vJbHYRACT8OhCbZBbxr6KRSawSovFpy8nDGshaK99S/EBhVIHp9+crhxrsZOuvLpgL1n23iyPg6Rl2hg==}
    engines: {node: '>= 14'}
    dependencies:
      degenerator: 5.0.1
      ip: 1.1.8
      netmask: 2.0.2
    dev: true

  /package-json@6.5.0:
    resolution: {integrity: sha512-k3bdm2n25tkyxcjSKzB5x8kfVxlMdgsbPr0GkZcwHsLpba6cBjqCt1KlcChKEvxHIcTB1FVMuwoijZ26xex5MQ==}
    engines: {node: '>=8'}
    dependencies:
      got: 9.6.0
      registry-auth-token: 4.2.2
      registry-url: 5.1.0
      semver: 6.3.1
    dev: false

  /package-json@8.1.1:
    resolution: {integrity: sha512-cbH9IAIJHNj9uXi196JVsRlt7cHKak6u/e6AkL/bkRelZ7rlL3X1YKxsZwa36xipOEKAsdtmaG6aAJoM1fx2zA==}
    engines: {node: '>=14.16'}
    dependencies:
      got: 12.6.1
      registry-auth-token: 5.0.2
      registry-url: 6.0.1
      semver: 7.5.4
    dev: true

  /param-case@3.0.4:
    resolution: {integrity: sha512-RXlj7zCYokReqWpOPH9oYivUzLYZ5vAPIfEmCTNViosC78F8F0H9y7T7gG2M39ymgutxF5gcFEsyZQSph9Bp3A==}
    dependencies:
      dot-case: 3.0.4
      tslib: 2.6.2
    dev: false

  /parent-module@1.0.1:
    resolution: {integrity: sha512-GQ2EWRpQV8/o+Aw8YqtfZZPfNRWZYkbidE9k5rpl/hC3vtHHBfGm2Ifi6qWV+coDGkrUKZAxE3Lot5kcsRlh+g==}
    engines: {node: '>=6'}
    dependencies:
      callsites: 3.1.0

  /parse-entities@2.0.0:
    resolution: {integrity: sha512-kkywGpCcRYhqQIchaWqZ875wzpS/bMKhz5HnN3p7wveJTkTtyAB/AlnS0f8DFSqYW1T82t6yEAkEcB+A1I3MbQ==}
    dependencies:
      character-entities: 1.2.4
      character-entities-legacy: 1.1.4
      character-reference-invalid: 1.1.4
      is-alphanumerical: 1.0.4
      is-decimal: 1.0.4
      is-hexadecimal: 1.0.4
    dev: false

  /parse-json@5.2.0:
    resolution: {integrity: sha512-ayCKvm/phCGxOkYRSCM82iDwct8/EonSEgCSxWxD7ve6jHggsFl4fZVQBPRNgQoKiuV/odhFrGzQXZwbifC8Rg==}
    engines: {node: '>=8'}
    dependencies:
      '@babel/code-frame': 7.22.13
      error-ex: 1.3.2
      json-parse-even-better-errors: 2.3.1
      lines-and-columns: 1.2.4
    dev: false

  /parse-numeric-range@1.3.0:
    resolution: {integrity: sha512-twN+njEipszzlMJd4ONUYgSfZPDxgHhT9Ahed5uTigpQn90FggW4SA/AIPq/6a149fTbE9qBEcSwE3FAEp6wQQ==}
    dev: false

  /parse5-htmlparser2-tree-adapter@7.0.0:
    resolution: {integrity: sha512-B77tOZrqqfUfnVcOrUvfdLbz4pu4RopLD/4vmu3HUPswwTA8OH0EMW9BlWR2B0RCoiZRAHEUu7IxeP1Pd1UU+g==}
    dependencies:
      domhandler: 5.0.3
      parse5: 7.1.2
    dev: false

  /parse5@6.0.1:
    resolution: {integrity: sha512-Ofn/CTFzRGTTxwpNEs9PP93gXShHcTq255nzRYSKe8AkVpZY7e1fpmTfOyoIvjP5HG7Z2ZM7VS9PPhQGW2pOpw==}
    dev: false

  /parse5@7.1.2:
    resolution: {integrity: sha512-Czj1WaSVpaoj0wbhMzLmWD69anp2WH7FXMB9n1Sy8/ZFF9jolSQVMu1Ij5WIyGmcBmhk7EOndpO4mIpihVqAXw==}
    dependencies:
      entities: 4.5.0
    dev: false

  /parseurl@1.3.3:
    resolution: {integrity: sha512-CiyeOxFT/JZyN5m0z9PfXw4SCBJ6Sygz1Dpl0wqjlhDEGGBP1GnsUVEL0p63hoG1fcj3fHynXi9NYO4nWOL+qQ==}
    engines: {node: '>= 0.8'}
    dev: false

  /pascal-case@3.1.2:
    resolution: {integrity: sha512-uWlGT3YSnK9x3BQJaOdcZwrnV6hPpd8jFH1/ucpiLRPh/2zCVJKS19E4GvYHvaCcACn3foXZ0cLB9Wrx1KGe5g==}
    dependencies:
      no-case: 3.0.4
      tslib: 2.6.2
    dev: false

  /path-exists@3.0.0:
    resolution: {integrity: sha512-bpC7GYwiDYQ4wYLe+FA8lhRjhQCMcQGuSgGGqDkg/QerRWw9CmGRT0iSOVRSZJ29NMLZgIzqaljJ63oaL4NIJQ==}
    engines: {node: '>=4'}
    dev: false

  /path-exists@4.0.0:
    resolution: {integrity: sha512-ak9Qy5Q7jYb2Wwcey5Fpvg2KoAc/ZIhLSLOSBmRmygPsGwkVVt0fZa0qrtMz+m6tJTAHfZQ8FnmB4MG4LWy7/w==}
    engines: {node: '>=8'}

  /path-exists@5.0.0:
    resolution: {integrity: sha512-RjhtfwJOxzcFmNOi6ltcbcu4Iu+FL3zEj83dk4kAS+fVpTxXLO1b38RvJgT/0QwvV/L3aY9TAnyv0EOqW4GoMQ==}
    engines: {node: ^12.20.0 || ^14.13.1 || >=16.0.0}
    dev: true

  /path-is-absolute@1.0.1:
    resolution: {integrity: sha512-AVbw3UJ2e9bq64vSaS9Am0fje1Pa8pbGqTTsmXfaIiMpnr5DlDhfJOuLj9Sf95ZPVDAUerDfEk88MPmPe7UCQg==}
    engines: {node: '>=0.10.0'}

  /path-is-inside@1.0.2:
    resolution: {integrity: sha512-DUWJr3+ULp4zXmol/SZkFf3JGsS9/SIv+Y3Rt93/UjPpDpklB5f1er4O3POIbUuUJ3FXgqte2Q7SrU6zAqwk8w==}
    dev: false

  /path-key@3.1.1:
    resolution: {integrity: sha512-ojmeN0qd+y0jszEtoY48r0Peq5dwMEkIlCOu6Q5f41lfkswXuKtYrhgoTpLnyIcHm24Uhqx+5Tqm2InSwLhE6Q==}
    engines: {node: '>=8'}

  /path-key@4.0.0:
    resolution: {integrity: sha512-haREypq7xkM7ErfgIyA0z+Bj4AGKlMSdlQE2jvJo6huWD1EdkKYV+G/T4nq0YEF2vgTT8kqMFKo1uHn950r4SQ==}
    engines: {node: '>=12'}
    dev: true

  /path-parse@1.0.7:
    resolution: {integrity: sha512-LDJzPVEEEPR+y48z93A0Ed0yXb8pAByGWo/k5YYdYgpY2/2EsOsksJrq7lOHxryrVOn1ejG6oAp8ahvOIQD8sw==}

  /path-scurry@1.10.1:
    resolution: {integrity: sha512-MkhCqzzBEpPvxxQ71Md0b1Kk51W01lrYvlMzSUaIzNsODdd7mqhiimSZlr+VegAz5Z6Vzt9Xg2ttE//XBhH3EQ==}
    engines: {node: '>=16 || 14 >=14.17'}
    dependencies:
      lru-cache: 10.0.1
      minipass: 7.0.3
    dev: true

  /path-to-regexp@0.1.7:
    resolution: {integrity: sha512-5DFkuoqlv1uYQKxy8omFBeJPQcdoE07Kv2sferDCrAq1ohOU+MSDswDIbnx3YAM60qIOnYa53wBhXW0EbMonrQ==}
    dev: false

  /path-to-regexp@1.8.0:
    resolution: {integrity: sha512-n43JRhlUKUAlibEJhPeir1ncUID16QnEjNpwzNdO3Lm4ywrBpBZ5oLD0I6br9evr1Y9JTqwRtAh7JLoOzAQdVA==}
    dependencies:
      isarray: 0.0.1
    dev: false

  /path-to-regexp@2.2.1:
    resolution: {integrity: sha512-gu9bD6Ta5bwGrrU8muHzVOBFFREpp2iRkVfhBJahwJ6p6Xw20SjT0MxLnwkjOibQmGSYhiUnf2FLe7k+jcFmGQ==}
    dev: false

  /path-type@4.0.0:
    resolution: {integrity: sha512-gDKb8aZMDeD/tZWs9P6+q0J9Mwkdl6xMV8TjnGP3qJVJ06bdMgkbBlLU8IdfOsIsFz2BW1rNVT3XuNEl8zPAvw==}
    engines: {node: '>=8'}

  /picocolors@1.0.0:
    resolution: {integrity: sha512-1fygroTLlHu66zi26VoTDv8yRgm0Fccecssto+MhsZ0D/DGW2sm8E8AjW7NU5VVTRt5GxbeZ5qBuJr+HyLYkjQ==}

  /picomatch@2.3.1:
    resolution: {integrity: sha512-JU3teHTNjmE2VCGFzuY8EXzCDVwEqB2a8fsIvwaStHhAWJEeVd1o1QD80CU6+ZdEXXSLbSsuLwJjkCBWqRQUVA==}
    engines: {node: '>=8.6'}

  /pidtree@0.6.0:
    resolution: {integrity: sha512-eG2dWTVw5bzqGRztnHExczNxt5VGsE6OwTeCG3fdUf9KBsZzO3R5OIIIzWR+iZA0NtZ+RDVdaoE2dK1cn6jH4g==}
    engines: {node: '>=0.10'}
    hasBin: true
    dev: true

  /pify@2.3.0:
    resolution: {integrity: sha512-udgsAY+fTnvv7kI7aaxbqwWNb0AHiB0qBO89PZKPkoTmGOgdbrHDKD+0B2X4uTfJ/FT1R09r9gTsjUjNJotuog==}
    engines: {node: '>=0.10.0'}
    dev: false

  /pirates@4.0.6:
    resolution: {integrity: sha512-saLsH7WeYYPiD25LDuLRRY/i+6HaPYr6G1OUlN39otzkSTxKnubR9RTxS3/Kk50s1g2JTgFwWQDQyplC5/SHZg==}
    engines: {node: '>= 6'}
    dev: false

  /pkg-dir@4.2.0:
    resolution: {integrity: sha512-HRDzbaKjC+AOWVXxAU/x54COGeIv9eb+6CkDSQoNTt4XyWoIJvuPsXizxu/Fr23EiekbtZwmh1IcIG/l/a10GQ==}
    engines: {node: '>=8'}
    dependencies:
      find-up: 4.1.0
    dev: false

  /pkg-up@3.1.0:
    resolution: {integrity: sha512-nDywThFk1i4BQK4twPQ6TA4RT8bDY96yeuCVBWL3ePARCiEKDRSrNGbFIgUJpLp+XeIR65v8ra7WuJOFUBtkMA==}
    engines: {node: '>=8'}
    dependencies:
      find-up: 3.0.0
    dev: false

  /postcss-calc@8.2.4(postcss@8.4.29):
    resolution: {integrity: sha512-SmWMSJmB8MRnnULldx0lQIyhSNvuDl9HfrZkaqqE/WHAhToYsAvDq+yAsA/kIyINDszOp3Rh0GFoNuH5Ypsm3Q==}
    peerDependencies:
      postcss: ^8.2.2
    dependencies:
      postcss: 8.4.29
      postcss-selector-parser: 6.0.13
      postcss-value-parser: 4.2.0
    dev: false

  /postcss-colormin@5.3.1(postcss@8.4.29):
    resolution: {integrity: sha512-UsWQG0AqTFQmpBegeLLc1+c3jIqBNB0zlDGRWR+dQ3pRKJL1oeMzyqmH3o2PIfn9MBdNrVPWhDbT769LxCTLJQ==}
    engines: {node: ^10 || ^12 || >=14.0}
    peerDependencies:
      postcss: ^8.2.15
    dependencies:
      browserslist: 4.21.10
      caniuse-api: 3.0.0
      colord: 2.9.3
      postcss: 8.4.29
      postcss-value-parser: 4.2.0
    dev: false

  /postcss-convert-values@5.1.3(postcss@8.4.29):
    resolution: {integrity: sha512-82pC1xkJZtcJEfiLw6UXnXVXScgtBrjlO5CBmuDQc+dlb88ZYheFsjTn40+zBVi3DkfF7iezO0nJUPLcJK3pvA==}
    engines: {node: ^10 || ^12 || >=14.0}
    peerDependencies:
      postcss: ^8.2.15
    dependencies:
      browserslist: 4.21.10
      postcss: 8.4.29
      postcss-value-parser: 4.2.0
    dev: false

  /postcss-discard-comments@5.1.2(postcss@8.4.29):
    resolution: {integrity: sha512-+L8208OVbHVF2UQf1iDmRcbdjJkuBF6IS29yBDSiWUIzpYaAhtNl6JYnYm12FnkeCwQqF5LeklOu6rAqgfBZqQ==}
    engines: {node: ^10 || ^12 || >=14.0}
    peerDependencies:
      postcss: ^8.2.15
    dependencies:
      postcss: 8.4.29
    dev: false

  /postcss-discard-duplicates@5.1.0(postcss@8.4.29):
    resolution: {integrity: sha512-zmX3IoSI2aoenxHV6C7plngHWWhUOV3sP1T8y2ifzxzbtnuhk1EdPwm0S1bIUNaJ2eNbWeGLEwzw8huPD67aQw==}
    engines: {node: ^10 || ^12 || >=14.0}
    peerDependencies:
      postcss: ^8.2.15
    dependencies:
      postcss: 8.4.29
    dev: false

  /postcss-discard-empty@5.1.1(postcss@8.4.29):
    resolution: {integrity: sha512-zPz4WljiSuLWsI0ir4Mcnr4qQQ5e1Ukc3i7UfE2XcrwKK2LIPIqE5jxMRxO6GbI3cv//ztXDsXwEWT3BHOGh3A==}
    engines: {node: ^10 || ^12 || >=14.0}
    peerDependencies:
      postcss: ^8.2.15
    dependencies:
      postcss: 8.4.29
    dev: false

  /postcss-discard-overridden@5.1.0(postcss@8.4.29):
    resolution: {integrity: sha512-21nOL7RqWR1kasIVdKs8HNqQJhFxLsyRfAnUDm4Fe4t4mCWL9OJiHvlHPjcd8zc5Myu89b/7wZDnOSjFgeWRtw==}
    engines: {node: ^10 || ^12 || >=14.0}
    peerDependencies:
      postcss: ^8.2.15
    dependencies:
      postcss: 8.4.29
    dev: false

  /postcss-discard-unused@5.1.0(postcss@8.4.29):
    resolution: {integrity: sha512-KwLWymI9hbwXmJa0dkrzpRbSJEh0vVUd7r8t0yOGPcfKzyJJxFM8kLyC5Ev9avji6nY95pOp1W6HqIrfT+0VGw==}
    engines: {node: ^10 || ^12 || >=14.0}
    peerDependencies:
      postcss: ^8.2.15
    dependencies:
      postcss: 8.4.29
      postcss-selector-parser: 6.0.13
    dev: false

<<<<<<< HEAD
  /postcss-loader@7.3.3(postcss@8.4.29)(typescript@5.1.6)(webpack@5.88.2):
=======
  /postcss-import@15.1.0(postcss@8.4.29):
    resolution: {integrity: sha512-hpr+J05B2FVYUAXHeK1YyI267J/dDDhMU6B6civm8hSY1jYJnBXxzKDKDswzJmtLHryrjhnDjqqp/49t8FALew==}
    engines: {node: '>=14.0.0'}
    peerDependencies:
      postcss: ^8.0.0
    dependencies:
      postcss: 8.4.29
      postcss-value-parser: 4.2.0
      read-cache: 1.0.0
      resolve: 1.22.4
    dev: false

  /postcss-js@4.0.1(postcss@8.4.29):
    resolution: {integrity: sha512-dDLF8pEO191hJMtlHFPRa8xsizHaM82MLfNkUHdUtVEV3tgTp5oj+8qbEqYM57SLfc74KSbw//4SeJma2LRVIw==}
    engines: {node: ^12 || ^14 || >= 16}
    peerDependencies:
      postcss: ^8.4.21
    dependencies:
      camelcase-css: 2.0.1
      postcss: 8.4.29
    dev: false

  /postcss-load-config@4.0.1(postcss@8.4.29):
    resolution: {integrity: sha512-vEJIc8RdiBRu3oRAI0ymerOn+7rPuMvRXslTvZUKZonDHFIczxztIyJ1urxM1x9JXEikvpWWTUUqal5j/8QgvA==}
    engines: {node: '>= 14'}
    peerDependencies:
      postcss: '>=8.0.9'
      ts-node: '>=9.0.0'
    peerDependenciesMeta:
      postcss:
        optional: true
      ts-node:
        optional: true
    dependencies:
      lilconfig: 2.1.0
      postcss: 8.4.29
      yaml: 2.3.1
    dev: false

  /postcss-loader@7.3.3(postcss@8.4.29)(webpack@5.88.2):
>>>>>>> 3cad79f1
    resolution: {integrity: sha512-YgO/yhtevGO/vJePCQmTxiaEwER94LABZN0ZMT4A0vsak9TpO+RvKRs7EmJ8peIlB9xfXCsS7M8LjqncsUZ5HA==}
    engines: {node: '>= 14.15.0'}
    peerDependencies:
      postcss: ^7.0.0 || ^8.0.1
      webpack: ^5.0.0
    dependencies:
      cosmiconfig: 8.3.4(typescript@5.1.6)
      jiti: 1.20.0
      postcss: 8.4.29
      semver: 7.5.4
      webpack: 5.88.2
    transitivePeerDependencies:
      - typescript
    dev: false

  /postcss-merge-idents@5.1.1(postcss@8.4.29):
    resolution: {integrity: sha512-pCijL1TREiCoog5nQp7wUe+TUonA2tC2sQ54UGeMmryK3UFGIYKqDyjnqd6RcuI4znFn9hWSLNN8xKE/vWcUQw==}
    engines: {node: ^10 || ^12 || >=14.0}
    peerDependencies:
      postcss: ^8.2.15
    dependencies:
      cssnano-utils: 3.1.0(postcss@8.4.29)
      postcss: 8.4.29
      postcss-value-parser: 4.2.0
    dev: false

  /postcss-merge-longhand@5.1.7(postcss@8.4.29):
    resolution: {integrity: sha512-YCI9gZB+PLNskrK0BB3/2OzPnGhPkBEwmwhfYk1ilBHYVAZB7/tkTHFBAnCrvBBOmeYyMYw3DMjT55SyxMBzjQ==}
    engines: {node: ^10 || ^12 || >=14.0}
    peerDependencies:
      postcss: ^8.2.15
    dependencies:
      postcss: 8.4.29
      postcss-value-parser: 4.2.0
      stylehacks: 5.1.1(postcss@8.4.29)
    dev: false

  /postcss-merge-rules@5.1.4(postcss@8.4.29):
    resolution: {integrity: sha512-0R2IuYpgU93y9lhVbO/OylTtKMVcHb67zjWIfCiKR9rWL3GUk1677LAqD/BcHizukdZEjT8Ru3oHRoAYoJy44g==}
    engines: {node: ^10 || ^12 || >=14.0}
    peerDependencies:
      postcss: ^8.2.15
    dependencies:
      browserslist: 4.21.10
      caniuse-api: 3.0.0
      cssnano-utils: 3.1.0(postcss@8.4.29)
      postcss: 8.4.29
      postcss-selector-parser: 6.0.13
    dev: false

  /postcss-minify-font-values@5.1.0(postcss@8.4.29):
    resolution: {integrity: sha512-el3mYTgx13ZAPPirSVsHqFzl+BBBDrXvbySvPGFnQcTI4iNslrPaFq4muTkLZmKlGk4gyFAYUBMH30+HurREyA==}
    engines: {node: ^10 || ^12 || >=14.0}
    peerDependencies:
      postcss: ^8.2.15
    dependencies:
      postcss: 8.4.29
      postcss-value-parser: 4.2.0
    dev: false

  /postcss-minify-gradients@5.1.1(postcss@8.4.29):
    resolution: {integrity: sha512-VGvXMTpCEo4qHTNSa9A0a3D+dxGFZCYwR6Jokk+/3oB6flu2/PnPXAh2x7x52EkY5xlIHLm+Le8tJxe/7TNhzw==}
    engines: {node: ^10 || ^12 || >=14.0}
    peerDependencies:
      postcss: ^8.2.15
    dependencies:
      colord: 2.9.3
      cssnano-utils: 3.1.0(postcss@8.4.29)
      postcss: 8.4.29
      postcss-value-parser: 4.2.0
    dev: false

  /postcss-minify-params@5.1.4(postcss@8.4.29):
    resolution: {integrity: sha512-+mePA3MgdmVmv6g+30rn57USjOGSAyuxUmkfiWpzalZ8aiBkdPYjXWtHuwJGm1v5Ojy0Z0LaSYhHaLJQB0P8Jw==}
    engines: {node: ^10 || ^12 || >=14.0}
    peerDependencies:
      postcss: ^8.2.15
    dependencies:
      browserslist: 4.21.10
      cssnano-utils: 3.1.0(postcss@8.4.29)
      postcss: 8.4.29
      postcss-value-parser: 4.2.0
    dev: false

  /postcss-minify-selectors@5.2.1(postcss@8.4.29):
    resolution: {integrity: sha512-nPJu7OjZJTsVUmPdm2TcaiohIwxP+v8ha9NehQ2ye9szv4orirRU3SDdtUmKH+10nzn0bAyOXZ0UEr7OpvLehg==}
    engines: {node: ^10 || ^12 || >=14.0}
    peerDependencies:
      postcss: ^8.2.15
    dependencies:
      postcss: 8.4.29
      postcss-selector-parser: 6.0.13
    dev: false

  /postcss-modules-extract-imports@3.0.0(postcss@8.4.29):
    resolution: {integrity: sha512-bdHleFnP3kZ4NYDhuGlVK+CMrQ/pqUm8bx/oGL93K6gVwiclvX5x0n76fYMKuIGKzlABOy13zsvqjb0f92TEXw==}
    engines: {node: ^10 || ^12 || >= 14}
    peerDependencies:
      postcss: ^8.1.0
    dependencies:
      postcss: 8.4.29
    dev: false

  /postcss-modules-local-by-default@4.0.3(postcss@8.4.29):
    resolution: {integrity: sha512-2/u2zraspoACtrbFRnTijMiQtb4GW4BvatjaG/bCjYQo8kLTdevCUlwuBHx2sCnSyrI3x3qj4ZK1j5LQBgzmwA==}
    engines: {node: ^10 || ^12 || >= 14}
    peerDependencies:
      postcss: ^8.1.0
    dependencies:
      icss-utils: 5.1.0(postcss@8.4.29)
      postcss: 8.4.29
      postcss-selector-parser: 6.0.13
      postcss-value-parser: 4.2.0
    dev: false

  /postcss-modules-scope@3.0.0(postcss@8.4.29):
    resolution: {integrity: sha512-hncihwFA2yPath8oZ15PZqvWGkWf+XUfQgUGamS4LqoP1anQLOsOJw0vr7J7IwLpoY9fatA2qiGUGmuZL0Iqlg==}
    engines: {node: ^10 || ^12 || >= 14}
    peerDependencies:
      postcss: ^8.1.0
    dependencies:
      postcss: 8.4.29
      postcss-selector-parser: 6.0.13
    dev: false

  /postcss-modules-values@4.0.0(postcss@8.4.29):
    resolution: {integrity: sha512-RDxHkAiEGI78gS2ofyvCsu7iycRv7oqw5xMWn9iMoR0N/7mf9D50ecQqUo5BZ9Zh2vH4bCUR/ktCqbB9m8vJjQ==}
    engines: {node: ^10 || ^12 || >= 14}
    peerDependencies:
      postcss: ^8.1.0
    dependencies:
      icss-utils: 5.1.0(postcss@8.4.29)
      postcss: 8.4.29
    dev: false

  /postcss-nested@6.0.1(postcss@8.4.29):
    resolution: {integrity: sha512-mEp4xPMi5bSWiMbsgoPfcP74lsWLHkQbZc3sY+jWYd65CUwXrUaTp0fmNpa01ZcETKlIgUdFN/MpS2xZtqL9dQ==}
    engines: {node: '>=12.0'}
    peerDependencies:
      postcss: ^8.2.14
    dependencies:
      postcss: 8.4.29
      postcss-selector-parser: 6.0.13
    dev: false

  /postcss-normalize-charset@5.1.0(postcss@8.4.29):
    resolution: {integrity: sha512-mSgUJ+pd/ldRGVx26p2wz9dNZ7ji6Pn8VWBajMXFf8jk7vUoSrZ2lt/wZR7DtlZYKesmZI680qjr2CeFF2fbUg==}
    engines: {node: ^10 || ^12 || >=14.0}
    peerDependencies:
      postcss: ^8.2.15
    dependencies:
      postcss: 8.4.29
    dev: false

  /postcss-normalize-display-values@5.1.0(postcss@8.4.29):
    resolution: {integrity: sha512-WP4KIM4o2dazQXWmFaqMmcvsKmhdINFblgSeRgn8BJ6vxaMyaJkwAzpPpuvSIoG/rmX3M+IrRZEz2H0glrQNEA==}
    engines: {node: ^10 || ^12 || >=14.0}
    peerDependencies:
      postcss: ^8.2.15
    dependencies:
      postcss: 8.4.29
      postcss-value-parser: 4.2.0
    dev: false

  /postcss-normalize-positions@5.1.1(postcss@8.4.29):
    resolution: {integrity: sha512-6UpCb0G4eofTCQLFVuI3EVNZzBNPiIKcA1AKVka+31fTVySphr3VUgAIULBhxZkKgwLImhzMR2Bw1ORK+37INg==}
    engines: {node: ^10 || ^12 || >=14.0}
    peerDependencies:
      postcss: ^8.2.15
    dependencies:
      postcss: 8.4.29
      postcss-value-parser: 4.2.0
    dev: false

  /postcss-normalize-repeat-style@5.1.1(postcss@8.4.29):
    resolution: {integrity: sha512-mFpLspGWkQtBcWIRFLmewo8aC3ImN2i/J3v8YCFUwDnPu3Xz4rLohDO26lGjwNsQxB3YF0KKRwspGzE2JEuS0g==}
    engines: {node: ^10 || ^12 || >=14.0}
    peerDependencies:
      postcss: ^8.2.15
    dependencies:
      postcss: 8.4.29
      postcss-value-parser: 4.2.0
    dev: false

  /postcss-normalize-string@5.1.0(postcss@8.4.29):
    resolution: {integrity: sha512-oYiIJOf4T9T1N4i+abeIc7Vgm/xPCGih4bZz5Nm0/ARVJ7K6xrDlLwvwqOydvyL3RHNf8qZk6vo3aatiw/go3w==}
    engines: {node: ^10 || ^12 || >=14.0}
    peerDependencies:
      postcss: ^8.2.15
    dependencies:
      postcss: 8.4.29
      postcss-value-parser: 4.2.0
    dev: false

  /postcss-normalize-timing-functions@5.1.0(postcss@8.4.29):
    resolution: {integrity: sha512-DOEkzJ4SAXv5xkHl0Wa9cZLF3WCBhF3o1SKVxKQAa+0pYKlueTpCgvkFAHfk+Y64ezX9+nITGrDZeVGgITJXjg==}
    engines: {node: ^10 || ^12 || >=14.0}
    peerDependencies:
      postcss: ^8.2.15
    dependencies:
      postcss: 8.4.29
      postcss-value-parser: 4.2.0
    dev: false

  /postcss-normalize-unicode@5.1.1(postcss@8.4.29):
    resolution: {integrity: sha512-qnCL5jzkNUmKVhZoENp1mJiGNPcsJCs1aaRmURmeJGES23Z/ajaln+EPTD+rBeNkSryI+2WTdW+lwcVdOikrpA==}
    engines: {node: ^10 || ^12 || >=14.0}
    peerDependencies:
      postcss: ^8.2.15
    dependencies:
      browserslist: 4.21.10
      postcss: 8.4.29
      postcss-value-parser: 4.2.0
    dev: false

  /postcss-normalize-url@5.1.0(postcss@8.4.29):
    resolution: {integrity: sha512-5upGeDO+PVthOxSmds43ZeMeZfKH+/DKgGRD7TElkkyS46JXAUhMzIKiCa7BabPeIy3AQcTkXwVVN7DbqsiCew==}
    engines: {node: ^10 || ^12 || >=14.0}
    peerDependencies:
      postcss: ^8.2.15
    dependencies:
      normalize-url: 6.1.0
      postcss: 8.4.29
      postcss-value-parser: 4.2.0
    dev: false

  /postcss-normalize-whitespace@5.1.1(postcss@8.4.29):
    resolution: {integrity: sha512-83ZJ4t3NUDETIHTa3uEg6asWjSBYL5EdkVB0sDncx9ERzOKBVJIUeDO9RyA9Zwtig8El1d79HBp0JEi8wvGQnA==}
    engines: {node: ^10 || ^12 || >=14.0}
    peerDependencies:
      postcss: ^8.2.15
    dependencies:
      postcss: 8.4.29
      postcss-value-parser: 4.2.0
    dev: false

  /postcss-ordered-values@5.1.3(postcss@8.4.29):
    resolution: {integrity: sha512-9UO79VUhPwEkzbb3RNpqqghc6lcYej1aveQteWY+4POIwlqkYE21HKWaLDF6lWNuqCobEAyTovVhtI32Rbv2RQ==}
    engines: {node: ^10 || ^12 || >=14.0}
    peerDependencies:
      postcss: ^8.2.15
    dependencies:
      cssnano-utils: 3.1.0(postcss@8.4.29)
      postcss: 8.4.29
      postcss-value-parser: 4.2.0
    dev: false

  /postcss-reduce-idents@5.2.0(postcss@8.4.29):
    resolution: {integrity: sha512-BTrLjICoSB6gxbc58D5mdBK8OhXRDqud/zodYfdSi52qvDHdMwk+9kB9xsM8yJThH/sZU5A6QVSmMmaN001gIg==}
    engines: {node: ^10 || ^12 || >=14.0}
    peerDependencies:
      postcss: ^8.2.15
    dependencies:
      postcss: 8.4.29
      postcss-value-parser: 4.2.0
    dev: false

  /postcss-reduce-initial@5.1.2(postcss@8.4.29):
    resolution: {integrity: sha512-dE/y2XRaqAi6OvjzD22pjTUQ8eOfc6m/natGHgKFBK9DxFmIm69YmaRVQrGgFlEfc1HePIurY0TmDeROK05rIg==}
    engines: {node: ^10 || ^12 || >=14.0}
    peerDependencies:
      postcss: ^8.2.15
    dependencies:
      browserslist: 4.21.10
      caniuse-api: 3.0.0
      postcss: 8.4.29
    dev: false

  /postcss-reduce-transforms@5.1.0(postcss@8.4.29):
    resolution: {integrity: sha512-2fbdbmgir5AvpW9RLtdONx1QoYG2/EtqpNQbFASDlixBbAYuTcJ0dECwlqNqH7VbaUnEnh8SrxOe2sRIn24XyQ==}
    engines: {node: ^10 || ^12 || >=14.0}
    peerDependencies:
      postcss: ^8.2.15
    dependencies:
      postcss: 8.4.29
      postcss-value-parser: 4.2.0
    dev: false

  /postcss-selector-parser@6.0.13:
    resolution: {integrity: sha512-EaV1Gl4mUEV4ddhDnv/xtj7sxwrwxdetHdWUGnT4VJQf+4d05v6lHYZr8N573k5Z0BViss7BDhfWtKS3+sfAqQ==}
    engines: {node: '>=4'}
    dependencies:
      cssesc: 3.0.0
      util-deprecate: 1.0.2
    dev: false

  /postcss-sort-media-queries@4.4.1(postcss@8.4.29):
    resolution: {integrity: sha512-QDESFzDDGKgpiIh4GYXsSy6sek2yAwQx1JASl5AxBtU1Lq2JfKBljIPNdil989NcSKRQX1ToiaKphImtBuhXWw==}
    engines: {node: '>=10.0.0'}
    peerDependencies:
      postcss: ^8.4.16
    dependencies:
      postcss: 8.4.29
      sort-css-media-queries: 2.1.0
    dev: false

  /postcss-svgo@5.1.0(postcss@8.4.29):
    resolution: {integrity: sha512-D75KsH1zm5ZrHyxPakAxJWtkyXew5qwS70v56exwvw542d9CRtTo78K0WeFxZB4G7JXKKMbEZtZayTGdIky/eA==}
    engines: {node: ^10 || ^12 || >=14.0}
    peerDependencies:
      postcss: ^8.2.15
    dependencies:
      postcss: 8.4.29
      postcss-value-parser: 4.2.0
      svgo: 2.8.0
    dev: false

  /postcss-unique-selectors@5.1.1(postcss@8.4.29):
    resolution: {integrity: sha512-5JiODlELrz8L2HwxfPnhOWZYWDxVHWL83ufOv84NrcgipI7TaeRsatAhK4Tr2/ZiYldpK/wBvw5BD3qfaK96GA==}
    engines: {node: ^10 || ^12 || >=14.0}
    peerDependencies:
      postcss: ^8.2.15
    dependencies:
      postcss: 8.4.29
      postcss-selector-parser: 6.0.13
    dev: false

  /postcss-value-parser@4.2.0:
    resolution: {integrity: sha512-1NNCs6uurfkVbeXG4S8JFT9t19m45ICnif8zWLd5oPSZ50QnwMfK+H3jv408d4jw/7Bttv5axS5IiHoLaVNHeQ==}
    dev: false

  /postcss-zindex@5.1.0(postcss@8.4.29):
    resolution: {integrity: sha512-fgFMf0OtVSBR1va1JNHYgMxYk73yhn/qb4uQDq1DLGYolz8gHCyr/sesEuGUaYs58E3ZJRcpoGuPVoB7Meiq9A==}
    engines: {node: ^10 || ^12 || >=14.0}
    peerDependencies:
      postcss: ^8.2.15
    dependencies:
      postcss: 8.4.29
    dev: false

  /postcss@8.4.14:
    resolution: {integrity: sha512-E398TUmfAYFPBSdzgeieK2Y1+1cpdxJx8yXbK/m57nRhKSmk1GB2tO4lbLBtlkfPQTDKfe4Xqv1ASWPpayPEig==}
    engines: {node: ^10 || ^12 || >=14}
    dependencies:
      nanoid: 3.3.6
      picocolors: 1.0.0
      source-map-js: 1.0.2
    dev: false

  /postcss@8.4.29:
    resolution: {integrity: sha512-cbI+jaqIeu/VGqXEarWkRCCffhjgXc0qjBtXpqJhTBohMUjUQnbBr0xqX3vEKudc4iviTewcJo5ajcec5+wdJw==}
    engines: {node: ^10 || ^12 || >=14}
    dependencies:
      nanoid: 3.3.6
      picocolors: 1.0.0
      source-map-js: 1.0.2

  /prelude-ls@1.2.1:
    resolution: {integrity: sha512-vkcDPrRZo1QZLbn5RLGPpg/WmIQ65qoWWhcGKf/b5eplkkarX0m9z8ppCat4mlOqUsWpyNuYgO3VRyrYHSzX5g==}
    engines: {node: '>= 0.8.0'}

  /prepend-http@2.0.0:
    resolution: {integrity: sha512-ravE6m9Atw9Z/jjttRUZ+clIXogdghyZAuWJ3qEzjT+jI/dL1ifAqhZeC5VHzQp1MSt1+jxKkFNemj/iO7tVUA==}
    engines: {node: '>=4'}
    dev: false

  /prettier@3.0.3:
    resolution: {integrity: sha512-L/4pUDMxcNa8R/EthV08Zt42WBO4h1rarVtK0K+QJG0X187OLo7l699jWw0GKuwzkPQ//jMFA/8Xm6Fh3J/DAg==}
    engines: {node: '>=14'}
    hasBin: true
    dev: true

  /pretty-error@4.0.0:
    resolution: {integrity: sha512-AoJ5YMAcXKYxKhuJGdcvse+Voc6v1RgnsR3nWcYU7q4t6z0Q6T86sv5Zq8VIRbOWWFpvdGE83LtdSMNd+6Y0xw==}
    dependencies:
      lodash: 4.17.21
      renderkid: 3.0.0
    dev: false

  /pretty-time@1.1.0:
    resolution: {integrity: sha512-28iF6xPQrP8Oa6uxE6a1biz+lWeTOAPKggvjB8HAs6nVMKZwf5bG++632Dx614hIWgUPkgivRfG+a8uAXGTIbA==}
    engines: {node: '>=4'}
    dev: false

  /prism-react-renderer@1.3.5(react@17.0.2):
    resolution: {integrity: sha512-IJ+MSwBWKG+SM3b2SUfdrhC+gu01QkV2KmRQgREThBfSQRoufqRfxfHUxpG1WcaFjP+kojcFyO9Qqtpgt3qLCg==}
    peerDependencies:
      react: '>=0.14.9'
    dependencies:
      react: 17.0.2
    dev: false

  /prismjs@1.29.0:
    resolution: {integrity: sha512-Kx/1w86q/epKcmte75LNrEoT+lX8pBpavuAbvJWRXar7Hz8jrtF+e3vY751p0R8H9HdArwaCTNDDzHg/ScJK1Q==}
    engines: {node: '>=6'}
    dev: false

  /process-nextick-args@2.0.1:
    resolution: {integrity: sha512-3ouUOpQhtgrbOa17J7+uxOTpITYWaGP7/AhoR3+A+/1e9skrzelGi/dXzEYyvbxubEF6Wn2ypscTKiKJFFn1ag==}
    dev: false

  /promise@7.3.1:
    resolution: {integrity: sha512-nolQXZ/4L+bP/UGlkfaIujX9BKxGwmQ9OT4mOt5yvy8iK1h3wqTEJCijzGANTCCl9nWjY41juyAn2K3Q1hLLTg==}
    dependencies:
      asap: 2.0.6
    dev: false

  /prompts@2.4.2:
    resolution: {integrity: sha512-NxNv/kLguCA7p3jE8oL2aEBsrJWgAakBpgmgK6lpPWV+WuOmY6r2/zbAVnP+T8bQlA0nzHXSJSJW0Hq7ylaD2Q==}
    engines: {node: '>= 6'}
    dependencies:
      kleur: 3.0.3
      sisteransi: 1.0.5
    dev: false

  /prop-types@15.8.1:
    resolution: {integrity: sha512-oj87CgZICdulUohogVAR7AjlC0327U4el4L6eAvOqCeudMDVU0NThNaV+b9Df4dXgSP1gXMTnPdhfe/2qDH5cg==}
    dependencies:
      loose-envify: 1.4.0
      object-assign: 4.1.1
      react-is: 16.13.1

  /property-information@5.6.0:
    resolution: {integrity: sha512-YUHSPk+A30YPv+0Qf8i9Mbfe/C0hdPXk1s1jPVToV8pk8BQtpw10ct89Eo7OWkutrwqvT0eicAxlOg3dOAu8JA==}
    dependencies:
      xtend: 4.0.2
    dev: false

  /proto-list@1.2.4:
    resolution: {integrity: sha512-vtK/94akxsTMhe0/cbfpR+syPuszcuwhqVjJq26CuNDgFGj682oRBXOP5MJpv2r7JtE8MsiepGIqvvOTBwn2vA==}
    dev: true

  /proxy-addr@2.0.7:
    resolution: {integrity: sha512-llQsMLSUDUPT44jdrU/O37qlnifitDP+ZwrmmZcoSKyLKvtZxpyV0n2/bD/N4tBAAZ/gJEdZU7KMraoK1+XYAg==}
    engines: {node: '>= 0.10'}
    dependencies:
      forwarded: 0.2.0
      ipaddr.js: 1.9.1
    dev: false

  /proxy-agent@6.3.1:
    resolution: {integrity: sha512-Rb5RVBy1iyqOtNl15Cw/llpeLH8bsb37gM1FUfKQ+Wck6xHlbAhWGUFiTRHtkjqGTA5pSHz6+0hrPW/oECihPQ==}
    engines: {node: '>= 14'}
    dependencies:
      agent-base: 7.1.0
      debug: 4.3.4
      http-proxy-agent: 7.0.0
      https-proxy-agent: 7.0.2
      lru-cache: 7.18.3
      pac-proxy-agent: 7.0.1
      proxy-from-env: 1.1.0
      socks-proxy-agent: 8.0.2
    transitivePeerDependencies:
      - supports-color
    dev: true

  /proxy-from-env@1.1.0:
    resolution: {integrity: sha512-D+zkORCbA9f1tdWRK0RaCR3GPv50cMxcrz4X8k5LTSUD1Dkw47mKJEZQNunItRTkWwgtaUSo1RVFRIG9ZXiFYg==}
    dev: true

  /pump@3.0.0:
    resolution: {integrity: sha512-LwZy+p3SFs1Pytd/jYct4wpv49HiYCqd9Rlc5ZVdk0V+8Yzv6jR5Blk3TRmPL1ft69TxP0IMZGJ+WPFU2BFhww==}
    dependencies:
      end-of-stream: 1.4.4
      once: 1.4.0
    dev: false

  /punycode@1.4.1:
    resolution: {integrity: sha512-jmYNElW7yvO7TV33CjSmvSiE2yco3bV2czu/OzDKdMNVZQWfxCblURLhf+47syQRBntjfLdd/H0egrzIG+oaFQ==}
    dev: false

  /punycode@2.3.0:
    resolution: {integrity: sha512-rRV+zQD8tVFys26lAGR9WUuS4iUAngJScM+ZRSKtvl5tKeZ2t5bvdNFdNHBW9FWR4guGHlgmsZ1G7BSm2wTbuA==}
    engines: {node: '>=6'}

  /pupa@2.1.1:
    resolution: {integrity: sha512-l1jNAspIBSFqbT+y+5FosojNpVpF94nlI+wDUpqP9enwOTfHx9f0gh5nB96vl+6yTpsJsypeNrwfzPrKuHB41A==}
    engines: {node: '>=8'}
    dependencies:
      escape-goat: 2.1.1
    dev: false

  /pupa@3.1.0:
    resolution: {integrity: sha512-FLpr4flz5xZTSJxSeaheeMKN/EDzMdK7b8PTOC6a5PYFKTucWbdqjgqaEyH0shFiSJrVB1+Qqi4Tk19ccU6Aug==}
    engines: {node: '>=12.20'}
    dependencies:
      escape-goat: 4.0.0
    dev: true

  /pure-color@1.3.0:
    resolution: {integrity: sha512-QFADYnsVoBMw1srW7OVKEYjG+MbIa49s54w1MA1EDY6r2r/sTcKKYqRX1f4GYvnXP7eN/Pe9HFcX+hwzmrXRHA==}
    dev: false

  /qs@6.11.0:
    resolution: {integrity: sha512-MvjoMCJwEarSbUYk5O+nmoSzSutSsTwF85zcHPQ9OrlFoZOYIjaqBAJIqIXjptyD5vThxGq52Xu/MaJzRkIk4Q==}
    engines: {node: '>=0.6'}
    dependencies:
      side-channel: 1.0.4
    dev: false

  /queue-microtask@1.2.3:
    resolution: {integrity: sha512-NuaNSa6flKT5JaSYQzJok04JzTL1CA6aGhv5rfLW3PgqA+M2ChpZQnAC8h8i4ZFkBS8X5RqkDBHA7r4hej3K9A==}

  /queue@6.0.2:
    resolution: {integrity: sha512-iHZWu+q3IdFZFX36ro/lKBkSvfkztY5Y7HMiPlOUjhupPcG2JMfst2KKEpu5XndviX/3UhFbRngUPNKtgvtZiA==}
    dependencies:
      inherits: 2.0.4
    dev: false

  /quick-lru@5.1.1:
    resolution: {integrity: sha512-WuyALRjWPDGtt/wzJiadO5AXY+8hZ80hVpe6MyivgraREW751X3SbhRvG3eLKOYN+8VEvqLcf3wdnt44Z4S4SA==}
    engines: {node: '>=10'}
    dev: true

  /randombytes@2.1.0:
    resolution: {integrity: sha512-vYl3iOX+4CKUWuxGi9Ukhie6fsqXqS9FE2Zaic4tNFD2N2QQaXOMFbuKK4QmDHC0JO6B1Zp41J0LpT0oR68amQ==}
    dependencies:
      safe-buffer: 5.2.1

  /range-parser@1.2.0:
    resolution: {integrity: sha512-kA5WQoNVo4t9lNx2kQNFCxKeBl5IbbSNBl1M/tLkw9WCn+hxNBAW5Qh8gdhs63CJnhjJ2zQWFoqPJP2sK1AV5A==}
    engines: {node: '>= 0.6'}
    dev: false

  /range-parser@1.2.1:
    resolution: {integrity: sha512-Hrgsx+orqoygnmhFbKaHE6c296J+HTAQXoxEF6gNupROmmGJRoyzfG3ccAveqCBrwr/2yxQ5BVd/GTl5agOwSg==}
    engines: {node: '>= 0.6'}
    dev: false

  /raw-body@2.5.1:
    resolution: {integrity: sha512-qqJBtEyVgS0ZmPGdCFPWJ3FreoqvG4MVQln/kCgF7Olq95IbOp0/BWyMwbdtn4VTvkM8Y7khCQ2Xgk/tcrCXig==}
    engines: {node: '>= 0.8'}
    dependencies:
      bytes: 3.1.2
      http-errors: 2.0.0
      iconv-lite: 0.4.24
      unpipe: 1.0.0
    dev: false

  /raw-loader@4.0.2(webpack@5.88.2):
    resolution: {integrity: sha512-ZnScIV3ag9A4wPX/ZayxL/jZH+euYb6FcUinPcgiQW0+UBtEv0O6Q3lGd3cqJ+GHH+rksEv3Pj99oxJ3u3VIKA==}
    engines: {node: '>= 10.13.0'}
    peerDependencies:
      webpack: ^4.0.0 || ^5.0.0
    dependencies:
      loader-utils: 2.0.4
      schema-utils: 3.3.0
      webpack: 5.88.2
    dev: false

  /rc@1.2.8:
    resolution: {integrity: sha512-y3bGgqKj3QBdxLbLkomlohkvsA8gdAiUQlSBJnBhfn+BPxg4bc62d8TcBW15wavDfgexCgccckhcZvywyQYPOw==}
    hasBin: true
    dependencies:
      deep-extend: 0.6.0
      ini: 1.3.8
      minimist: 1.2.8
      strip-json-comments: 2.0.1

  /react-base16-styling@0.6.0:
    resolution: {integrity: sha512-yvh/7CArceR/jNATXOKDlvTnPKPmGZz7zsenQ3jUwLzHkNUR0CvY3yGYJbWJ/nnxsL8Sgmt5cO3/SILVuPO6TQ==}
    dependencies:
      base16: 1.0.0
      lodash.curry: 4.1.1
      lodash.flow: 3.5.0
      pure-color: 1.3.0
    dev: false

  /react-dev-utils@12.0.1(typescript@5.1.6)(webpack@5.88.2):
    resolution: {integrity: sha512-84Ivxmr17KjUupyqzFode6xKhjwuEJDROWKJy/BthkL7Wn6NJ8h4WE6k/exAv6ImS+0oZLRRW5j/aINMHyeGeQ==}
    engines: {node: '>=14'}
    peerDependencies:
      typescript: '>=2.7'
      webpack: '>=4'
    peerDependenciesMeta:
      typescript:
        optional: true
    dependencies:
      '@babel/code-frame': 7.22.13
      address: 1.2.2
      browserslist: 4.21.10
      chalk: 4.1.2
      cross-spawn: 7.0.3
      detect-port-alt: 1.1.6
      escape-string-regexp: 4.0.0
      filesize: 8.0.7
      find-up: 5.0.0
      fork-ts-checker-webpack-plugin: 6.5.3(typescript@5.1.6)(webpack@5.88.2)
      global-modules: 2.0.0
      globby: 11.1.0
      gzip-size: 6.0.0
      immer: 9.0.21
      is-root: 2.1.0
      loader-utils: 3.2.1
      open: 8.4.2
      pkg-up: 3.1.0
      prompts: 2.4.2
      react-error-overlay: 6.0.11
      recursive-readdir: 2.2.3
      shell-quote: 1.8.1
      strip-ansi: 6.0.1
      text-table: 0.2.0
      typescript: 5.1.6
      webpack: 5.88.2
    transitivePeerDependencies:
      - eslint
      - supports-color
      - vue-template-compiler
    dev: false

  /react-dom@17.0.2(react@17.0.2):
    resolution: {integrity: sha512-s4h96KtLDUQlsENhMn1ar8t2bEa+q/YAtj8pPPdIjPDGBDIVNsrD9aXNWqspUe6AzKCIG0C1HZZLqLV7qpOBGA==}
    peerDependencies:
      react: 17.0.2
    dependencies:
      loose-envify: 1.4.0
      object-assign: 4.1.1
      react: 17.0.2
      scheduler: 0.20.2

  /react-dom@18.2.0(react@18.2.0):
    resolution: {integrity: sha512-6IMTriUmvsjHUjNtEDudZfuDQUoWXVxKHhlEGSk81n4YFS+r/Kl99wXiwlVXtPBtJenozv2P+hxDsw9eA7Xo6g==}
    peerDependencies:
      react: ^18.2.0
    dependencies:
      loose-envify: 1.4.0
      react: 18.2.0
      scheduler: 0.23.0

  /react-error-overlay@6.0.11:
    resolution: {integrity: sha512-/6UZ2qgEyH2aqzYZgQPxEnz33NJ2gNsnHA2o5+o4wW9bLM/JYQitNP9xPhsXwC08hMMovfGe/8retsdDsczPRg==}
    dev: false

  /react-fast-compare@3.2.2:
    resolution: {integrity: sha512-nsO+KSNgo1SbJqJEYRE9ERzo7YtYbou/OqjSQKxV7jcKox7+usiUVZOAC+XnDOABXggQTno0Y1CpVnuWEc1boQ==}

  /react-helmet-async@1.3.0(react-dom@17.0.2)(react@17.0.2):
    resolution: {integrity: sha512-9jZ57/dAn9t3q6hneQS0wukqC2ENOBgMNVEhb/ZG9ZSxUetzVIw4iAmEU38IaVg3QGYauQPhSeUTuIUtFglWpg==}
    peerDependencies:
      react: ^16.6.0 || ^17.0.0 || ^18.0.0
      react-dom: ^16.6.0 || ^17.0.0 || ^18.0.0
    dependencies:
      '@babel/runtime': 7.22.15
      invariant: 2.2.4
      prop-types: 15.8.1
      react: 17.0.2
      react-dom: 17.0.2(react@17.0.2)
      react-fast-compare: 3.2.2
      shallowequal: 1.1.0

  /react-is@16.13.1:
    resolution: {integrity: sha512-24e6ynE2H+OKt4kqsOvNd8kBpV65zoxbA4BVsEOB3ARVWQki/DHzaUoC5KuON/BiccDaCCTZBuOcfZs70kR8bQ==}

  /react-json-view@1.21.3(@types/react@18.2.17)(react-dom@17.0.2)(react@17.0.2):
    resolution: {integrity: sha512-13p8IREj9/x/Ye4WI/JpjhoIwuzEgUAtgJZNBJckfzJt1qyh24BdTm6UQNGnyTq9dapQdrqvquZTo3dz1X6Cjw==}
    peerDependencies:
      react: ^17.0.0 || ^16.3.0 || ^15.5.4
      react-dom: ^17.0.0 || ^16.3.0 || ^15.5.4
    dependencies:
      flux: 4.0.4(react@17.0.2)
      react: 17.0.2
      react-base16-styling: 0.6.0
      react-dom: 17.0.2(react@17.0.2)
      react-lifecycles-compat: 3.0.4
      react-textarea-autosize: 8.5.3(@types/react@18.2.17)(react@17.0.2)
    transitivePeerDependencies:
      - '@types/react'
      - encoding
    dev: false

  /react-lifecycles-compat@3.0.4:
    resolution: {integrity: sha512-fBASbA6LnOU9dOU2eW7aQ8xmYBSXUIWr+UmF9b1efZBazGNO+rcXT/icdKnYm2pTwcRylVUYwW7H1PHfLekVzA==}
    dev: false

  /react-live@2.2.3(react-dom@17.0.2)(react@17.0.2):
    resolution: {integrity: sha512-tpKruvfytNETuzO3o1mrQUj180GVrq35IE8F5gH1NJVPt4szYCx83/dOSCOyjgRhhc3gQvl0pQ3k/CjOjwJkKQ==}
    engines: {node: '>= 0.12.0', npm: '>= 2.0.0'}
    peerDependencies:
      react: '*'
      react-dom: '*'
    dependencies:
      buble: 0.19.6
      core-js: 2.6.12
      dom-iterator: 1.0.0
      prism-react-renderer: 1.3.5(react@17.0.2)
      prop-types: 15.8.1
      react: 17.0.2
      react-dom: 17.0.2(react@17.0.2)
      react-simple-code-editor: 0.10.0(react-dom@17.0.2)(react@17.0.2)
      unescape: 1.0.1
    dev: false

  /react-loadable-ssr-addon-v5-slorber@1.0.1(@docusaurus/react-loadable@5.5.2)(webpack@5.88.2):
    resolution: {integrity: sha512-lq3Lyw1lGku8zUEJPDxsNm1AfYHBrO9Y1+olAYwpUJ2IGFBskM0DMKok97A6LWUpHm+o7IvQBOWu9MLenp9Z+A==}
    engines: {node: '>=10.13.0'}
    peerDependencies:
      react-loadable: '*'
      webpack: '>=4.41.1 || 5.x'
    dependencies:
      '@babel/runtime': 7.22.15
      react-loadable: /@docusaurus/react-loadable@5.5.2(react@17.0.2)
      webpack: 5.88.2
    dev: false

  /react-refresh@0.14.0:
    resolution: {integrity: sha512-wViHqhAd8OHeLS/IRMJjTSDHF3U9eWi62F/MledQGPdJGDhodXJ9PBLNGr6WWL7qlH12Mt3TyTpbS+hGXMjCzQ==}
    engines: {node: '>=0.10.0'}
    dev: true

  /react-router-config@5.1.1(react-router@5.3.4)(react@17.0.2):
    resolution: {integrity: sha512-DuanZjaD8mQp1ppHjgnnUnyOlqYXZVjnov/JzFhjLEwd3Z4dYjMSnqrEzzGThH47vpCOqPPwJM2FtthLeJ8Pbg==}
    peerDependencies:
      react: '>=15'
      react-router: '>=5'
    dependencies:
      '@babel/runtime': 7.22.15
      react: 17.0.2
      react-router: 5.3.4(react@17.0.2)
    dev: false

  /react-router-dom@5.3.4(react@17.0.2):
    resolution: {integrity: sha512-m4EqFMHv/Ih4kpcBCONHbkT68KoAeHN4p3lAGoNryfHi0dMy0kCzEZakiKRsvg5wHZ/JLrLW8o8KomWiz/qbYQ==}
    peerDependencies:
      react: '>=15'
    dependencies:
      '@babel/runtime': 7.22.15
      history: 4.10.1
      loose-envify: 1.4.0
      prop-types: 15.8.1
      react: 17.0.2
      react-router: 5.3.4(react@17.0.2)
      tiny-invariant: 1.3.1
      tiny-warning: 1.0.3
    dev: false

  /react-router@5.3.4(react@17.0.2):
    resolution: {integrity: sha512-Ys9K+ppnJah3QuaRiLxk+jDWOR1MekYQrlytiXxC1RyfbdsZkS5pvKAzCCr031xHixZwpnsYNT5xysdFHQaYsA==}
    peerDependencies:
      react: '>=15'
    dependencies:
      '@babel/runtime': 7.22.15
      history: 4.10.1
      hoist-non-react-statics: 3.3.2
      loose-envify: 1.4.0
      path-to-regexp: 1.8.0
      prop-types: 15.8.1
      react: 17.0.2
      react-is: 16.13.1
      tiny-invariant: 1.3.1
      tiny-warning: 1.0.3
    dev: false

  /react-simple-code-editor@0.10.0(react-dom@17.0.2)(react@17.0.2):
    resolution: {integrity: sha512-bL5W5mAxSW6+cLwqqVWY47Silqgy2DKDTR4hDBrLrUqC5BXc29YVx17l2IZk5v36VcDEq1Bszu2oHm1qBwKqBA==}
    peerDependencies:
      react: ^16.0.0 || 17
      react-dom: ^16.0.0 || 17
    dependencies:
      react: 17.0.2
      react-dom: 17.0.2(react@17.0.2)
    dev: false

  /react-textarea-autosize@8.5.3(@types/react@18.2.17)(react@17.0.2):
    resolution: {integrity: sha512-XT1024o2pqCuZSuBt9FwHlaDeNtVrtCXu0Rnz88t1jUGheCLa3PhjE1GH8Ctm2axEtvdCl5SUHYschyQ0L5QHQ==}
    engines: {node: '>=10'}
    peerDependencies:
      react: ^16.8.0 || ^17.0.0 || ^18.0.0
    dependencies:
      '@babel/runtime': 7.22.15
      react: 17.0.2
      use-composed-ref: 1.3.0(react@17.0.2)
      use-latest: 1.2.1(@types/react@18.2.17)(react@17.0.2)
    transitivePeerDependencies:
      - '@types/react'
    dev: false

  /react@17.0.2:
    resolution: {integrity: sha512-gnhPt75i/dq/z3/6q/0asP78D0u592D5L1pd7M8P+dck6Fu/jJeL6iVVK23fptSUZj8Vjf++7wXA8UNclGQcbA==}
    engines: {node: '>=0.10.0'}
    dependencies:
      loose-envify: 1.4.0
      object-assign: 4.1.1

  /react@18.2.0:
    resolution: {integrity: sha512-/3IjMdb2L9QbBdWiW5e3P2/npwMBaU9mHCSCUzNln0ZCYbcfTsGbTJrU/kGemdH2IWmB2ioZ+zkxtmq6g09fGQ==}
    engines: {node: '>=0.10.0'}
    dependencies:
      loose-envify: 1.4.0

<<<<<<< HEAD
=======
  /read-cache@1.0.0:
    resolution: {integrity: sha512-Owdv/Ft7IjOgm/i0xvNDZ1LrRANRfew4b2prF3OWMQLxLfu3bS8FVhCsrSCMK4lR56Y9ya+AThoTpDCTxCmpRA==}
    dependencies:
      pify: 2.3.0
    dev: false

  /read-pkg-up@9.1.0:
    resolution: {integrity: sha512-vaMRR1AC1nrd5CQM0PhlRsO5oc2AAigqr7cCrZ/MW/Rsaflz4RlgzkpL4qoU/z1F6wrbd85iFv1OQj/y5RdGvg==}
    engines: {node: ^12.20.0 || ^14.13.1 || >=16.0.0}
    dependencies:
      find-up: 6.3.0
      read-pkg: 7.1.0
      type-fest: 2.19.0
    dev: true

  /read-pkg@7.1.0:
    resolution: {integrity: sha512-5iOehe+WF75IccPc30bWTbpdDQLOCc3Uu8bi3Dte3Eueij81yx1Mrufk8qBx/YAbR4uL1FdUr+7BKXDwEtisXg==}
    engines: {node: '>=12.20'}
    dependencies:
      '@types/normalize-package-data': 2.4.1
      normalize-package-data: 3.0.3
      parse-json: 5.2.0
      type-fest: 2.19.0
    dev: true

  /readable-stream@1.1.14:
    resolution: {integrity: sha512-+MeVjFf4L44XUkhM1eYbD8fyEsxcV81pqMSR5gblfcLCHfZvbrqy4/qYHE+/R5HoBUT11WV5O08Cr1n3YXkWVQ==}
    dependencies:
      core-util-is: 1.0.3
      inherits: 2.0.4
      isarray: 0.0.1
      string_decoder: 0.10.31
    dev: true

>>>>>>> 3cad79f1
  /readable-stream@2.3.8:
    resolution: {integrity: sha512-8p0AUk4XODgIewSi0l8Epjs+EVnWiK7NoDIEGU0HhE7+ZyY8D1IMY7odu5lRrFXGg71L15KG8QrPmum45RTtdA==}
    dependencies:
      core-util-is: 1.0.3
      inherits: 2.0.4
      isarray: 1.0.0
      process-nextick-args: 2.0.1
      safe-buffer: 5.1.2
      string_decoder: 1.1.1
      util-deprecate: 1.0.2
    dev: false

  /readable-stream@3.6.2:
    resolution: {integrity: sha512-9u/sniCrY3D5WdsERHzHE4G2YCXqoG5FTHUiCC4SIbr6XcLZBY05ya9EKjYek9O5xOAwjGq+1JdGBAS7Q9ScoA==}
    engines: {node: '>= 6'}
    dependencies:
      inherits: 2.0.4
      string_decoder: 1.3.0
      util-deprecate: 1.0.2

  /readdirp@3.6.0:
    resolution: {integrity: sha512-hOS089on8RduqdbhvQ5Z37A0ESjsqz6qnRcffsMU3495FuTdqSm+7bhJ29JvIOsBDEEnan5DPu9t3To9VRlMzA==}
    engines: {node: '>=8.10.0'}
    dependencies:
      picomatch: 2.3.1
    dev: false

  /reading-time@1.5.0:
    resolution: {integrity: sha512-onYyVhBNr4CmAxFsKS7bz+uTLRakypIe4R+5A824vBSkQy/hB3fZepoVEf8OVAxzLvK+H/jm9TzpI3ETSm64Kg==}
    dev: false

  /rechoir@0.6.2:
    resolution: {integrity: sha512-HFM8rkZ+i3zrV+4LQjwQ0W+ez98pApMGM3HUrN04j3CqzPOzl9nmP15Y8YXNm8QHGv/eacOVEjqhmWpkRV0NAw==}
    engines: {node: '>= 0.10'}
    dependencies:
      resolve: 1.22.4
    dev: false

  /recursive-readdir@2.2.3:
    resolution: {integrity: sha512-8HrF5ZsXk5FAH9dgsx3BlUer73nIhuj+9OrQwEbLTPOBzGkL1lsFCR01am+v+0m2Cmbs1nP12hLDl5FA7EszKA==}
    engines: {node: '>=6.0.0'}
    dependencies:
      minimatch: 3.1.2
    dev: false

  /reflect.getprototypeof@1.0.4:
    resolution: {integrity: sha512-ECkTw8TmJwW60lOTR+ZkODISW6RQ8+2CL3COqtiJKLd6MmB45hN51HprHFziKLGkAuTGQhBb91V8cy+KHlaCjw==}
    engines: {node: '>= 0.4'}
    dependencies:
      call-bind: 1.0.2
      define-properties: 1.2.0
      es-abstract: 1.22.1
      get-intrinsic: 1.2.1
      globalthis: 1.0.3
      which-builtin-type: 1.1.3

  /regenerate-unicode-properties@10.1.0:
    resolution: {integrity: sha512-d1VudCLoIGitcU/hEg2QqvyGZQmdC0Lf8BqdOMXGFSvJP4bNV1+XqbPQeHHLD51Jh4QJJ225dlIFvY4Ly6MXmQ==}
    engines: {node: '>=4'}
    dependencies:
      regenerate: 1.4.2

  /regenerate-unicode-properties@9.0.0:
    resolution: {integrity: sha512-3E12UeNSPfjrgwjkR81m5J7Aw/T55Tu7nUyZVQYCKEOs+2dkxEY+DpPtZzO4YruuiPb7NkYLVcyJC4+zCbk5pA==}
    engines: {node: '>=4'}
    dependencies:
      regenerate: 1.4.2
    dev: false

  /regenerate@1.4.2:
    resolution: {integrity: sha512-zrceR/XhGYU/d/opr2EKO7aRHUeiBI8qjtfHqADTwZd6Szfy16la6kqD0MIUs5z5hx6AaKa+PixpPrR289+I0A==}

  /regenerator-runtime@0.14.0:
    resolution: {integrity: sha512-srw17NI0TUWHuGa5CFGGmhfNIeja30WMBfbslPNhf6JrqQlLN5gcrvig1oqPxiVaXb0oW0XRKtH6Nngs5lKCIA==}

  /regenerator-transform@0.15.2:
    resolution: {integrity: sha512-hfMp2BoF0qOk3uc5V20ALGDS2ddjQaLrdl7xrGXvAIow7qeWRM2VA2HuCHkUKk9slq3VwEwLNK3DFBqDfPGYtg==}
    dependencies:
      '@babel/runtime': 7.22.15

  /regexp.prototype.flags@1.5.0:
    resolution: {integrity: sha512-0SutC3pNudRKgquxGoRGIz946MZVHqbNfPjBdxeOhBrdgDKlRoXmYLQN9xRbrR09ZXWeGAdPuif7egofn6v5LA==}
    engines: {node: '>= 0.4'}
    dependencies:
      call-bind: 1.0.2
      define-properties: 1.2.0
      functions-have-names: 1.2.3

  /regexpu-core@4.8.0:
    resolution: {integrity: sha512-1F6bYsoYiz6is+oz70NWur2Vlh9KWtswuRuzJOfeYUrfPX2o8n74AnUVaOGDbUqVGO9fNHu48/pjJO4sNVwsOg==}
    engines: {node: '>=4'}
    dependencies:
      regenerate: 1.4.2
      regenerate-unicode-properties: 9.0.0
      regjsgen: 0.5.2
      regjsparser: 0.7.0
      unicode-match-property-ecmascript: 2.0.0
      unicode-match-property-value-ecmascript: 2.1.0
    dev: false

  /regexpu-core@5.3.2:
    resolution: {integrity: sha512-RAM5FlZz+Lhmo7db9L298p2vHP5ZywrVXmVXpmAD9GuL5MPH6t9ROw1iA/wfHkQ76Qe7AaPF0nGuim96/IrQMQ==}
    engines: {node: '>=4'}
    dependencies:
      '@babel/regjsgen': 0.8.0
      regenerate: 1.4.2
      regenerate-unicode-properties: 10.1.0
      regjsparser: 0.9.1
      unicode-match-property-ecmascript: 2.0.0
      unicode-match-property-value-ecmascript: 2.1.0

  /registry-auth-token@4.2.2:
    resolution: {integrity: sha512-PC5ZysNb42zpFME6D/XlIgtNGdTl8bBOCw90xQLVMpzuuubJKYDWFAEuUNc+Cn8Z8724tg2SDhDRrkVEsqfDMg==}
    engines: {node: '>=6.0.0'}
    dependencies:
      rc: 1.2.8
    dev: false

  /registry-auth-token@5.0.2:
    resolution: {integrity: sha512-o/3ikDxtXaA59BmZuZrJZDJv8NMDGSj+6j6XaeBmHw8eY1i1qd9+6H+LjVvQXx3HN6aRCGa1cUdJ9RaJZUugnQ==}
    engines: {node: '>=14'}
    dependencies:
      '@pnpm/npm-conf': 2.2.2
    dev: true

  /registry-url@5.1.0:
    resolution: {integrity: sha512-8acYXXTI0AkQv6RAOjE3vOaIXZkT9wo4LOFbBKYQEEnnMNBpKqdUrI6S4NT0KPIo/WVvJ5tE/X5LF/TQUf0ekw==}
    engines: {node: '>=8'}
    dependencies:
      rc: 1.2.8
    dev: false

  /registry-url@6.0.1:
    resolution: {integrity: sha512-+crtS5QjFRqFCoQmvGduwYWEBng99ZvmFvF+cUJkGYF1L1BfU8C6Zp9T7f5vPAwyLkUExpvK+ANVZmGU49qi4Q==}
    engines: {node: '>=12'}
    dependencies:
      rc: 1.2.8
    dev: true

  /regjsgen@0.5.2:
    resolution: {integrity: sha512-OFFT3MfrH90xIW8OOSyUrk6QHD5E9JOTeGodiJeBS3J6IwlgzJMNE/1bZklWz5oTg+9dCMyEetclvCVXOPoN3A==}
    dev: false

  /regjsparser@0.7.0:
    resolution: {integrity: sha512-A4pcaORqmNMDVwUjWoTzuhwMGpP+NykpfqAsEgI1FSH/EzC7lrN5TMd+kN8YCovX+jMpu8eaqXgXPCa0g8FQNQ==}
    hasBin: true
    dependencies:
      jsesc: 0.5.0
    dev: false

  /regjsparser@0.9.1:
    resolution: {integrity: sha512-dQUtn90WanSNl+7mQKcXAgZxvUe7Z0SqXlgzv0za4LwiUhyzBC58yQO3liFoUgu8GiJVInAhJjkj1N0EtQ5nkQ==}
    hasBin: true
    dependencies:
      jsesc: 0.5.0

  /relateurl@0.2.7:
    resolution: {integrity: sha512-G08Dxvm4iDN3MLM0EsP62EDV9IuhXPR6blNz6Utcp7zyV3tr4HVNINt6MpaRWbxoOHT3Q7YN2P+jaHX8vUbgog==}
    engines: {node: '>= 0.10'}
    dev: false

  /remark-emoji@2.2.0:
    resolution: {integrity: sha512-P3cj9s5ggsUvWw5fS2uzCHJMGuXYRb0NnZqYlNecewXt8QBU9n5vW3DUUKOhepS8F9CwdMx9B8a3i7pqFWAI5w==}
    dependencies:
      emoticon: 3.2.0
      node-emoji: 1.11.0
      unist-util-visit: 2.0.3
    dev: false

  /remark-footnotes@2.0.0:
    resolution: {integrity: sha512-3Clt8ZMH75Ayjp9q4CorNeyjwIxHFcTkaektplKGl2A1jNGEUey8cKL0ZC5vJwfcD5GFGsNLImLG/NGzWIzoMQ==}
    dev: false

  /remark-mdx@1.6.22:
    resolution: {integrity: sha512-phMHBJgeV76uyFkH4rvzCftLfKCr2RZuF+/gmVcaKrpsihyzmhXjA0BEMDaPTXG5y8qZOKPVo83NAOX01LPnOQ==}
    dependencies:
      '@babel/core': 7.12.9
      '@babel/helper-plugin-utils': 7.10.4
      '@babel/plugin-proposal-object-rest-spread': 7.12.1(@babel/core@7.12.9)
      '@babel/plugin-syntax-jsx': 7.12.1(@babel/core@7.12.9)
      '@mdx-js/util': 1.6.22
      is-alphabetical: 1.0.4
      remark-parse: 8.0.3
      unified: 9.2.0
    transitivePeerDependencies:
      - supports-color
    dev: false

  /remark-parse@8.0.3:
    resolution: {integrity: sha512-E1K9+QLGgggHxCQtLt++uXltxEprmWzNfg+MxpfHsZlrddKzZ/hZyWHDbK3/Ap8HJQqYJRXP+jHczdL6q6i85Q==}
    dependencies:
      ccount: 1.1.0
      collapse-white-space: 1.0.6
      is-alphabetical: 1.0.4
      is-decimal: 1.0.4
      is-whitespace-character: 1.0.4
      is-word-character: 1.0.4
      markdown-escapes: 1.0.4
      parse-entities: 2.0.0
      repeat-string: 1.6.1
      state-toggle: 1.0.3
      trim: 0.0.1
      trim-trailing-lines: 1.1.4
      unherit: 1.1.3
      unist-util-remove-position: 2.0.1
      vfile-location: 3.2.0
      xtend: 4.0.2
    dev: false

  /remark-squeeze-paragraphs@4.0.0:
    resolution: {integrity: sha512-8qRqmL9F4nuLPIgl92XUuxI3pFxize+F1H0e/W3llTk0UsjJaj01+RrirkMw7P21RKe4X6goQhYRSvNWX+70Rw==}
    dependencies:
      mdast-squeeze-paragraphs: 4.0.0
    dev: false

  /renderkid@3.0.0:
    resolution: {integrity: sha512-q/7VIQA8lmM1hF+jn+sFSPWGlMkSAeNYcPLmDQx2zzuiDfaLrOmumR8iaUKlenFgh0XRPIUeSPlH3A+AW3Z5pg==}
    dependencies:
      css-select: 4.3.0
      dom-converter: 0.2.0
      htmlparser2: 6.1.0
      lodash: 4.17.21
      strip-ansi: 6.0.1
    dev: false

  /repeat-string@1.6.1:
    resolution: {integrity: sha512-PV0dzCYDNfRi1jCDbJzpW7jNNDRuCOG/jI5ctQcGKt/clZD+YcPS3yIlWuTJMmESC8aevCFmWJy5wjAFgNqN6w==}
    engines: {node: '>=0.10'}
    dev: false

  /require-directory@2.1.1:
    resolution: {integrity: sha512-fGxEI7+wsG9xrvdjsrlmL22OMTTiHRwAMroiEeMgq8gzoLC/PQr7RsRDSTLUg/bZAZtF+TVIkHc6/4RIKrui+Q==}
    engines: {node: '>=0.10.0'}
    dev: true

  /require-from-string@2.0.2:
    resolution: {integrity: sha512-Xf0nWe6RseziFMu+Ap9biiUbmplq6S9/p+7w7YXP/JBHhrUDDUhwa+vANyubuqfZWTveU//DYVGsDG7RKL/vEw==}
    engines: {node: '>=0.10.0'}

  /require-like@0.1.2:
    resolution: {integrity: sha512-oyrU88skkMtDdauHDuKVrgR+zuItqr6/c//FXzvmxRGMexSDc6hNvJInGW3LL46n+8b50RykrvwSUIIQH2LQ5A==}
    dev: false

  /requires-port@1.0.0:
    resolution: {integrity: sha512-KigOCHcocU3XODJxsu8i/j8T9tzT4adHiecwORRQ0ZZFcp7ahwXuRU1m+yuO90C5ZUyGeGfocHDI14M3L3yDAQ==}
    dev: false

  /resolve-alpn@1.2.1:
    resolution: {integrity: sha512-0a1F4l73/ZFZOakJnQ3FvkJ2+gSTQWz/r2KE5OdDY0TxPm5h4GkqkWWfM47T7HsbnOtcJVEF4epCVy6u7Q3K+g==}
    dev: true

  /resolve-from@4.0.0:
    resolution: {integrity: sha512-pb/MYmXstAkysRFx8piNI1tGFNQIFA3vkE3Gq4EuA1dF6gHp/+vgZqsCGJapvy8N3Q+4o7FwvquPJcnZ7RYy4g==}
    engines: {node: '>=4'}

  /resolve-pathname@3.0.0:
    resolution: {integrity: sha512-C7rARubxI8bXFNB/hqcp/4iUeIXJhJZvFPFPiSPRnhU5UPxzMFIl+2E6yY6c4k9giDJAhtV+enfA+G89N6Csng==}
    dev: false

  /resolve-pkg-maps@1.0.0:
    resolution: {integrity: sha512-seS2Tj26TBVOC2NIc2rOe2y2ZO7efxITtLZcGSOnHHNOQ7CkiUBfw0Iw2ck6xkIhPwLhKNLS8BO+hEpngQlqzw==}

  /resolve@1.22.4:
    resolution: {integrity: sha512-PXNdCiPqDqeUou+w1C2eTQbNfxKSuMxqTCuvlmmMsk1NWHL5fRrhY6Pl0qEYYc6+QqGClco1Qj8XnjPego4wfg==}
    hasBin: true
    dependencies:
      is-core-module: 2.13.0
      path-parse: 1.0.7
      supports-preserve-symlinks-flag: 1.0.0

  /resolve@2.0.0-next.4:
    resolution: {integrity: sha512-iMDbmAWtfU+MHpxt/I5iWI7cY6YVEZUQ3MBgPQ++XD1PELuJHIl82xBmObyP2KyQmkNB2dsqF7seoQQiAn5yDQ==}
    hasBin: true
    dependencies:
      is-core-module: 2.13.0
      path-parse: 1.0.7
      supports-preserve-symlinks-flag: 1.0.0

  /responselike@1.0.2:
    resolution: {integrity: sha512-/Fpe5guzJk1gPqdJLJR5u7eG/gNY4nImjbRDaVWVMRhne55TCmj2i9Q+54PBRfatRC8v/rIiv9BN0pMd9OV5EQ==}
    dependencies:
      lowercase-keys: 1.0.1
    dev: false

  /responselike@3.0.0:
    resolution: {integrity: sha512-40yHxbNcl2+rzXvZuVkrYohathsSJlMTXKryG5y8uciHv1+xDLHQpgjG64JUO9nrEq2jGLH6IZ8BcZyw3wrweg==}
    engines: {node: '>=14.16'}
    dependencies:
      lowercase-keys: 3.0.0
    dev: true

  /restore-cursor@3.1.0:
    resolution: {integrity: sha512-l+sSefzHpj5qimhFSE5a8nufZYAM3sBSVMAPtYkmC+4EH2anSGaEMXSD0izRQbu9nfyQ9y5JrVmp7E8oZrUjvA==}
    engines: {node: '>=8'}
    dependencies:
      onetime: 5.1.2
      signal-exit: 3.0.7
    dev: true

  /restore-cursor@4.0.0:
    resolution: {integrity: sha512-I9fPXU9geO9bHOt9pHHOhOkYerIMsmVaWB0rA2AI9ERh/+x/i7MV5HKBNrg+ljO5eoPVgCcnFuRjJ9uH6I/3eg==}
    engines: {node: ^12.20.0 || ^14.13.1 || >=16.0.0}
    dependencies:
      onetime: 5.1.2
      signal-exit: 3.0.7
    dev: true

  /retry@0.13.1:
    resolution: {integrity: sha512-XQBQ3I8W1Cge0Seh+6gjj03LbmRFWuoszgK9ooCpwYIrhhoO80pfq4cUkU5DkknwfOfFteRwlZ56PYOGYyFWdg==}
    engines: {node: '>= 4'}
    dev: false

  /reusify@1.0.4:
    resolution: {integrity: sha512-U9nH88a3fc/ekCF1l0/UP1IosiuIjyTh7hBvXVMHYgVcfGvt897Xguj2UOLDeI5BG2m7/uwyaLVT6fbtCwTyzw==}
    engines: {iojs: '>=1.0.0', node: '>=0.10.0'}

  /rfdc@1.3.0:
    resolution: {integrity: sha512-V2hovdzFbOi77/WajaSMXk2OLm+xNIeQdMMuB7icj7bk6zi2F8GGAxigcnDFpJHbNyNcgyJDiP+8nOrY5cZGrA==}
    dev: true

  /rimraf@3.0.2:
    resolution: {integrity: sha512-JZkJMZkAGFFPP2YqXZXPbMlMBgsxzE8ILs4lMIX/2o0L9UBw9O/Y3o6wFw/i9YLapcUJWwqbi3kdxIPdC62TIA==}
    hasBin: true
    dependencies:
      glob: 7.2.3

  /rimraf@5.0.1:
    resolution: {integrity: sha512-OfFZdwtd3lZ+XZzYP/6gTACubwFcHdLRqS9UX3UwpU2dnGQYkPFISRwvM3w9IiB2w7bW5qGo/uAwE4SmXXSKvg==}
    engines: {node: '>=14'}
    hasBin: true
    dependencies:
      glob: 10.3.4
    dev: true

  /rollup-plugin-preserve-directives@0.2.0(rollup@3.29.0):
    resolution: {integrity: sha512-KUwbBaFvD1zFIDNnOkR+u64sSod3m0l6q46/SzTOa4GTQ6hp6w0FRr2u7x99YkY9qhlna5panmTmuLWeJ/2KWw==}
    peerDependencies:
      rollup: 2.x || 3.x
    dependencies:
      magic-string: 0.30.3
      rollup: 3.29.0
    dev: true

  /rollup-plugin-visualizer@5.9.2(rollup@3.29.0):
    resolution: {integrity: sha512-waHktD5mlWrYFrhOLbti4YgQCn1uR24nYsNuXxg7LkPH8KdTXVWR9DNY1WU0QqokyMixVXJS4J04HNrVTMP01A==}
    engines: {node: '>=14'}
    hasBin: true
    peerDependencies:
      rollup: 2.x || 3.x
    peerDependenciesMeta:
      rollup:
        optional: true
    dependencies:
      open: 8.4.2
      picomatch: 2.3.1
      rollup: 3.29.0
      source-map: 0.7.4
      yargs: 17.7.2
    dev: true

  /rollup@3.29.0:
    resolution: {integrity: sha512-nszM8DINnx1vSS+TpbWKMkxem0CDWk3cSit/WWCBVs9/JZ1I/XLwOsiUglYuYReaeWWSsW9kge5zE5NZtf/a4w==}
    engines: {node: '>=14.18.0', npm: '>=8.0.0'}
    hasBin: true
    optionalDependencies:
      fsevents: 2.3.3
    dev: true

  /rtl-detect@1.0.4:
    resolution: {integrity: sha512-EBR4I2VDSSYr7PkBmFy04uhycIpDKp+21p/jARYXlCSjQksTBQcJ0HFUPOO79EPPH5JS6VAhiIQbycf0O3JAxQ==}
    dev: false

  /rtlcss@3.5.0:
    resolution: {integrity: sha512-wzgMaMFHQTnyi9YOwsx9LjOxYXJPzS8sYnFaKm6R5ysvTkwzHiB0vxnbHwchHQT65PTdBjDG21/kQBWI7q9O7A==}
    hasBin: true
    dependencies:
      find-up: 5.0.0
      picocolors: 1.0.0
      postcss: 8.4.29
      strip-json-comments: 3.1.1
    dev: false

  /run-async@2.4.1:
    resolution: {integrity: sha512-tvVnVv01b8c1RrA6Ep7JkStj85Guv/YrMcwqYQnwjsAS2cTmmPGBBjAjpCW7RrSodNSoE2/qg9O4bceNvUuDgQ==}
    engines: {node: '>=0.12.0'}
    dev: true

  /run-async@3.0.0:
    resolution: {integrity: sha512-540WwVDOMxA6dN6We19EcT9sc3hkXPw5mzRNGM3FkdN/vtE9NFvj5lFAPNwUDmJjXidm3v7TC1cTE7t17Ulm1Q==}
    engines: {node: '>=0.12.0'}
    dev: true

  /run-parallel@1.2.0:
    resolution: {integrity: sha512-5l4VyZR86LZ/lDxZTR6jqL8AFE2S0IFLMP26AbjsLVADxHdhB/c0GUsH+y39UfCi3dzz8OlQuPmnaJOMoDHQBA==}
    dependencies:
      queue-microtask: 1.2.3

  /rxjs@7.8.1:
    resolution: {integrity: sha512-AA3TVj+0A2iuIoQkWEK/tqFjBq2j+6PO6Y0zJcvzLAFhEFIO3HL0vls9hWLncZbAAbK0mar7oZ4V079I/qPMxg==}
    dependencies:
      tslib: 2.6.2

  /safe-array-concat@1.0.1:
    resolution: {integrity: sha512-6XbUAseYE2KtOuGueyeobCySj9L4+66Tn6KQMOPQJrAJEowYKW/YR/MGJZl7FdydUdaFu4LYyDZjxf4/Nmo23Q==}
    engines: {node: '>=0.4'}
    dependencies:
      call-bind: 1.0.2
      get-intrinsic: 1.2.1
      has-symbols: 1.0.3
      isarray: 2.0.5

  /safe-buffer@5.1.2:
    resolution: {integrity: sha512-Gd2UZBJDkXlY7GbJxfsE8/nvKkUEU1G38c1siN6QP6a9PT9MmHB8GnpscSmMJSoF8LOIrt8ud/wPtojys4G6+g==}
    dev: false

  /safe-buffer@5.2.1:
    resolution: {integrity: sha512-rp3So07KcdmmKbGvgaNxQSJr7bGVSVk5S9Eq1F+ppbRo70+YeaDxkw5Dd8NPN+GD6bjnYm2VuPuCXmpuYvmCXQ==}

  /safe-regex-test@1.0.0:
    resolution: {integrity: sha512-JBUUzyOgEwXQY1NuPtvcj/qcBDbDmEvWufhlnXZIm75DEHp+afM1r1ujJpJsV/gSM4t59tpDyPi1sd6ZaPFfsA==}
    dependencies:
      call-bind: 1.0.2
      get-intrinsic: 1.2.1
      is-regex: 1.1.4

  /safer-buffer@2.1.2:
    resolution: {integrity: sha512-YZo3K82SD7Riyi0E1EQPojLz7kpepnSQI9IyPbHHg1XXXevb5dJI7tpyN2ADxGcQbHG7vcyRHk0cbwqcQriUtg==}

  /sax@1.2.4:
    resolution: {integrity: sha512-NqVDv9TpANUjFm0N8uM5GxL36UgKi9/atZw+x7YFnQ8ckwFGKrl4xX4yWtrey3UJm5nP1kUbnYgLopqWNSRhWw==}
    dev: false

  /scheduler@0.20.2:
    resolution: {integrity: sha512-2eWfGgAqqWFGqtdMmcL5zCMK1U8KlXv8SQFGglL3CEtd0aDVDWgeF/YoCmvln55m5zSk3J/20hTaSBeSObsQDQ==}
    dependencies:
      loose-envify: 1.4.0
      object-assign: 4.1.1

  /scheduler@0.23.0:
    resolution: {integrity: sha512-CtuThmgHNg7zIZWAXi3AsyIzA3n4xx7aNyjwC2VJldO2LMVDhFK+63xGqq6CsJH4rTAt6/M+N4GhZiDYPx9eUw==}
    dependencies:
      loose-envify: 1.4.0

  /schema-utils@2.7.0:
    resolution: {integrity: sha512-0ilKFI6QQF5nxDZLFn2dMjvc4hjg/Wkg7rHd3jK6/A4a1Hl9VFdQWvgB1UMGoU94pad1P/8N7fMcEnLnSiju8A==}
    engines: {node: '>= 8.9.0'}
    dependencies:
      '@types/json-schema': 7.0.12
      ajv: 6.12.6
      ajv-keywords: 3.5.2(ajv@6.12.6)
    dev: false

  /schema-utils@2.7.1:
    resolution: {integrity: sha512-SHiNtMOUGWBQJwzISiVYKu82GiV4QYGePp3odlY1tuKO7gPtphAT5R/py0fA6xtbgLL/RvtJZnU9b8s0F1q0Xg==}
    engines: {node: '>= 8.9.0'}
    dependencies:
      '@types/json-schema': 7.0.12
      ajv: 6.12.6
      ajv-keywords: 3.5.2(ajv@6.12.6)
    dev: false

  /schema-utils@3.3.0:
    resolution: {integrity: sha512-pN/yOAvcC+5rQ5nERGuwrjLlYvLTbCibnZ1I7B1LaiAz9BRBlE9GMgE/eqV30P7aJQUf7Ddimy/RsbYO/GrVGg==}
    engines: {node: '>= 10.13.0'}
    dependencies:
      '@types/json-schema': 7.0.12
      ajv: 6.12.6
      ajv-keywords: 3.5.2(ajv@6.12.6)

  /schema-utils@4.2.0:
    resolution: {integrity: sha512-L0jRsrPpjdckP3oPug3/VxNKt2trR8TcabrM6FOAAlvC/9Phcmm+cuAgTlxBqdBR1WJx7Naj9WHw+aOmheSVbw==}
    engines: {node: '>= 12.13.0'}
    dependencies:
      '@types/json-schema': 7.0.12
      ajv: 8.12.0
      ajv-formats: 2.1.1(ajv@8.12.0)
      ajv-keywords: 5.1.0(ajv@8.12.0)
    dev: false

  /search-insights@2.8.2:
    resolution: {integrity: sha512-PxA9M5Q2bpBelVvJ3oDZR8nuY00Z6qwOxL53wNpgzV28M/D6u9WUbImDckjLSILBF8F1hn/mgyuUaOPtjow4Qw==}
    dev: false

  /section-matter@1.0.0:
    resolution: {integrity: sha512-vfD3pmTzGpufjScBh50YHKzEu2lxBWhVEHsNGoEXmCmn2hKGfeNLYMzCJpe8cD7gqX7TJluOVpBkAequ6dgMmA==}
    engines: {node: '>=4'}
    dependencies:
      extend-shallow: 2.0.1
      kind-of: 6.0.3
    dev: false

  /select-hose@2.0.0:
    resolution: {integrity: sha512-mEugaLK+YfkijB4fx0e6kImuJdCIt2LxCRcbEYPqRGCs4F2ogyfZU5IAZRdjCP8JPq2AtdNoC/Dux63d9Kiryg==}
    dev: false

  /selfsigned@2.1.1:
    resolution: {integrity: sha512-GSL3aowiF7wa/WtSFwnUrludWFoNhftq8bUkH9pkzjpN2XSPOAYEgg6e0sS9s0rZwgJzJiQRPU18A6clnoW5wQ==}
    engines: {node: '>=10'}
    dependencies:
      node-forge: 1.3.1
    dev: false

  /semver-diff@3.1.1:
    resolution: {integrity: sha512-GX0Ix/CJcHyB8c4ykpHGIAvLyOwOobtM/8d+TQkAd81/bEjgPHrfba41Vpesr7jX/t8Uh+R3EX9eAS5be+jQYg==}
    engines: {node: '>=8'}
    dependencies:
      semver: 6.3.1
    dev: false

  /semver-diff@4.0.0:
    resolution: {integrity: sha512-0Ju4+6A8iOnpL/Thra7dZsSlOHYAHIeMxfhWQRI1/VLcT3WDBZKKtQt/QkBOsiIN9ZpuvHE6cGZ0x4glCMmfiA==}
    engines: {node: '>=12'}
    dependencies:
      semver: 7.5.4
    dev: true

  /semver@5.7.2:
    resolution: {integrity: sha512-cBznnQ9KjJqU67B52RMC65CMarK2600WFnbkcaiwWq3xy/5haFJlshgnpjovMVJ+Hff49d8GEn0b87C5pDQ10g==}
    hasBin: true
    dev: false

  /semver@6.3.1:
    resolution: {integrity: sha512-BR7VvDCVHO+q2xBEWskxS6DJE1qRnb7DxzUrogb71CWoSficBxYsiAGd+Kl0mmq/MprG9yArRkyrQxTO6XjMzA==}
    hasBin: true

  /semver@7.5.4:
    resolution: {integrity: sha512-1bCSESV6Pv+i21Hvpxp3Dx+pSD8lIPt8uVjRrxAUt/nbswYc+tK6Y2btiULjd4+fnq15PX+nqQDC7Oft7WkwcA==}
    engines: {node: '>=10'}
    hasBin: true
    dependencies:
      lru-cache: 6.0.0

  /send@0.18.0:
    resolution: {integrity: sha512-qqWzuOjSFOuqPjFe4NOsMLafToQQwBSOEpS+FwEt3A2V3vKubTquT3vmLTQpFgMXp8AlFWFuP1qKaJZOtPpVXg==}
    engines: {node: '>= 0.8.0'}
    dependencies:
      debug: 2.6.9
      depd: 2.0.0
      destroy: 1.2.0
      encodeurl: 1.0.2
      escape-html: 1.0.3
      etag: 1.8.1
      fresh: 0.5.2
      http-errors: 2.0.0
      mime: 1.6.0
      ms: 2.1.3
      on-finished: 2.4.1
      range-parser: 1.2.1
      statuses: 2.0.1
    transitivePeerDependencies:
      - supports-color
    dev: false

  /serialize-javascript@6.0.1:
    resolution: {integrity: sha512-owoXEFjWRllis8/M1Q+Cw5k8ZH40e3zhp/ovX+Xr/vi1qj6QesbyXXViFbpNvWvPNAD62SutwEXavefrLJWj7w==}
    dependencies:
      randombytes: 2.1.0

  /serve-handler@6.1.5:
    resolution: {integrity: sha512-ijPFle6Hwe8zfmBxJdE+5fta53fdIY0lHISJvuikXB3VYFafRjMRpOffSPvCYsbKyBA7pvy9oYr/BT1O3EArlg==}
    dependencies:
      bytes: 3.0.0
      content-disposition: 0.5.2
      fast-url-parser: 1.1.3
      mime-types: 2.1.18
      minimatch: 3.1.2
      path-is-inside: 1.0.2
      path-to-regexp: 2.2.1
      range-parser: 1.2.0
    dev: false

  /serve-index@1.9.1:
    resolution: {integrity: sha512-pXHfKNP4qujrtteMrSBb0rc8HJ9Ms/GrXwcUtUtD5s4ewDJI8bT3Cz2zTVRMKtri49pLx2e0Ya8ziP5Ya2pZZw==}
    engines: {node: '>= 0.8.0'}
    dependencies:
      accepts: 1.3.8
      batch: 0.6.1
      debug: 2.6.9
      escape-html: 1.0.3
      http-errors: 1.6.3
      mime-types: 2.1.35
      parseurl: 1.3.3
    transitivePeerDependencies:
      - supports-color
    dev: false

  /serve-static@1.15.0:
    resolution: {integrity: sha512-XGuRDNjXUijsUL0vl6nSD7cwURuzEgglbOaFuZM9g3kwDXOWVTck0jLzjPzGD+TazWbboZYu52/9/XPdUgne9g==}
    engines: {node: '>= 0.8.0'}
    dependencies:
      encodeurl: 1.0.2
      escape-html: 1.0.3
      parseurl: 1.3.3
      send: 0.18.0
    transitivePeerDependencies:
      - supports-color
    dev: false

  /setimmediate@1.0.5:
    resolution: {integrity: sha512-MATJdZp8sLqDl/68LfQmbP8zKPLQNV6BIZoIgrscFDQ+RsvK/BxeDQOgyxKKoh0y/8h3BqVFnCqQ/gd+reiIXA==}
    dev: false

  /setprototypeof@1.1.0:
    resolution: {integrity: sha512-BvE/TwpZX4FXExxOxZyRGQQv651MSwmWKZGqvmPcRIjDqWub67kTKuIMx43cZZrS/cBBzwBcNDWoFxt2XEFIpQ==}
    dev: false

  /setprototypeof@1.2.0:
    resolution: {integrity: sha512-E5LDX7Wrp85Kil5bhZv46j8jOeboKq5JMmYM3gVGdGH8xFpPWXUMsNrlODCrkoxMEeNi/XZIwuRvY4XNwYMJpw==}
    dev: false

  /shallow-clone@3.0.1:
    resolution: {integrity: sha512-/6KqX+GVUdqPuPPd2LxDDxzX6CAbjJehAAOKlNpqqUpAqPM6HeL8f+o3a+JsyGjn2lv0WY8UsTgUJjU9Ok55NA==}
    engines: {node: '>=8'}
    dependencies:
      kind-of: 6.0.3

  /shallowequal@1.1.0:
    resolution: {integrity: sha512-y0m1JoUZSlPAjXVtPPW70aZWfIL/dSP7AFkRnniLCrK/8MDKog3TySTBmckD+RObVxH0v4Tox67+F14PdED2oQ==}

  /shebang-command@2.0.0:
    resolution: {integrity: sha512-kHxr2zZpYtdmrN1qDjrrX/Z1rR1kG8Dx+gkpK1G4eXmvXswmcE1hTWBWYUzlraYw1/yZp6YuDY77YtvbN0dmDA==}
    engines: {node: '>=8'}
    dependencies:
      shebang-regex: 3.0.0

  /shebang-regex@3.0.0:
    resolution: {integrity: sha512-7++dFhtcx3353uBaq8DDR4NuxBetBzC7ZQOhmTQInHEd6bSrXdiEyzCvG07Z44UYdLShWUyXt5M/yhz8ekcb1A==}
    engines: {node: '>=8'}

  /shell-quote@1.8.1:
    resolution: {integrity: sha512-6j1W9l1iAs/4xYBI1SYOVZyFcCis9b4KCLQ8fgAGG07QvzaRLVVRQvAy85yNmmZSjYjg4MWh4gNvlPujU/5LpA==}
    dev: false

  /shelljs@0.8.5:
    resolution: {integrity: sha512-TiwcRcrkhHvbrZbnRcFYMLl30Dfov3HKqzp5tO5b4pt6G/SezKcYhmDg15zXVBswHmctSAQKznqNW2LO5tTDow==}
    engines: {node: '>=4'}
    hasBin: true
    dependencies:
      glob: 7.2.3
      interpret: 1.4.0
      rechoir: 0.6.2
    dev: false

  /shiki@0.14.4:
    resolution: {integrity: sha512-IXCRip2IQzKwxArNNq1S+On4KPML3Yyn8Zzs/xRgcgOWIr8ntIK3IKzjFPfjy/7kt9ZMjc+FItfqHRBg8b6tNQ==}
    dependencies:
      ansi-sequence-parser: 1.1.1
      jsonc-parser: 3.2.0
      vscode-oniguruma: 1.7.0
      vscode-textmate: 8.0.0
    dev: true

  /side-channel@1.0.4:
    resolution: {integrity: sha512-q5XPytqFEIKHkGdiMIrY10mvLRvnQh42/+GoBlFW3b2LXLE2xxJpZFdm94we0BaoV3RwJyGqg5wS7epxTv0Zvw==}
    dependencies:
      call-bind: 1.0.2
      get-intrinsic: 1.2.1
      object-inspect: 1.12.3

  /signal-exit@3.0.7:
    resolution: {integrity: sha512-wnD2ZE+l+SPC/uoS0vXeE9L1+0wuaMqKlfz9AMUo38JsyLSBWSFcHR1Rri62LZc12vLr1gb3jl7iwQhgwpAbGQ==}

  /signal-exit@4.1.0:
    resolution: {integrity: sha512-bzyZ1e88w9O1iNJbKnOlvYTrWPDl46O1bG0D3XInv+9tkPrxrN8jUUTiFlDkkmKWgn1M6CfIA13SuGqOa9Korw==}
    engines: {node: '>=14'}
    dev: true

  /sirv@2.0.3:
    resolution: {integrity: sha512-O9jm9BsID1P+0HOi81VpXPoDxYP374pkOLzACAoyUQ/3OUVndNpsz6wMnY2z+yOxzbllCKZrM+9QrWsv4THnyA==}
    engines: {node: '>= 10'}
    dependencies:
      '@polka/url': 1.0.0-next.23
      mrmime: 1.0.1
      totalist: 3.0.1
    dev: false

  /sisteransi@1.0.5:
    resolution: {integrity: sha512-bLGGlR1QxBcynn2d5YmDX4MGjlZvy2MRBDRNHLJ8VI6l6+9FUiyTFNJ0IveOSP0bcXgVDPRcfGqA0pjaqUpfVg==}
    dev: false

  /sitemap@7.1.1:
    resolution: {integrity: sha512-mK3aFtjz4VdJN0igpIJrinf3EO8U8mxOPsTBzSsy06UtjZQJ3YY3o3Xa7zSc5nMqcMrRwlChHZ18Kxg0caiPBg==}
    engines: {node: '>=12.0.0', npm: '>=5.6.0'}
    hasBin: true
    dependencies:
      '@types/node': 17.0.45
      '@types/sax': 1.2.4
      arg: 5.0.2
      sax: 1.2.4
    dev: false

  /slash@3.0.0:
    resolution: {integrity: sha512-g9Q1haeby36OSStwb4ntCGGGaKsaVSjQ68fBxoQcutl5fS1vuY18H3wSt3jFyFtrkx+Kz0V1G85A4MyAdDMi2Q==}
    engines: {node: '>=8'}

  /slash@4.0.0:
    resolution: {integrity: sha512-3dOsAHXXUkQTpOYcoAxLIorMTp4gIQr5IW3iVb7A7lFIp0VHhnynm9izx6TssdrIcVIESAlVjtnO2K8bg+Coew==}
    engines: {node: '>=12'}
    dev: false

  /slice-ansi@5.0.0:
    resolution: {integrity: sha512-FC+lgizVPfie0kkhqUScwRu1O/lF6NOgJmlCgK+/LYxDCTk8sGelYaHDhFcDN+Sn3Cv+3VSa4Byeo+IMCzpMgQ==}
    engines: {node: '>=12'}
    dependencies:
      ansi-styles: 6.2.1
      is-fullwidth-code-point: 4.0.0
    dev: true

  /smart-buffer@4.2.0:
    resolution: {integrity: sha512-94hK0Hh8rPqQl2xXc3HsaBoOXKV20MToPkcXvwbISWLEs+64sBq5kFgn2kJDHb1Pry9yrP0dxrCI9RRci7RXKg==}
    engines: {node: '>= 6.0.0', npm: '>= 3.0.0'}
    dev: true

  /sockjs@0.3.24:
    resolution: {integrity: sha512-GJgLTZ7vYb/JtPSSZ10hsOYIvEYsjbNU+zPdIHcUaWVNUEPivzxku31865sSSud0Da0W4lEeOPlmw93zLQchuQ==}
    dependencies:
      faye-websocket: 0.11.4
      uuid: 8.3.2
      websocket-driver: 0.7.4
    dev: false

  /socks-proxy-agent@8.0.2:
    resolution: {integrity: sha512-8zuqoLv1aP/66PHF5TqwJ7Czm3Yv32urJQHrVyhD7mmA6d61Zv8cIXQYPTWwmg6qlupnPvs/QKDmfa4P/qct2g==}
    engines: {node: '>= 14'}
    dependencies:
      agent-base: 7.1.0
      debug: 4.3.4
      socks: 2.7.1
    transitivePeerDependencies:
      - supports-color
    dev: true

  /socks@2.7.1:
    resolution: {integrity: sha512-7maUZy1N7uo6+WVEX6psASxtNlKaNVMlGQKkG/63nEDdLOWNbiUMoLK7X4uYoLhQstau72mLgfEWcXcwsaHbYQ==}
    engines: {node: '>= 10.13.0', npm: '>= 3.0.0'}
    dependencies:
      ip: 2.0.0
      smart-buffer: 4.2.0
    dev: true

  /sort-css-media-queries@2.1.0:
    resolution: {integrity: sha512-IeWvo8NkNiY2vVYdPa27MCQiR0MN0M80johAYFVxWWXQ44KU84WNxjslwBHmc/7ZL2ccwkM7/e6S5aiKZXm7jA==}
    engines: {node: '>= 6.3.0'}
    dev: false

  /source-map-js@1.0.2:
    resolution: {integrity: sha512-R0XvVJ9WusLiqTCEiGCmICCMplcCkIwwR11mOSD9CR5u+IXYdiseeEuXCVAjS54zqwkLcPNnmU4OeJ6tUrWhDw==}
    engines: {node: '>=0.10.0'}

  /source-map-support@0.5.21:
    resolution: {integrity: sha512-uBHU3L3czsIyYXKX88fdrGovxdSCoTGDRZ6SYXtSRxLZUzHg5P/66Ht6uoUlHu9EZod+inXhKo3qQgwXUT/y1w==}
    dependencies:
      buffer-from: 1.1.2
      source-map: 0.6.1

  /source-map@0.5.7:
    resolution: {integrity: sha512-LbrmJOMUSdEVxIKvdcJzQC+nQhe8FUZQTXQy6+I75skNgn3OoQ0DZA8YnFa7gp8tqtL3KPf1kmo0R5DoApeSGQ==}
    engines: {node: '>=0.10.0'}
    dev: false

  /source-map@0.6.1:
    resolution: {integrity: sha512-UjgapumWlbMhkBgzT7Ykc5YXUT46F0iKu8SGXq0bcwP5dz/h0Plj6enJqjz1Zbq2l5WaqYnrVbwWOWMyF3F47g==}
    engines: {node: '>=0.10.0'}

  /source-map@0.7.4:
    resolution: {integrity: sha512-l3BikUxvPOcn5E74dZiq5BGsTb5yEwhaTSzccU6t4sDOH8NWJCstKO5QT2CvtFoK6F0saL7p9xHAqHOlCPJygA==}
    engines: {node: '>= 8'}
    dev: true

  /sourcemap-codec@1.4.8:
    resolution: {integrity: sha512-9NykojV5Uih4lgo5So5dtw+f0JgJX30KCNI8gwhz2J9A15wD0Ml6tjHKwf6fTSa6fAdVBdZeNOs9eJ71qCk8vA==}
    deprecated: Please use @jridgewell/sourcemap-codec instead
    dev: false

  /space-separated-tokens@1.1.5:
    resolution: {integrity: sha512-q/JSVd1Lptzhf5bkYm4ob4iWPjx0KiRe3sRFBNrVqbJkFaBm5vbbowy1mymoPNLRa52+oadOhJ+K49wsSeSjTA==}
    dev: false

  /spdy-transport@3.0.0:
    resolution: {integrity: sha512-hsLVFE5SjA6TCisWeJXFKniGGOpBgMLmerfO2aCyCU5s7nJ/rpAepqmFifv/GCbSbueEeAJJnmSQ2rKC/g8Fcw==}
    dependencies:
      debug: 4.3.4
      detect-node: 2.1.0
      hpack.js: 2.1.6
      obuf: 1.1.2
      readable-stream: 3.6.2
      wbuf: 1.7.3
    transitivePeerDependencies:
      - supports-color
    dev: false

  /spdy@4.0.2:
    resolution: {integrity: sha512-r46gZQZQV+Kl9oItvl1JZZqJKGr+oEkB08A6BzkiR7593/7IbtuncXHd2YoYeTsG4157ZssMu9KYvUHLcjcDoA==}
    engines: {node: '>=6.0.0'}
    dependencies:
      debug: 4.3.4
      handle-thing: 2.0.1
      http-deceiver: 1.2.7
      select-hose: 2.0.0
      spdy-transport: 3.0.0
    transitivePeerDependencies:
      - supports-color
    dev: false

  /sprintf-js@1.0.3:
    resolution: {integrity: sha512-D9cPgkvLlV3t3IzL0D0YLvGA9Ahk4PcvVwUbN0dSGr1aP0Nrt4AEnTUbuGvquEC0mA64Gqt1fzirlRs5ibXx8g==}
    dev: false

  /stable@0.1.8:
    resolution: {integrity: sha512-ji9qxRnOVfcuLDySj9qzhGSEFVobyt1kIOSkj1qZzYLzq7Tos/oUUWvotUPQLlrsidqsK6tBH89Bc9kL5zHA6w==}
    deprecated: 'Modern JS already guarantees Array#sort() is a stable sort, so this library is deprecated. See the compatibility table on MDN: https://developer.mozilla.org/en-US/docs/Web/JavaScript/Reference/Global_Objects/Array/sort#browser_compatibility'
    dev: false

  /state-toggle@1.0.3:
    resolution: {integrity: sha512-d/5Z4/2iiCnHw6Xzghyhb+GcmF89bxwgXG60wjIiZaxnymbyOmI8Hk4VqHXiVVp6u2ysaskFfXg3ekCj4WNftQ==}
    dev: false

  /statuses@1.5.0:
    resolution: {integrity: sha512-OpZ3zP+jT1PI7I8nemJX4AKmAX070ZkYPVWV/AaKTJl+tXCTGyVdC1a4SL8RUQYEwk/f34ZX8UTykN68FwrqAA==}
    engines: {node: '>= 0.6'}
    dev: false

  /statuses@2.0.1:
    resolution: {integrity: sha512-RwNA9Z/7PrK06rYLIzFMlaF+l73iwpzsqRIFgbMLbTcLD6cOao82TaWefPXQvB2fOC4AjuYSEndS7N/mTCbkdQ==}
    engines: {node: '>= 0.8'}
    dev: false

  /std-env@3.4.3:
    resolution: {integrity: sha512-f9aPhy8fYBuMN+sNfakZV18U39PbalgjXG3lLB9WkaYTxijru61wb57V9wxxNthXM5Sd88ETBWi29qLAsHO52Q==}
    dev: false

  /stdin-discarder@0.1.0:
    resolution: {integrity: sha512-xhV7w8S+bUwlPTb4bAOUQhv8/cSS5offJuX8GQGq32ONF0ZtDWKfkdomM3HMRA+LhX6um/FZ0COqlwsjD53LeQ==}
    engines: {node: ^12.20.0 || ^14.13.1 || >=16.0.0}
    dependencies:
      bl: 5.1.0
    dev: true

  /streamsearch@1.1.0:
    resolution: {integrity: sha512-Mcc5wHehp9aXz1ax6bZUyY5afg9u2rv5cqQI3mRrYkGC8rW2hM02jWuwjtL++LS5qinSyhj2QfLyNsuc+VsExg==}
    engines: {node: '>=10.0.0'}
    dev: false

  /string-argv@0.3.2:
    resolution: {integrity: sha512-aqD2Q0144Z+/RqG52NeHEkZauTAUWJO8c6yTftGJKO3Tja5tUgIfmIl6kExvhtxSDP7fXB6DvzkfMpCd/F3G+Q==}
    engines: {node: '>=0.6.19'}
    dev: true

  /string-width@4.2.3:
    resolution: {integrity: sha512-wKyQRQpjJ0sIp62ErSZdGsjMJWsap5oRNihHhu6G7JVO/9jIB6UyevL+tXuOqrng8j/cxKTWyWUwvSTriiZz/g==}
    engines: {node: '>=8'}
    dependencies:
      emoji-regex: 8.0.0
      is-fullwidth-code-point: 3.0.0
      strip-ansi: 6.0.1

  /string-width@5.1.2:
    resolution: {integrity: sha512-HnLOCR3vjcY8beoNLtcjZ5/nxn2afmME6lhrDrebokqMap+XbeW8n9TXpPDOqdGK5qcI3oT0GKTW6wC7EMiVqA==}
    engines: {node: '>=12'}
    dependencies:
      eastasianwidth: 0.2.0
      emoji-regex: 9.2.2
      strip-ansi: 7.1.0

  /string-width@6.1.0:
    resolution: {integrity: sha512-k01swCJAgQmuADB0YIc+7TuatfNvTBVOoaUWJjTB9R4VJzR5vNWzf5t42ESVZFPS8xTySF7CAdV4t/aaIm3UnQ==}
    engines: {node: '>=16'}
    dependencies:
      eastasianwidth: 0.2.0
      emoji-regex: 10.2.1
      strip-ansi: 7.1.0
    dev: true

  /string.prototype.matchall@4.0.9:
    resolution: {integrity: sha512-6i5hL3MqG/K2G43mWXWgP+qizFW/QH/7kCNN13JrJS5q48FN5IKksLDscexKP3dnmB6cdm9jlNgAsWNLpSykmA==}
    dependencies:
      call-bind: 1.0.2
      define-properties: 1.2.0
      es-abstract: 1.22.1
      get-intrinsic: 1.2.1
      has-symbols: 1.0.3
      internal-slot: 1.0.5
      regexp.prototype.flags: 1.5.0
      side-channel: 1.0.4

  /string.prototype.trim@1.2.7:
    resolution: {integrity: sha512-p6TmeT1T3411M8Cgg9wBTMRtY2q9+PNy9EV1i2lIXUN/btt763oIfxwN3RR8VU6wHX8j/1CFy0L+YuThm6bgOg==}
    engines: {node: '>= 0.4'}
    dependencies:
      call-bind: 1.0.2
      define-properties: 1.2.0
      es-abstract: 1.22.1

  /string.prototype.trimend@1.0.6:
    resolution: {integrity: sha512-JySq+4mrPf9EsDBEDYMOb/lM7XQLulwg5R/m1r0PXEFqrV0qHvl58sdTilSXtKOflCsK2E8jxf+GKC0T07RWwQ==}
    dependencies:
      call-bind: 1.0.2
      define-properties: 1.2.0
      es-abstract: 1.22.1

  /string.prototype.trimstart@1.0.7:
    resolution: {integrity: sha512-NGhtDFu3jCEm7B4Fy0DpLewdJQOZcQ0rGbwQ/+stjnrp2i+rlKeCvos9hOIeCmqwratM47OBxY7uFZzjxHXmrg==}
    dependencies:
      call-bind: 1.0.2
      define-properties: 1.2.0
      es-abstract: 1.22.1

  /string_decoder@1.1.1:
    resolution: {integrity: sha512-n/ShnvDi6FHbbVfviro+WojiFzv+s8MPMHBczVePfUpDJLwoLT0ht1l4YwBCbi8pJAveEEdnkHyPyTP/mzRfwg==}
    dependencies:
      safe-buffer: 5.1.2
    dev: false

  /string_decoder@1.3.0:
    resolution: {integrity: sha512-hkRX8U1WjJFd8LsDJ2yQ/wWWxaopEsABU1XfkM8A+j0+85JAGppt16cr1Whg6KIbb4okU6Mql6BOj+uup/wKeA==}
    dependencies:
      safe-buffer: 5.2.1

  /stringify-object@3.3.0:
    resolution: {integrity: sha512-rHqiFh1elqCQ9WPLIC8I0Q/g/wj5J1eMkyoiD6eoQApWHP0FtlK7rqnhmabL5VUY9JQCcqwwvlOaSuutekgyrw==}
    engines: {node: '>=4'}
    dependencies:
      get-own-enumerable-property-symbols: 3.0.2
      is-obj: 1.0.1
      is-regexp: 1.0.0
    dev: false

  /strip-ansi@6.0.1:
    resolution: {integrity: sha512-Y38VPSHcqkFrCpFnQ9vuSXmquuv5oXOKpGeT6aGrr3o3Gc9AlVa6JBfUSOCnbxGGZF+/0ooI7KrPuUSztUdU5A==}
    engines: {node: '>=8'}
    dependencies:
      ansi-regex: 5.0.1

  /strip-ansi@7.1.0:
    resolution: {integrity: sha512-iq6eVVI64nQQTRYq2KtEg2d2uU7LElhTJwsH4YzIHZshxlgZms/wIc4VoDQTlG/IvVIrBKG06CrZnp0qv7hkcQ==}
    engines: {node: '>=12'}
    dependencies:
      ansi-regex: 6.0.1

  /strip-bom-string@1.0.0:
    resolution: {integrity: sha512-uCC2VHvQRYu+lMh4My/sFNmF2klFymLX1wHJeXnbEJERpV/ZsVuonzerjfrGpIGF7LBVa1O7i9kjiWvJiFck8g==}
    engines: {node: '>=0.10.0'}
    dev: false

  /strip-bom@3.0.0:
    resolution: {integrity: sha512-vavAMRXOgBVNF6nyEEmL3DBK19iRpDcoIwW+swQ+CbGiu7lju6t+JklA1MHweoWtadgt4ISVUsXLyDq34ddcwA==}
    engines: {node: '>=4'}

  /strip-final-newline@2.0.0:
    resolution: {integrity: sha512-BrpvfNAE3dcvq7ll3xVumzjKjZQ5tI1sEUIKr3Uoks0XUl45St3FlatVqef9prk4jRDzhW6WZg+3bk93y6pLjA==}
    engines: {node: '>=6'}
    dev: false

  /strip-final-newline@3.0.0:
    resolution: {integrity: sha512-dOESqjYr96iWYylGObzd39EuNTa5VJxyvVAEm5Jnh7KGo75V43Hk1odPQkNDyXNmUR6k+gEiDVXnjB8HJ3crXw==}
    engines: {node: '>=12'}
    dev: true

  /strip-json-comments@2.0.1:
    resolution: {integrity: sha512-4gB8na07fecVVkOI6Rs4e7T6NOTki5EmL7TUduTs6bu3EdnSycntVJ4re8kgZA+wx9IueI2Y11bfbgwtzuE0KQ==}
    engines: {node: '>=0.10.0'}

  /strip-json-comments@3.1.1:
    resolution: {integrity: sha512-6fPc+R4ihwqP6N/aIv2f1gMH8lOVtWQHoqC4yK6oSDVVocumAsfCqjkXnqiYMhmMwS/mEHLp7Vehlt3ql6lEig==}
    engines: {node: '>=8'}

  /stubborn-fs@1.2.5:
    resolution: {integrity: sha512-H2N9c26eXjzL/S/K+i/RHHcFanE74dptvvjM8iwzwbVcWY/zjBbgRqF3K0DY4+OD+uTTASTBvDoxPDaPN02D7g==}
    dev: true

  /style-to-object@0.3.0:
    resolution: {integrity: sha512-CzFnRRXhzWIdItT3OmF8SQfWyahHhjq3HwcMNCNLn+N7klOOqPjMeG/4JSu77D7ypZdGvSzvkrbyeTMizz2VrA==}
    dependencies:
      inline-style-parser: 0.1.1
    dev: false

  /styled-jsx@5.1.1(react@18.2.0):
    resolution: {integrity: sha512-pW7uC1l4mBZ8ugbiZrcIsiIvVx1UmTfw7UkC3Um2tmfUq9Bhk8IiyEIPl6F8agHgjzku6j0xQEZbfA5uSgSaCw==}
    engines: {node: '>= 12.0.0'}
    peerDependencies:
      '@babel/core': '*'
      babel-plugin-macros: '*'
      react: '>= 16.8.0 || 17.x.x || ^18.0.0-0'
    peerDependenciesMeta:
      '@babel/core':
        optional: true
      babel-plugin-macros:
        optional: true
    dependencies:
      client-only: 0.0.1
      react: 18.2.0
    dev: false

  /stylehacks@5.1.1(postcss@8.4.29):
    resolution: {integrity: sha512-sBpcd5Hx7G6seo7b1LkpttvTz7ikD0LlH5RmdcBNb6fFR0Fl7LQwHDFr300q4cwUqi+IYrFGmsIHieMBfnN/Bw==}
    engines: {node: ^10 || ^12 || >=14.0}
    peerDependencies:
      postcss: ^8.2.15
    dependencies:
      browserslist: 4.21.10
      postcss: 8.4.29
      postcss-selector-parser: 6.0.13
    dev: false

  /sucrase@3.34.0:
    resolution: {integrity: sha512-70/LQEZ07TEcxiU2dz51FKaE6hCTWC6vr7FOk3Gr0U60C3shtAN+H+BFr9XlYe5xqf3RA8nrc+VIwzCfnxuXJw==}
    engines: {node: '>=8'}
    hasBin: true
    dependencies:
      '@jridgewell/gen-mapping': 0.3.3
      commander: 4.1.1
      glob: 7.1.6
      lines-and-columns: 1.2.4
      mz: 2.7.0
      pirates: 4.0.6
      ts-interface-checker: 0.1.13
    dev: false

  /supports-color@5.5.0:
    resolution: {integrity: sha512-QjVjwdXIt408MIiAqCX4oUKsgU2EqAGzs2Ppkm4aQYbjm+ZEWEcW4SfFNTr4uMNZma0ey4f5lgLrkB0aX0QMow==}
    engines: {node: '>=4'}
    dependencies:
      has-flag: 3.0.0

  /supports-color@7.2.0:
    resolution: {integrity: sha512-qpCAvRl9stuOHveKsn7HncJRvv501qIacKzQlO/+Lwxc9+0q2wLyv4Dfvt80/DPn2pqOBsJdDiogXGR9+OvwRw==}
    engines: {node: '>=8'}
    dependencies:
      has-flag: 4.0.0

  /supports-color@8.1.1:
    resolution: {integrity: sha512-MpUEN2OodtUzxvKQl72cUF7RQ5EiHsGvSsVG0ia9c5RbWGL2CI4C7EpPS8UTBIplnlzZiNuV56w+FuNxy3ty2Q==}
    engines: {node: '>=10'}
    dependencies:
      has-flag: 4.0.0

  /supports-preserve-symlinks-flag@1.0.0:
    resolution: {integrity: sha512-ot0WnXS9fgdkgIcePe6RHNk1WA8+muPa6cSjeR3V8K27q9BB1rTE3R1p7Hv0z1ZyAc8s6Vvv8DIyWf681MAt0w==}
    engines: {node: '>= 0.4'}

  /svg-parser@2.0.4:
    resolution: {integrity: sha512-e4hG1hRwoOdRb37cIMSgzNsxyzKfayW6VOflrwvR+/bzrkyxY/31WkbgnQpgtrNp1SdpJvpUAGTa/ZoiPNDuRQ==}
    dev: false

  /svgo@2.8.0:
    resolution: {integrity: sha512-+N/Q9kV1+F+UeWYoSiULYo4xYSDQlTgb+ayMobAXPwMnLvop7oxKMo9OzIrX5x3eS4L4f2UHhc9axXwY8DpChg==}
    engines: {node: '>=10.13.0'}
    hasBin: true
    dependencies:
      '@trysound/sax': 0.2.0
      commander: 7.2.0
      css-select: 4.3.0
      css-tree: 1.1.3
      csso: 4.2.0
      picocolors: 1.0.0
      stable: 0.1.8
    dev: false

  /tailwindcss@3.3.3:
    resolution: {integrity: sha512-A0KgSkef7eE4Mf+nKJ83i75TMyq8HqY3qmFIJSWy8bNt0v1lG7jUcpGpoTFxAwYcWOphcTBLPPJg+bDfhDf52w==}
    engines: {node: '>=14.0.0'}
    hasBin: true
    dependencies:
      '@alloc/quick-lru': 5.2.0
      arg: 5.0.2
      chokidar: 3.5.3
      didyoumean: 1.2.2
      dlv: 1.1.3
      fast-glob: 3.3.1
      glob-parent: 6.0.2
      is-glob: 4.0.3
      jiti: 1.19.3
      lilconfig: 2.1.0
      micromatch: 4.0.5
      normalize-path: 3.0.0
      object-hash: 3.0.0
      picocolors: 1.0.0
      postcss: 8.4.29
      postcss-import: 15.1.0(postcss@8.4.29)
      postcss-js: 4.0.1(postcss@8.4.29)
      postcss-load-config: 4.0.1(postcss@8.4.29)
      postcss-nested: 6.0.1(postcss@8.4.29)
      postcss-selector-parser: 6.0.13
      resolve: 1.22.4
      sucrase: 3.34.0
    transitivePeerDependencies:
      - ts-node
    dev: false

  /tapable@1.1.3:
    resolution: {integrity: sha512-4WK/bYZmj8xLr+HUCODHGF1ZFzsYffasLUgEiMBY4fgtltdO6B4WJtlSbPaDTLpYTcGVwM2qLnFTICEcNxs3kA==}
    engines: {node: '>=6'}
    dev: false

  /tapable@2.2.1:
    resolution: {integrity: sha512-GNzQvQTOIP6RyTfE2Qxb8ZVlNmw0n88vp1szwWRimP02mnTsx3Wtn5qRdqY9w2XduFNUgvOwhNnQsjwCp+kqaQ==}
    engines: {node: '>=6'}

  /terser-webpack-plugin@5.3.9(webpack@5.88.2):
    resolution: {integrity: sha512-ZuXsqE07EcggTWQjXUj+Aot/OMcD0bMKGgF63f7UxYcu5/AJF53aIpK1YoP5xR9l6s/Hy2b+t1AM0bLNPRuhwA==}
    engines: {node: '>= 10.13.0'}
    peerDependencies:
      '@swc/core': '*'
      esbuild: '*'
      uglify-js: '*'
      webpack: ^5.1.0
    peerDependenciesMeta:
      '@swc/core':
        optional: true
      esbuild:
        optional: true
      uglify-js:
        optional: true
    dependencies:
      '@jridgewell/trace-mapping': 0.3.19
      jest-worker: 27.5.1
      schema-utils: 3.3.0
      serialize-javascript: 6.0.1
      terser: 5.19.4
      webpack: 5.88.2

  /terser@5.19.4:
    resolution: {integrity: sha512-6p1DjHeuluwxDXcuT9VR8p64klWJKo1ILiy19s6C9+0Bh2+NWTX6nD9EPppiER4ICkHDVB1RkVpin/YW2nQn/g==}
    engines: {node: '>=10'}
    hasBin: true
    dependencies:
      '@jridgewell/source-map': 0.3.5
      acorn: 8.10.0
      commander: 2.20.3
      source-map-support: 0.5.21

  /text-table@0.2.0:
    resolution: {integrity: sha512-N+8UisAXDGk8PFXP4HAzVR9nbfmVJ3zYLAWiTIoqC5v5isinhr+r5uaO8+7r3BMfuNIufIsA7RdpVgacC2cSpw==}

  /thenify-all@1.6.0:
    resolution: {integrity: sha512-RNxQH/qI8/t3thXJDwcstUO4zeqo64+Uy/+sNVRBx4Xn2OX+OZ9oP+iJnNFqplFra2ZUVeKCSa2oVWi3T4uVmA==}
    engines: {node: '>=0.8'}
    dependencies:
      thenify: 3.3.1
    dev: false

  /thenify@3.3.1:
    resolution: {integrity: sha512-RVZSIV5IG10Hk3enotrhvz0T9em6cyHBLkH/YAZuKqd8hRkKhSfCGIcP2KUY0EPxndzANBmNllzWPwak+bheSw==}
    dependencies:
      any-promise: 1.3.0
    dev: false

  /thunky@1.1.0:
    resolution: {integrity: sha512-eHY7nBftgThBqOyHGVN+l8gF0BucP09fMo0oO/Lb0w1OF80dJv+lDVpXG60WMQvkcxAkNybKsrEIE3ZtKGmPrA==}
    dev: false

  /tiny-invariant@1.3.1:
    resolution: {integrity: sha512-AD5ih2NlSssTCwsMznbvwMZpJ1cbhkGd2uueNxzv2jDlEeZdU04JQfRnggJQ8DrcVBGjAsCKwFBbDlVNtEMlzw==}
    dev: false

  /tiny-warning@1.0.3:
    resolution: {integrity: sha512-lBN9zLN/oAf68o3zNXYrdCt1kP8WsiGW8Oo2ka41b2IM5JL/S1CTyX1rW0mb/zSuJun0ZUrDxx4sqvYS2FWzPA==}
    dev: false

  /tmp@0.0.33:
    resolution: {integrity: sha512-jRCJlojKnZ3addtTOjdIqoRuPEKBvNXcGYqzO6zWZX8KfKEpnGY5jfggJQ3EjKuu8D4bJRr0y+cYJFmYbImXGw==}
    engines: {node: '>=0.6.0'}
    dependencies:
      os-tmpdir: 1.0.2
    dev: true

  /to-fast-properties@2.0.0:
    resolution: {integrity: sha512-/OaKK0xYrs3DmxRYqL/yDc+FxFUVYhDlXMhRmv3z915w2HF1tnN1omB354j8VUGO/hbRzyD6Y3sA7v7GS/ceog==}
    engines: {node: '>=4'}

  /to-readable-stream@1.0.0:
    resolution: {integrity: sha512-Iq25XBt6zD5npPhlLVXGFN3/gyR2/qODcKNNyTMd4vbm39HUaOiAM4PMq0eMVC/Tkxz+Zjdsc55g9yyz+Yq00Q==}
    engines: {node: '>=6'}
    dev: false

  /to-regex-range@5.0.1:
    resolution: {integrity: sha512-65P7iz6X5yEr1cwcgvQxbbIw7Uk3gOy5dIdtZ4rDveLqhrdJP+Li/Hx6tyK0NEb+2GCyneCMJiGqrADCSNk8sQ==}
    engines: {node: '>=8.0'}
    dependencies:
      is-number: 7.0.0

  /toidentifier@1.0.1:
    resolution: {integrity: sha512-o5sSPKEkg/DIQNmH43V0/uerLrpzVedkUh8tGNvaeXpfpuwjKenlSox/2O/BTlZUtEe+JG7s5YhEz608PlAHRA==}
    engines: {node: '>=0.6'}
    dev: false

  /totalist@3.0.1:
    resolution: {integrity: sha512-sf4i37nQ2LBx4m3wB74y+ubopq6W/dIzXg0FDGjsYnZHVa1Da8FH853wlL2gtUhg+xJXjfk3kUZS3BRoQeoQBQ==}
    engines: {node: '>=6'}
    dev: false

  /tr46@0.0.3:
    resolution: {integrity: sha512-N3WMsuqV66lT30CrXNbEjx4GEwlow3v6rr4mCcv6prnfwhS01rkgyFdjPNBYd9br7LpXV1+Emh01fHnq2Gdgrw==}
    dev: false

  /trim-trailing-lines@1.1.4:
    resolution: {integrity: sha512-rjUWSqnfTNrjbB9NQWfPMH/xRK1deHeGsHoVfpxJ++XeYXE0d6B1En37AHfw3jtfTU7dzMzZL2jjpe8Qb5gLIQ==}
    dev: false

  /trim@0.0.1:
    resolution: {integrity: sha512-YzQV+TZg4AxpKxaTHK3c3D+kRDCGVEE7LemdlQZoQXn0iennk10RsIoY6ikzAqJTc9Xjl9C1/waHom/J86ziAQ==}
    deprecated: Use String.prototype.trim() instead
    dev: false

  /trough@1.0.5:
    resolution: {integrity: sha512-rvuRbTarPXmMb79SmzEp8aqXNKcK+y0XaB298IXueQ8I2PsrATcPBCSPyK/dDNa2iWOhKlfNnOjdAOTBU/nkFA==}
    dev: false

  /ts-api-utils@1.0.2(typescript@5.2.2):
    resolution: {integrity: sha512-Cbu4nIqnEdd+THNEsBdkolnOXhg0I8XteoHaEKgvsxpsbWda4IsUut2c187HxywQCvveojow0Dgw/amxtSKVkQ==}
    engines: {node: '>=16.13.0'}
    peerDependencies:
      typescript: '>=4.2.0'
    dependencies:
      typescript: 5.2.2

  /ts-interface-checker@0.1.13:
    resolution: {integrity: sha512-Y/arvbn+rrz3JCKl9C4kVNfTfSm2/mEp5FSz5EsZSANGPSlQrpRI5M4PKF+mJnE52jOO90PnPSc3Ur3bTQw0gA==}
    dev: false

  /tsconfig-paths@3.14.2:
    resolution: {integrity: sha512-o/9iXgCYc5L/JxCHPe3Hvh8Q/2xm5Z+p18PESBU6Ff33695QnCHBEjcytY2q19ua7Mbl/DavtBOLq+oG0RCL+g==}
    dependencies:
      '@types/json5': 0.0.29
      json5: 1.0.2
      minimist: 1.2.8
      strip-bom: 3.0.0

  /tslib@2.6.2:
    resolution: {integrity: sha512-AEYxH93jGFPn/a2iVAwW87VuUIkR1FVUKB77NwMF7nBTDkDrrT/Hpt/IrCJ0QXhW27jTBDcf5ZY7w6RiqTMw2Q==}

  /type-check@0.4.0:
    resolution: {integrity: sha512-XleUoc9uwGXqjWwXaUTZAmzMcFZ5858QA2vvx1Ur5xIcixXIP+8LnFDgRplU30us6teqdlskFfu+ae4K79Ooew==}
    engines: {node: '>= 0.8.0'}
    dependencies:
      prelude-ls: 1.2.1

  /type-fest@0.20.2:
    resolution: {integrity: sha512-Ne+eE4r0/iWnpAxD852z3A+N0Bt5RN//NjJwRd2VFHEmrywxf5vsZlh4R6lixl6B+wz/8d+maTSAkN1FIkI3LQ==}
    engines: {node: '>=10'}

  /type-fest@0.21.3:
    resolution: {integrity: sha512-t0rzBq87m3fVcduHDUFhKmyyX+9eo6WQjZvf51Ea/M0Q7+T374Jp1aUiyUl0GKxp8M/OETVHSDvmkyPgvX+X2w==}
    engines: {node: '>=10'}
    dev: true

  /type-fest@1.4.0:
    resolution: {integrity: sha512-yGSza74xk0UG8k+pLh5oeoYirvIiWo5t0/o3zHHAO2tRDiZcxWP7fywNlXhqb6/r6sWvwi+RsyQMWhVLe4BVuA==}
    engines: {node: '>=10'}
    dev: true

  /type-fest@2.19.0:
    resolution: {integrity: sha512-RAH822pAdBgcNMAfWnCBU3CFZcfZ/i1eZjwFU/dsLKumyuuP3niueg2UAukXYF0E2AAoc82ZSSf9J0WQBinzHA==}
    engines: {node: '>=12.20'}

  /type-fest@3.13.1:
    resolution: {integrity: sha512-tLq3bSNx+xSpwvAJnzrK0Ep5CLNWjvFTOp71URMaAEWBfRb9nnJiBoUe0tF8bI4ZFO3omgBR6NvnbzVUT3Ly4g==}
    engines: {node: '>=14.16'}
    dev: true

  /type-is@1.6.18:
    resolution: {integrity: sha512-TkRKr9sUTxEH8MdfuCSP7VizJyzRNMjj2J2do2Jr3Kym598JVdEksuzPQCnlFPW4ky9Q+iA+ma9BGm06XQBy8g==}
    engines: {node: '>= 0.6'}
    dependencies:
      media-typer: 0.3.0
      mime-types: 2.1.35
    dev: false

  /typed-array-buffer@1.0.0:
    resolution: {integrity: sha512-Y8KTSIglk9OZEr8zywiIHG/kmQ7KWyjseXs1CbSo8vC42w7hg2HgYTxSWwP0+is7bWDc1H+Fo026CpHFwm8tkw==}
    engines: {node: '>= 0.4'}
    dependencies:
      call-bind: 1.0.2
      get-intrinsic: 1.2.1
      is-typed-array: 1.1.12

  /typed-array-byte-length@1.0.0:
    resolution: {integrity: sha512-Or/+kvLxNpeQ9DtSydonMxCx+9ZXOswtwJn17SNLvhptaXYDJvkFFP5zbfU/uLmvnBJlI4yrnXRxpdWH/M5tNA==}
    engines: {node: '>= 0.4'}
    dependencies:
      call-bind: 1.0.2
      for-each: 0.3.3
      has-proto: 1.0.1
      is-typed-array: 1.1.12

  /typed-array-byte-offset@1.0.0:
    resolution: {integrity: sha512-RD97prjEt9EL8YgAgpOkf3O4IF9lhJFr9g0htQkm0rchFp/Vx7LW5Q8fSXXub7BXAODyUQohRMyOc3faCPd0hg==}
    engines: {node: '>= 0.4'}
    dependencies:
      available-typed-arrays: 1.0.5
      call-bind: 1.0.2
      for-each: 0.3.3
      has-proto: 1.0.1
      is-typed-array: 1.1.12

  /typed-array-length@1.0.4:
    resolution: {integrity: sha512-KjZypGq+I/H7HI5HlOoGHkWUUGq+Q0TPhQurLbyrVrvnKTBgzLhIJ7j6J/XTQOi0d1RjyZ0wdas8bKs2p0x3Ng==}
    dependencies:
      call-bind: 1.0.2
      for-each: 0.3.3
      is-typed-array: 1.1.12

  /typedarray-to-buffer@3.1.5:
    resolution: {integrity: sha512-zdu8XMNEDepKKR+XYOXAVPtWui0ly0NtohUscw+UmaHiAWT8hrV1rr//H6V+0DvJ3OQ19S979M0laLfX8rm82Q==}
    dependencies:
      is-typedarray: 1.0.0

  /typedoc-plugin-markdown@3.16.0(typedoc@0.24.8):
    resolution: {integrity: sha512-eeiC78fDNGFwemPIHiwRC+mEC7W5jwt3fceUev2gJ2nFnXpVHo8eRrpC9BLWZDee6ehnz/sPmNjizbXwpfaTBw==}
    peerDependencies:
      typedoc: '>=0.24.0'
    dependencies:
      handlebars: 4.7.8
      typedoc: 0.24.8(typescript@5.1.6)
    dev: true

  /typedoc@0.24.8(typescript@5.1.6):
    resolution: {integrity: sha512-ahJ6Cpcvxwaxfu4KtjA8qZNqS43wYt6JL27wYiIgl1vd38WW/KWX11YuAeZhuz9v+ttrutSsgK+XO1CjL1kA3w==}
    engines: {node: '>= 14.14'}
    hasBin: true
    peerDependencies:
      typescript: 4.6.x || 4.7.x || 4.8.x || 4.9.x || 5.0.x || 5.1.x
    dependencies:
      lunr: 2.3.9
      marked: 4.3.0
      minimatch: 9.0.3
      shiki: 0.14.4
      typescript: 5.1.6
    dev: true

  /typescript@5.1.6:
    resolution: {integrity: sha512-zaWCozRZ6DLEWAWFrVDz1H6FVXzUSfTy5FUMWsQlU8Ym5JP9eO4xkTIROFCQvhQf61z6O/G6ugw3SgAnvvm+HA==}
    engines: {node: '>=14.17'}
    hasBin: true

  /typescript@5.2.2:
    resolution: {integrity: sha512-mI4WrpHsbCIcwT9cF4FZvr80QUeKvsUsUvKDoR+X/7XHQH98xYD8YHZg7ANtz2GtZt/CBq2QJ0thkGJMHfqc1w==}
    engines: {node: '>=14.17'}
    hasBin: true

  /ua-parser-js@1.0.35:
    resolution: {integrity: sha512-fKnGuqmTBnIE+/KXSzCn4db8RTigUzw1AN0DmdU6hJovUTbYJKyqj+8Mt1c4VfRDnOVJnENmfYkIPZ946UrSAA==}
    dev: false

  /uglify-js@3.17.4:
    resolution: {integrity: sha512-T9q82TJI9e/C1TAxYvfb16xO120tMVFZrGA3f9/P4424DNu6ypK103y0GPFVa17yotwSyZW5iYXgjYHkGrJW/g==}
    engines: {node: '>=0.8.0'}
    hasBin: true
    requiresBuild: true
    dev: true
    optional: true

  /unbox-primitive@1.0.2:
    resolution: {integrity: sha512-61pPlCD9h51VoreyJ0BReideM3MDKMKnh6+V9L08331ipq6Q8OFXZYiqP6n/tbHx4s5I9uRhcye6BrbkizkBDw==}
    dependencies:
      call-bind: 1.0.2
      has-bigints: 1.0.2
      has-symbols: 1.0.3
      which-boxed-primitive: 1.0.2

  /unescape@1.0.1:
    resolution: {integrity: sha512-O0+af1Gs50lyH1nUu3ZyYS1cRh01Q/kUKatTOkSs7jukXE6/NebucDVxyiDsA9AQ4JC1V1jUH9EO8JX2nMDgGQ==}
    engines: {node: '>=0.10.0'}
    dependencies:
      extend-shallow: 2.0.1
    dev: false

  /unherit@1.1.3:
    resolution: {integrity: sha512-Ft16BJcnapDKp0+J/rqFC3Rrk6Y/Ng4nzsC028k2jdDII/rdZ7Wd3pPT/6+vIIxRagwRc9K0IUX0Ra4fKvw+WQ==}
    dependencies:
      inherits: 2.0.4
      xtend: 4.0.2
    dev: false

  /unicode-canonical-property-names-ecmascript@2.0.0:
    resolution: {integrity: sha512-yY5PpDlfVIU5+y/BSCxAJRBIS1Zc2dDG3Ujq+sR0U+JjUevW2JhocOF+soROYDSaAezOzOKuyyixhD6mBknSmQ==}
    engines: {node: '>=4'}

  /unicode-match-property-ecmascript@2.0.0:
    resolution: {integrity: sha512-5kaZCrbp5mmbz5ulBkDkbY0SsPOjKqVS35VpL9ulMPfSl0J0Xsm+9Evphv9CoIZFwre7aJoa94AY6seMKGVN5Q==}
    engines: {node: '>=4'}
    dependencies:
      unicode-canonical-property-names-ecmascript: 2.0.0
      unicode-property-aliases-ecmascript: 2.1.0

  /unicode-match-property-value-ecmascript@2.1.0:
    resolution: {integrity: sha512-qxkjQt6qjg/mYscYMC0XKRn3Rh0wFPlfxB0xkt9CfyTvpX1Ra0+rAmdX2QyAobptSEvuy4RtpPRui6XkV+8wjA==}
    engines: {node: '>=4'}

  /unicode-property-aliases-ecmascript@2.1.0:
    resolution: {integrity: sha512-6t3foTQI9qne+OZoVQB/8x8rk2k1eVy1gRXhV3oFQ5T6R1dqQ1xtin3XqSlx3+ATBkliTaR/hHyJBm+LVPNM8w==}
    engines: {node: '>=4'}

  /unified@9.2.0:
    resolution: {integrity: sha512-vx2Z0vY+a3YoTj8+pttM3tiJHCwY5UFbYdiWrwBEbHmK8pvsPj2rtAX2BFfgXen8T39CJWblWRDT4L5WGXtDdg==}
    dependencies:
      '@types/unist': 2.0.8
      bail: 1.0.5
      extend: 3.0.2
      is-buffer: 2.0.5
      is-plain-obj: 2.1.0
      trough: 1.0.5
      vfile: 4.2.1
    dev: false

  /unified@9.2.2:
    resolution: {integrity: sha512-Sg7j110mtefBD+qunSLO1lqOEKdrwBFBrR6Qd8f4uwkhWNlbkaqwHse6e7QvD3AP/MNoJdEDLaf8OxYyoWgorQ==}
    dependencies:
      '@types/unist': 2.0.8
      bail: 1.0.5
      extend: 3.0.2
      is-buffer: 2.0.5
      is-plain-obj: 2.1.0
      trough: 1.0.5
      vfile: 4.2.1
    dev: false

  /unique-string@2.0.0:
    resolution: {integrity: sha512-uNaeirEPvpZWSgzwsPGtU2zVSTrn/8L5q/IexZmH0eH6SA73CmAA5U4GwORTxQAZs95TAXLNqeLoPPNO5gZfWg==}
    engines: {node: '>=8'}
    dependencies:
      crypto-random-string: 2.0.0
    dev: false

  /unique-string@3.0.0:
    resolution: {integrity: sha512-VGXBUVwxKMBUznyffQweQABPRRW1vHZAbadFZud4pLFAqRGvv/96vafgjWFqzourzr8YonlQiPgH0YCJfawoGQ==}
    engines: {node: '>=12'}
    dependencies:
      crypto-random-string: 4.0.0
    dev: true

  /unist-builder@2.0.3:
    resolution: {integrity: sha512-f98yt5pnlMWlzP539tPc4grGMsFaQQlP/vM396b00jngsiINumNmsY8rkXjfoi1c6QaM8nQ3vaGDuoKWbe/1Uw==}
    dev: false

  /unist-util-generated@1.1.6:
    resolution: {integrity: sha512-cln2Mm1/CZzN5ttGK7vkoGw+RZ8VcUH6BtGbq98DDtRGquAAOXig1mrBQYelOwMXYS8rK+vZDyyojSjp7JX+Lg==}
    dev: false

  /unist-util-is@4.1.0:
    resolution: {integrity: sha512-ZOQSsnce92GrxSqlnEEseX0gi7GH9zTJZ0p9dtu87WRb/37mMPO2Ilx1s/t9vBHrFhbgweUwb+t7cIn5dxPhZg==}
    dev: false

  /unist-util-position@3.1.0:
    resolution: {integrity: sha512-w+PkwCbYSFw8vpgWD0v7zRCl1FpY3fjDSQ3/N/wNd9Ffa4gPi8+4keqt99N3XW6F99t/mUzp2xAhNmfKWp95QA==}
    dev: false

  /unist-util-remove-position@2.0.1:
    resolution: {integrity: sha512-fDZsLYIe2uT+oGFnuZmy73K6ZxOPG/Qcm+w7jbEjaFcJgbQ6cqjs/eSPzXhsmGpAsWPkqZM9pYjww5QTn3LHMA==}
    dependencies:
      unist-util-visit: 2.0.3
    dev: false

  /unist-util-remove@2.1.0:
    resolution: {integrity: sha512-J8NYPyBm4baYLdCbjmf1bhPu45Cr1MWTm77qd9istEkzWpnN6O9tMsEbB2JhNnBCqGENRqEWomQ+He6au0B27Q==}
    dependencies:
      unist-util-is: 4.1.0
    dev: false

  /unist-util-stringify-position@2.0.3:
    resolution: {integrity: sha512-3faScn5I+hy9VleOq/qNbAd6pAx7iH5jYBMS9I1HgQVijz/4mv5Bvw5iw1sC/90CODiKo81G/ps8AJrISn687g==}
    dependencies:
      '@types/unist': 2.0.8
    dev: false

  /unist-util-visit-parents@3.1.1:
    resolution: {integrity: sha512-1KROIZWo6bcMrZEwiH2UrXDyalAa0uqzWCxCJj6lPOvTve2WkfgCytoDTPaMnodXh1WrXOq0haVYHj99ynJlsg==}
    dependencies:
      '@types/unist': 2.0.8
      unist-util-is: 4.1.0
    dev: false

  /unist-util-visit@2.0.3:
    resolution: {integrity: sha512-iJ4/RczbJMkD0712mGktuGpm/U4By4FfDonL7N/9tATGIF4imikjOuagyMY53tnZq3NP6BcmlrHhEKAfGWjh7Q==}
    dependencies:
      '@types/unist': 2.0.8
      unist-util-is: 4.1.0
      unist-util-visit-parents: 3.1.1
    dev: false

  /universalify@0.1.2:
    resolution: {integrity: sha512-rBJeI5CXAlmy1pV+617WB9J63U6XcazHHF2f2dbJix4XzpUF0RS3Zbj0FGIOCAva5P/d/GBOYaACQ1w+0azUkg==}
    engines: {node: '>= 4.0.0'}
    dev: true

  /universalify@2.0.0:
    resolution: {integrity: sha512-hAZsKq7Yy11Zu1DE0OzWjw7nnLZmJZYTDZZyEFHZdUhV8FkH5MCfoU1XMaxXovpyW5nq5scPqq0ZDP9Zyl04oQ==}
    engines: {node: '>= 10.0.0'}
    dev: false

  /unpipe@1.0.0:
    resolution: {integrity: sha512-pjy2bYhSsufwWlKwPc+l3cN7+wuJlK6uz0YdJEOlQDbl6jo/YlPi4mb8agUkVC8BF7V8NuzeyPNqRksA3hztKQ==}
    engines: {node: '>= 0.8'}
    dev: false

  /update-browserslist-db@1.0.11(browserslist@4.21.10):
    resolution: {integrity: sha512-dCwEFf0/oT85M1fHBg4F0jtLwJrutGoHSQXCh7u4o2t1drG+c0a9Flnqww6XUKSfQMPpJBRjU8d4RXB09qtvaA==}
    hasBin: true
    peerDependencies:
      browserslist: '>= 4.21.0'
    dependencies:
      browserslist: 4.21.10
      escalade: 3.1.1
      picocolors: 1.0.0

  /update-notifier@5.1.0:
    resolution: {integrity: sha512-ItnICHbeMh9GqUy31hFPrD1kcuZ3rpxDZbf4KUDavXwS0bW5m7SLbDQpGX3UYr072cbrF5hFUs3r5tUsPwjfHw==}
    engines: {node: '>=10'}
    dependencies:
      boxen: 5.1.2
      chalk: 4.1.2
      configstore: 5.0.1
      has-yarn: 2.1.0
      import-lazy: 2.1.0
      is-ci: 2.0.0
      is-installed-globally: 0.4.0
      is-npm: 5.0.0
      is-yarn-global: 0.3.0
      latest-version: 5.1.0
      pupa: 2.1.1
      semver: 7.5.4
      semver-diff: 3.1.1
      xdg-basedir: 4.0.0
    dev: false

  /update-notifier@6.0.2:
    resolution: {integrity: sha512-EDxhTEVPZZRLWYcJ4ZXjGFN0oP7qYvbXWzEgRm/Yql4dHX5wDbvh89YHP6PK1lzZJYrMtXUuZZz8XGK+U6U1og==}
    engines: {node: '>=14.16'}
    dependencies:
      boxen: 7.1.1
      chalk: 5.3.0
      configstore: 6.0.0
      has-yarn: 3.0.0
      import-lazy: 4.0.0
      is-ci: 3.0.1
      is-installed-globally: 0.4.0
      is-npm: 6.0.0
      is-yarn-global: 0.4.1
      latest-version: 7.0.0
      pupa: 3.1.0
      semver: 7.5.4
      semver-diff: 4.0.0
      xdg-basedir: 5.1.0
    dev: true

  /uri-js@4.4.1:
    resolution: {integrity: sha512-7rKUyy33Q1yc98pQ1DAmLtwX109F7TIfWlW1Ydo8Wl1ii1SeHieeh0HHfPeL2fMXK6z0s8ecKs9frCuLJvndBg==}
    dependencies:
      punycode: 2.3.0

  /url-loader@4.1.1(file-loader@6.2.0)(webpack@5.88.2):
    resolution: {integrity: sha512-3BTV812+AVHHOJQO8O5MkWgZ5aosP7GnROJwvzLS9hWDj00lZ6Z0wNak423Lp9PBZN05N+Jk/N5Si8jRAlGyWA==}
    engines: {node: '>= 10.13.0'}
    peerDependencies:
      file-loader: '*'
      webpack: ^4.0.0 || ^5.0.0
    peerDependenciesMeta:
      file-loader:
        optional: true
    dependencies:
      file-loader: 6.2.0(webpack@5.88.2)
      loader-utils: 2.0.4
      mime-types: 2.1.35
      schema-utils: 3.3.0
      webpack: 5.88.2
    dev: false

  /url-parse-lax@3.0.0:
    resolution: {integrity: sha512-NjFKA0DidqPa5ciFcSrXnAltTtzz84ogy+NebPvfEgAck0+TNg4UJ4IN+fB7zRZfbgUf0syOo9MDxFkDSMuFaQ==}
    engines: {node: '>=4'}
    dependencies:
      prepend-http: 2.0.0
    dev: false

  /use-composed-ref@1.3.0(react@17.0.2):
    resolution: {integrity: sha512-GLMG0Jc/jiKov/3Ulid1wbv3r54K9HlMW29IWcDFPEqFkSO2nS0MuefWgMJpeHQ9YJeXDL3ZUF+P3jdXlZX/cQ==}
    peerDependencies:
      react: ^16.8.0 || ^17.0.0 || ^18.0.0
    dependencies:
      react: 17.0.2
    dev: false

  /use-isomorphic-layout-effect@1.1.2(@types/react@18.2.17)(react@17.0.2):
    resolution: {integrity: sha512-49L8yCO3iGT/ZF9QttjwLF/ZD9Iwto5LnH5LmEdk/6cFmXddqi2ulF0edxTwjj+7mqvpVVGQWvbXZdn32wRSHA==}
    peerDependencies:
      '@types/react': '*'
      react: ^16.8.0 || ^17.0.0 || ^18.0.0
    peerDependenciesMeta:
      '@types/react':
        optional: true
    dependencies:
      '@types/react': 18.2.17
      react: 17.0.2
    dev: false

  /use-latest@1.2.1(@types/react@18.2.17)(react@17.0.2):
    resolution: {integrity: sha512-xA+AVm/Wlg3e2P/JiItTziwS7FK92LWrDB0p+hgXloIMuVCeJJ8v6f0eeHyPZaJrM+usM1FkFfbNCrJGs8A/zw==}
    peerDependencies:
      '@types/react': '*'
      react: ^16.8.0 || ^17.0.0 || ^18.0.0
    peerDependenciesMeta:
      '@types/react':
        optional: true
    dependencies:
      '@types/react': 18.2.17
      react: 17.0.2
      use-isomorphic-layout-effect: 1.1.2(@types/react@18.2.17)(react@17.0.2)
    dev: false

  /use-sync-external-store@1.2.0(react@17.0.2):
    resolution: {integrity: sha512-eEgnFxGQ1Ife9bzYs6VLi8/4X6CObHMw9Qr9tPY43iKwsPw8xE8+EFsf/2cFZ5S3esXgpWgtSCtLNS41F+sKPA==}
    peerDependencies:
      react: ^16.8.0 || ^17.0.0 || ^18.0.0
    dependencies:
      react: 17.0.2
    dev: false

  /util-deprecate@1.0.2:
    resolution: {integrity: sha512-EPD5q1uXyFxJpCrLnCc1nHnq3gOa6DZBocAIiI2TaSCA7VCJ1UJDMagCzIkXNsUYfD1daK//LTEQ8xiIbrHtcw==}

  /utila@0.4.0:
    resolution: {integrity: sha512-Z0DbgELS9/L/75wZbro8xAnT50pBVFQZ+hUEueGDU5FN51YSCYM+jdxsfCiHjwNP/4LCDD0i/graKpeBnOXKRA==}
    dev: false

  /utility-types@3.10.0:
    resolution: {integrity: sha512-O11mqxmi7wMKCo6HKFt5AhO4BwY3VV68YU07tgxfz8zJTIxr4BpsezN49Ffwy9j3ZpwwJp4fkRwjRzq3uWE6Rg==}
    engines: {node: '>= 4'}

  /utils-merge@1.0.1:
    resolution: {integrity: sha512-pMZTvIkT1d+TFGvDOqodOclx0QWkkgi6Tdoa8gC8ffGAAqz9pzPTZWAybbsHHoED/ztMtkv/VoYTYyShUn81hA==}
    engines: {node: '>= 0.4.0'}
    dev: false

  /uuid@8.3.2:
    resolution: {integrity: sha512-+NYs2QeMWy+GWFOEm9xnn6HCDp0l7QBD7ml8zLUmJ+93Q5NF0NocErnwkTkXVFNiX3/fpC6afS8Dhb/gz7R7eg==}
    hasBin: true
    dev: false

  /uuid@9.0.0:
    resolution: {integrity: sha512-MXcSTerfPa4uqyzStbRoTgt5XIe3x5+42+q1sDuy3R5MDk66URdLMOZe5aPX/SQd+kuYAh0FdP/pO28IkQyTeg==}
    hasBin: true
    dev: false

  /validator@13.11.0:
    resolution: {integrity: sha512-Ii+sehpSfZy+At5nPdnyMhx78fEoPDkR2XW/zimHEL3MyGJQOCQ7WeP20jPYRz7ZCpcKLB21NxuXHF3bxjStBQ==}
    engines: {node: '>= 0.10'}
    dev: true

  /value-equal@1.0.1:
    resolution: {integrity: sha512-NOJ6JZCAWr0zlxZt+xqCHNTEKOsrks2HQd4MqhP1qy4z1SkbEP467eNx6TgDKXMvUOb+OENfJCZwM+16n7fRfw==}
    dev: false

  /vary@1.1.2:
    resolution: {integrity: sha512-BNGbWLfd0eUPabhkXUVm0j8uuvREyTh5ovRa/dyow/BqAbZJyC+5fU+IzQOzmAKzYqYRAISoRhdQr3eIZ/PXqg==}
    engines: {node: '>= 0.8'}
    dev: false

  /vfile-location@3.2.0:
    resolution: {integrity: sha512-aLEIZKv/oxuCDZ8lkJGhuhztf/BW4M+iHdCwglA/eWc+vtuRFJj8EtgceYFX4LRjOhCAAiNHsKGssC6onJ+jbA==}
    dev: false

  /vfile-message@2.0.4:
    resolution: {integrity: sha512-DjssxRGkMvifUOJre00juHoP9DPWuzjxKuMDrhNbk2TdaYYBNMStsNhEOt3idrtI12VQYM/1+iM0KOzXi4pxwQ==}
    dependencies:
      '@types/unist': 2.0.8
      unist-util-stringify-position: 2.0.3
    dev: false

  /vfile@4.2.1:
    resolution: {integrity: sha512-O6AE4OskCG5S1emQ/4gl8zK586RqA3srz3nfK/Viy0UPToBc5Trp9BVFb1u0CjsKrAWwnpr4ifM/KBXPWwJbCA==}
    dependencies:
      '@types/unist': 2.0.8
      is-buffer: 2.0.5
      unist-util-stringify-position: 2.0.3
      vfile-message: 2.0.4
    dev: false

  /vite@4.4.9:
    resolution: {integrity: sha512-2mbUn2LlUmNASWwSCNSJ/EG2HuSRTnVNaydp6vMCm5VIqJsjMfbIWtbH2kDuwUVW5mMUKKZvGPX/rqeqVvv1XA==}
    engines: {node: ^14.18.0 || >=16.0.0}
    hasBin: true
    peerDependencies:
      '@types/node': '>= 14'
      less: '*'
      lightningcss: ^1.21.0
      sass: '*'
      stylus: '*'
      sugarss: '*'
      terser: ^5.4.0
    peerDependenciesMeta:
      '@types/node':
        optional: true
      less:
        optional: true
      lightningcss:
        optional: true
      sass:
        optional: true
      stylus:
        optional: true
      sugarss:
        optional: true
      terser:
        optional: true
    dependencies:
      esbuild: 0.18.20
      postcss: 8.4.29
      rollup: 3.29.0
    optionalDependencies:
      fsevents: 2.3.3
    dev: true

  /vlq@1.0.1:
    resolution: {integrity: sha512-gQpnTgkubC6hQgdIcRdYGDSDc+SaujOdyesZQMv6JlfQee/9Mp0Qhnys6WxDWvQnL5WZdT7o2Ul187aSt0Rq+w==}
    dev: false

  /vscode-oniguruma@1.7.0:
    resolution: {integrity: sha512-L9WMGRfrjOhgHSdOYgCt/yRMsXzLDJSL7BPrOZt73gU0iWO4mpqzqQzOz5srxqTvMBaR0XZTSrVWo4j55Rc6cA==}
    dev: true

  /vscode-textmate@8.0.0:
    resolution: {integrity: sha512-AFbieoL7a5LMqcnOF04ji+rpXadgOXnZsxQr//r83kLPr7biP7am3g9zbaZIaBGwBRWeSvoMD4mgPdX3e4NWBg==}
    dev: true

  /wait-on@6.0.1:
    resolution: {integrity: sha512-zht+KASY3usTY5u2LgaNqn/Cd8MukxLGjdcZxT2ns5QzDmTFc4XoWBgC+C/na+sMRZTuVygQoMYwdcVjHnYIVw==}
    engines: {node: '>=10.0.0'}
    hasBin: true
    dependencies:
      axios: 0.25.0
      joi: 17.10.1
      lodash: 4.17.21
      minimist: 1.2.8
      rxjs: 7.8.1
    transitivePeerDependencies:
      - debug
    dev: false

  /watchpack@2.4.0:
    resolution: {integrity: sha512-Lcvm7MGST/4fup+ifyKi2hjyIAwcdI4HRgtvTpIUxBRhB+RFtUh8XtDOxUfctVCnhVi+QQj49i91OyvzkJl6cg==}
    engines: {node: '>=10.13.0'}
    dependencies:
      glob-to-regexp: 0.4.1
      graceful-fs: 4.2.11

  /wbuf@1.7.3:
    resolution: {integrity: sha512-O84QOnr0icsbFGLS0O3bI5FswxzRr8/gHwWkDlQFskhSPryQXvrTMxjxGP4+iWYoauLoBvfDpkrOauZ+0iZpDA==}
    dependencies:
      minimalistic-assert: 1.0.1
    dev: false

  /wcwidth@1.0.1:
    resolution: {integrity: sha512-XHPEwS0q6TaxcvG85+8EYkbiCux2XtWG2mkc47Ng2A77BQu9+DqIOJldST4HgPkuea7dvKSj5VgX3P1d4rW8Tg==}
    dependencies:
      defaults: 1.0.4
    dev: true

  /web-namespaces@1.1.4:
    resolution: {integrity: sha512-wYxSGajtmoP4WxfejAPIr4l0fVh+jeMXZb08wNc0tMg6xsfZXj3cECqIK0G7ZAqUq0PP8WlMDtaOGVBTAWztNw==}
    dev: false

  /web-streams-polyfill@3.2.1:
    resolution: {integrity: sha512-e0MO3wdXWKrLbL0DgGnUV7WHVuw9OUvL4hjgnPkIeEvESk74gAITi5G606JtZPp39cd8HA9VQzCIvA49LpPN5Q==}
    engines: {node: '>= 8'}
    dev: true

  /webidl-conversions@3.0.1:
    resolution: {integrity: sha512-2JAn3z8AR6rjK8Sm8orRC0h/bcl/DqL7tRPdGZ4I1CjdF+EaMLmYxBHyXuKL849eucPFhvBoxMsflfOb8kxaeQ==}
    dev: false

  /webpack-bundle-analyzer@4.9.1:
    resolution: {integrity: sha512-jnd6EoYrf9yMxCyYDPj8eutJvtjQNp8PHmni/e/ulydHBWhT5J3menXt3HEkScsu9YqMAcG4CfFjs3rj5pVU1w==}
    engines: {node: '>= 10.13.0'}
    hasBin: true
    dependencies:
      '@discoveryjs/json-ext': 0.5.7
      acorn: 8.10.0
      acorn-walk: 8.2.0
      commander: 7.2.0
      escape-string-regexp: 4.0.0
      gzip-size: 6.0.0
      is-plain-object: 5.0.0
      lodash.debounce: 4.0.8
      lodash.escape: 4.0.1
      lodash.flatten: 4.4.0
      lodash.invokemap: 4.6.0
      lodash.pullall: 4.2.0
      lodash.uniqby: 4.7.0
      opener: 1.5.2
      picocolors: 1.0.0
      sirv: 2.0.3
      ws: 7.5.9
    transitivePeerDependencies:
      - bufferutil
      - utf-8-validate
    dev: false

  /webpack-dev-middleware@5.3.3(webpack@5.88.2):
    resolution: {integrity: sha512-hj5CYrY0bZLB+eTO+x/j67Pkrquiy7kWepMHmUMoPsmcUaeEnQJqFzHJOyxgWlq746/wUuA64p9ta34Kyb01pA==}
    engines: {node: '>= 12.13.0'}
    peerDependencies:
      webpack: ^4.0.0 || ^5.0.0
    dependencies:
      colorette: 2.0.20
      memfs: 3.5.3
      mime-types: 2.1.35
      range-parser: 1.2.1
      schema-utils: 4.2.0
      webpack: 5.88.2
    dev: false

  /webpack-dev-server@4.15.1(webpack@5.88.2):
    resolution: {integrity: sha512-5hbAst3h3C3L8w6W4P96L5vaV0PxSmJhxZvWKYIdgxOQm8pNZ5dEOmmSLBVpP85ReeyRt6AS1QJNyo/oFFPeVA==}
    engines: {node: '>= 12.13.0'}
    hasBin: true
    peerDependencies:
      webpack: ^4.37.0 || ^5.0.0
      webpack-cli: '*'
    peerDependenciesMeta:
      webpack:
        optional: true
      webpack-cli:
        optional: true
    dependencies:
      '@types/bonjour': 3.5.10
      '@types/connect-history-api-fallback': 1.5.1
      '@types/express': 4.17.17
      '@types/serve-index': 1.9.1
      '@types/serve-static': 1.15.2
      '@types/sockjs': 0.3.33
      '@types/ws': 8.5.5
      ansi-html-community: 0.0.8
      bonjour-service: 1.1.1
      chokidar: 3.5.3
      colorette: 2.0.20
      compression: 1.7.4
      connect-history-api-fallback: 2.0.0
      default-gateway: 6.0.3
      express: 4.18.2
      graceful-fs: 4.2.11
      html-entities: 2.4.0
      http-proxy-middleware: 2.0.6(@types/express@4.17.17)
      ipaddr.js: 2.1.0
      launch-editor: 2.6.0
      open: 8.4.2
      p-retry: 4.6.2
      rimraf: 3.0.2
      schema-utils: 4.2.0
      selfsigned: 2.1.1
      serve-index: 1.9.1
      sockjs: 0.3.24
      spdy: 4.0.2
      webpack: 5.88.2
      webpack-dev-middleware: 5.3.3(webpack@5.88.2)
      ws: 8.14.0
    transitivePeerDependencies:
      - bufferutil
      - debug
      - supports-color
      - utf-8-validate
    dev: false

  /webpack-merge@5.9.0:
    resolution: {integrity: sha512-6NbRQw4+Sy50vYNTw7EyOn41OZItPiXB8GNv3INSoe3PSFaHJEz3SHTrYVaRm2LilNGnFUzh0FAwqPEmU/CwDg==}
    engines: {node: '>=10.0.0'}
    dependencies:
      clone-deep: 4.0.1
      wildcard: 2.0.1

  /webpack-sources@3.2.3:
    resolution: {integrity: sha512-/DyMEOrDgLKKIG0fmvtz+4dUX/3Ghozwgm6iPp8KRhvn+eQf9+Q7GWxVNMk3+uCPWfdXYC4ExGBckIXdFEfH1w==}
    engines: {node: '>=10.13.0'}

  /webpack@5.88.2:
    resolution: {integrity: sha512-JmcgNZ1iKj+aiR0OvTYtWQqJwq37Pf683dY9bVORwVbUrDhLhdn/PlO2sHsFHPkj7sHNQF3JwaAkp49V+Sq1tQ==}
    engines: {node: '>=10.13.0'}
    hasBin: true
    peerDependencies:
      webpack-cli: '*'
    peerDependenciesMeta:
      webpack-cli:
        optional: true
    dependencies:
      '@types/eslint-scope': 3.7.4
      '@types/estree': 1.0.1
      '@webassemblyjs/ast': 1.11.6
      '@webassemblyjs/wasm-edit': 1.11.6
      '@webassemblyjs/wasm-parser': 1.11.6
      acorn: 8.10.0
      acorn-import-assertions: 1.9.0(acorn@8.10.0)
      browserslist: 4.21.10
      chrome-trace-event: 1.0.3
      enhanced-resolve: 5.15.0
      es-module-lexer: 1.3.0
      eslint-scope: 5.1.1
      events: 3.3.0
      glob-to-regexp: 0.4.1
      graceful-fs: 4.2.11
      json-parse-even-better-errors: 2.3.1
      loader-runner: 4.3.0
      mime-types: 2.1.35
      neo-async: 2.6.2
      schema-utils: 3.3.0
      tapable: 2.2.1
      terser-webpack-plugin: 5.3.9(webpack@5.88.2)
      watchpack: 2.4.0
      webpack-sources: 3.2.3
    transitivePeerDependencies:
      - '@swc/core'
      - esbuild
      - uglify-js

  /webpackbar@5.0.2(webpack@5.88.2):
    resolution: {integrity: sha512-BmFJo7veBDgQzfWXl/wwYXr/VFus0614qZ8i9znqcl9fnEdiVkdbi0TedLQ6xAK92HZHDJ0QmyQ0fmuZPAgCYQ==}
    engines: {node: '>=12'}
    peerDependencies:
      webpack: 3 || 4 || 5
    dependencies:
      chalk: 4.1.2
      consola: 2.15.3
      pretty-time: 1.1.0
      std-env: 3.4.3
      webpack: 5.88.2
    dev: false

  /websocket-driver@0.7.4:
    resolution: {integrity: sha512-b17KeDIQVjvb0ssuSDF2cYXSg2iztliJ4B9WdsuB6J952qCPKmnVq4DyW5motImXHDC1cBT/1UezrJVsKw5zjg==}
    engines: {node: '>=0.8.0'}
    dependencies:
      http-parser-js: 0.5.8
      safe-buffer: 5.2.1
      websocket-extensions: 0.1.4
    dev: false

  /websocket-extensions@0.1.4:
    resolution: {integrity: sha512-OqedPIGOfsDlo31UNwYbCFMSaO9m9G/0faIHj5/dZFDMFqPTcx6UwqyOy3COEaEOg/9VsGIpdqn62W5KhoKSpg==}
    engines: {node: '>=0.8.0'}
    dev: false

  /whatwg-url@5.0.0:
    resolution: {integrity: sha512-saE57nupxk6v3HY35+jzBwYa0rKSy0XR8JSxZPwgLr7ys0IBzhGviA1/TUGJLmSVqs8pb9AnvICXEuOHLprYTw==}
    dependencies:
      tr46: 0.0.3
      webidl-conversions: 3.0.1
    dev: false

  /when-exit@2.1.1:
    resolution: {integrity: sha512-XLipGldz/UcleuGaoQjbYuWwD+ICRnzIjlldtwTaTWr7aZz8yQW49rXk6MHQnh+KxOiWiJpM1vIyaxprOnlW4g==}
    dev: true

  /which-boxed-primitive@1.0.2:
    resolution: {integrity: sha512-bwZdv0AKLpplFY2KZRX6TvyuN7ojjr7lwkg6ml0roIy9YeuSr7JS372qlNW18UQYzgYK9ziGcerWqZOmEn9VNg==}
    dependencies:
      is-bigint: 1.0.4
      is-boolean-object: 1.1.2
      is-number-object: 1.0.7
      is-string: 1.0.7
      is-symbol: 1.0.4

  /which-builtin-type@1.1.3:
    resolution: {integrity: sha512-YmjsSMDBYsM1CaFiayOVT06+KJeXf0o5M/CAd4o1lTadFAtacTUM49zoYxr/oroopFDfhvN6iEcBxUyc3gvKmw==}
    engines: {node: '>= 0.4'}
    dependencies:
      function.prototype.name: 1.1.6
      has-tostringtag: 1.0.0
      is-async-function: 2.0.0
      is-date-object: 1.0.5
      is-finalizationregistry: 1.0.2
      is-generator-function: 1.0.10
      is-regex: 1.1.4
      is-weakref: 1.0.2
      isarray: 2.0.5
      which-boxed-primitive: 1.0.2
      which-collection: 1.0.1
      which-typed-array: 1.1.11

  /which-collection@1.0.1:
    resolution: {integrity: sha512-W8xeTUwaln8i3K/cY1nGXzdnVZlidBcagyNFtBdD5kxnb4TvGKR7FfSIS3mYpwWS1QUCutfKz8IY8RjftB0+1A==}
    dependencies:
      is-map: 2.0.2
      is-set: 2.0.2
      is-weakmap: 2.0.1
      is-weakset: 2.0.2

  /which-typed-array@1.1.11:
    resolution: {integrity: sha512-qe9UWWpkeG5yzZ0tNYxDmd7vo58HDBc39mZ0xWWpolAGADdFOzkfamWLDxkOWcvHQKVmdTyQdLD4NOfjLWTKew==}
    engines: {node: '>= 0.4'}
    dependencies:
      available-typed-arrays: 1.0.5
      call-bind: 1.0.2
      for-each: 0.3.3
      gopd: 1.0.1
      has-tostringtag: 1.0.0

  /which@1.3.1:
    resolution: {integrity: sha512-HxJdYWq1MTIQbJ3nw0cqssHoTNU267KlrDuGZ1WYlxDStUtKUhOaJmh112/TZmHxxUfuJqPXSOm7tDyas0OSIQ==}
    hasBin: true
    dependencies:
      isexe: 2.0.0
    dev: false

  /which@2.0.2:
    resolution: {integrity: sha512-BLI3Tl1TW3Pvl70l3yq3Y64i+awpwXqsGBYWkkqMtnbXgrMD+yj7rhW0kuEDxzJaYXGjEW5ogapKNMEKNMjibA==}
    engines: {node: '>= 8'}
    hasBin: true
    dependencies:
      isexe: 2.0.0

  /widest-line@3.1.0:
    resolution: {integrity: sha512-NsmoXalsWVDMGupxZ5R08ka9flZjjiLvHVAWYOKtiKM8ujtZWr9cRffak+uSE48+Ob8ObalXpwyeUiyDD6QFgg==}
    engines: {node: '>=8'}
    dependencies:
      string-width: 4.2.3
    dev: false

  /widest-line@4.0.1:
    resolution: {integrity: sha512-o0cyEG0e8GPzT4iGHphIOh0cJOV8fivsXxddQasHPHfoZf1ZexrfeA21w2NaEN1RHE+fXlfISmOE8R9N3u3Qig==}
    engines: {node: '>=12'}
    dependencies:
      string-width: 5.1.2

  /wildcard@2.0.1:
    resolution: {integrity: sha512-CC1bOL87PIWSBhDcTrdeLo6eGT7mCFtrg0uIJtqJUFyK+eJnzl8A1niH56uu7KMa5XFrtiV+AQuHO3n7DsHnLQ==}

  /wordwrap@1.0.0:
    resolution: {integrity: sha512-gvVzJFlPycKc5dZN4yPkP8w7Dc37BtP1yczEneOb4uq34pXZcvrtRTmWV8W+Ume+XCxKgbjM+nevkyFPMybd4Q==}
    dev: true

  /wrap-ansi@6.2.0:
    resolution: {integrity: sha512-r6lPcBGxZXlIcymEu7InxDMhdW0KDxpLgoFLcguasxCaJ/SOIZwINatK9KY/tf+ZrlywOKU0UDj3ATXUBfxJXA==}
    engines: {node: '>=8'}
    dependencies:
      ansi-styles: 4.3.0
      string-width: 4.2.3
      strip-ansi: 6.0.1
    dev: true

  /wrap-ansi@7.0.0:
    resolution: {integrity: sha512-YVGIj2kamLSTxw6NsZjoBxfSwsn0ycdesmc4p+Q21c5zPuZ1pl+NfxVdxPtdHvmNVOQ6XSYG4AUtyt/Fi7D16Q==}
    engines: {node: '>=10'}
    dependencies:
      ansi-styles: 4.3.0
      string-width: 4.2.3
      strip-ansi: 6.0.1

  /wrap-ansi@8.1.0:
    resolution: {integrity: sha512-si7QWI6zUMq56bESFvagtmzMdGOtoxfR+Sez11Mobfc7tm+VkUckk9bW2UeffTGVUbOksxmSw0AA2gs8g71NCQ==}
    engines: {node: '>=12'}
    dependencies:
      ansi-styles: 6.2.1
      string-width: 5.1.2
      strip-ansi: 7.1.0

  /wrappy@1.0.2:
    resolution: {integrity: sha512-l4Sp/DRseor9wL6EvV2+TuQn63dMkPjZ/sp9XkghTEbV9KlPS1xUsZ3u7/IQO4wxtcFB4bgpQPRcR3QCvezPcQ==}

  /write-file-atomic@3.0.3:
    resolution: {integrity: sha512-AvHcyZ5JnSfq3ioSyjrBkH9yW4m7Ayk8/9My/DD9onKeu/94fwrMocemO2QAJFAlnnDN+ZDS+ZjAR5ua1/PV/Q==}
    dependencies:
      imurmurhash: 0.1.4
      is-typedarray: 1.0.0
      signal-exit: 3.0.7
      typedarray-to-buffer: 3.1.5

  /ws@7.5.9:
    resolution: {integrity: sha512-F+P9Jil7UiSKSkppIiD94dN07AwvFixvLIj1Og1Rl9GGMuNipJnV9JzjD6XuqmAeiswGvUmNLjr5cFuXwNS77Q==}
    engines: {node: '>=8.3.0'}
    peerDependencies:
      bufferutil: ^4.0.1
      utf-8-validate: ^5.0.2
    peerDependenciesMeta:
      bufferutil:
        optional: true
      utf-8-validate:
        optional: true
    dev: false

  /ws@8.14.0:
    resolution: {integrity: sha512-WR0RJE9Ehsio6U4TuM+LmunEsjQ5ncHlw4sn9ihD6RoJKZrVyH9FWV3dmnwu8B2aNib1OvG2X6adUCyFpQyWcg==}
    engines: {node: '>=10.0.0'}
    peerDependencies:
      bufferutil: ^4.0.1
      utf-8-validate: '>=5.0.2'
    peerDependenciesMeta:
      bufferutil:
        optional: true
      utf-8-validate:
        optional: true
    dev: false

  /xdg-basedir@4.0.0:
    resolution: {integrity: sha512-PSNhEJDejZYV7h50BohL09Er9VaIefr2LMAf3OEmpCkjOi34eYyQYAXUTjEQtZJTKcF0E2UKTh+osDLsgNim9Q==}
    engines: {node: '>=8'}
    dev: false

  /xdg-basedir@5.1.0:
    resolution: {integrity: sha512-GCPAHLvrIH13+c0SuacwvRYj2SxJXQ4kaVTT5xgL3kPrz56XxkF21IGhjSE1+W0aw7gpBWRGXLCPnPby6lSpmQ==}
    engines: {node: '>=12'}
    dev: true

  /xml-js@1.6.11:
    resolution: {integrity: sha512-7rVi2KMfwfWFl+GpPg6m80IVMWXLRjO+PxTq7V2CDhoGak0wzYzFgUY2m4XJ47OGdXd8eLE8EmwfAmdjw7lC1g==}
    hasBin: true
    dependencies:
      sax: 1.2.4
    dev: false

  /xtend@4.0.2:
    resolution: {integrity: sha512-LKYU1iAXJXUgAXn9URjiu+MWhyUXHsvfp7mcuYm9dSUKK0/CjtrUwFAxD82/mCWbtLsGjFIad0wIsod4zrTAEQ==}
    engines: {node: '>=0.4'}
    dev: false

  /y18n@5.0.8:
    resolution: {integrity: sha512-0pfFzegeDWJHJIAmTLRP2DwHjdF5s7jo9tuztdQxAhINCdvS+3nGINqPd00AphqJR/0LhANUS6/+7SCb98YOfA==}
    engines: {node: '>=10'}
    dev: true

  /yallist@3.1.1:
    resolution: {integrity: sha512-a4UGQaWPH59mOXUYnAG2ewncQS4i4F43Tv3JoAM+s2VDAmS9NsK8GpDMLrCHPksFT7h3K6TOoUNn2pb7RoXx4g==}

  /yallist@4.0.0:
    resolution: {integrity: sha512-3wdGidZyq5PB084XLES5TpOSRA3wjXAlIWMhum2kRcv/41Sn2emQ0dycQW4uZXLejwKvg6EsvbdlVL+FYEct7A==}

  /yaml@1.10.2:
    resolution: {integrity: sha512-r3vXyErRCYJ7wg28yvBY5VSoAF8ZvlcW9/BwUzEtUsjvX/DKs24dIkuwjtuprwJJHsbyUbLApepYTR1BN4uHrg==}
    engines: {node: '>= 6'}
    dev: false

  /yaml@2.3.1:
    resolution: {integrity: sha512-2eHWfjaoXgTBC2jNM1LRef62VQa0umtvRiDSk6HSzW7RvS5YtkabJrwYLLEKWBc8a5U2PTSCs+dJjUTJdlHsWQ==}
    engines: {node: '>= 14'}

  /yargs-parser@21.1.1:
    resolution: {integrity: sha512-tVpsJW7DdjecAiFpbIB1e3qxIQsE6NoPc5/eTdrbbIC4h0LVsWhnoa3g+m2HclBIujHzsxZ4VJVA+GUuc2/LBw==}
    engines: {node: '>=12'}
    dev: true

  /yargs@17.7.2:
    resolution: {integrity: sha512-7dSzzRQ++CKnNI/krKnYRV7JKKPUXMEh61soaHKg9mrWEhzFWhFnxPxGl+69cD1Ou63C13NUPCnmIcrvqCuM6w==}
    engines: {node: '>=12'}
    dependencies:
      cliui: 8.0.1
      escalade: 3.1.1
      get-caller-file: 2.0.5
      require-directory: 2.1.1
      string-width: 4.2.3
      y18n: 5.0.8
      yargs-parser: 21.1.1
    dev: true

  /yocto-queue@0.1.0:
    resolution: {integrity: sha512-rVksvsnNCdJ/ohGc6xgPwyN8eheCxsiLM8mxuE/t/mOVqJewPuO1miLpTHQiRgTKCLexL4MeAFVagts7HmNZ2Q==}
    engines: {node: '>=10'}

<<<<<<< HEAD
=======
  /yocto-queue@1.0.0:
    resolution: {integrity: sha512-9bnSc/HEW2uRy67wc+T8UwauLuPJVn28jb+GtJY16iiKWyvmYJRXVT4UamsAEGQfPohgr2q4Tq0sQbQlxTfi1g==}
    engines: {node: '>=12.20'}
    dev: true

  /zod@3.21.4:
    resolution: {integrity: sha512-m46AKbrzKVzOzs/DZgVnG5H55N1sv1M8qZU3A8RIKbs3mrACDNeIOeilDymVb2HdmP8uwshOCF4uJ8uM9rCqJw==}
    dev: false

>>>>>>> 3cad79f1
  /zwitch@1.0.5:
    resolution: {integrity: sha512-V50KMwwzqJV0NpZIZFwfOD5/lyny3WlSzRiXgA0G7VUnRlqttta1L6UQIHzd6EuBY/cHGfwTIck7w1yH6Q5zUw==}
    dev: false<|MERGE_RESOLUTION|>--- conflicted
+++ resolved
@@ -250,9 +250,6 @@
 
   examples/nextjs-app:
     dependencies:
-      '@configs/eslint-config':
-        specifier: workspace:^
-        version: link:../../configs/eslint
       '@types/node':
         specifier: 20.5.9
         version: 20.5.9
@@ -1759,13 +1756,6 @@
     engines: {node: '>=6.9.0'}
     dependencies:
       core-js-pure: 3.32.2
-      regenerator-runtime: 0.14.0
-    dev: false
-
-  /@babel/runtime@7.22.15:
-    resolution: {integrity: sha512-T0O+aa+4w0u06iNmapipJXMV4HoUir03hpx3/YqXXhu9xim3w+dVphjFWl1OH8NbZHw5Lbm9k45drDkgq2VNNA==}
-    engines: {node: '>=6.9.0'}
-    dependencies:
       regenerator-runtime: 0.14.0
     dev: false
 
@@ -2362,7 +2352,7 @@
     peerDependencies:
       react: '*'
     dependencies:
-      '@types/react': 18.2.17
+      '@types/react': 18.2.21
       prop-types: 15.8.1
       react: 17.0.2
 
@@ -2561,7 +2551,7 @@
       react-dom: ^16.8.4 || ^17.0.0
     dependencies:
       '@types/history': 4.7.11
-      '@types/react': 18.2.17
+      '@types/react': 18.2.21
       commander: 5.1.0
       joi: 17.10.1
       react: 17.0.2
@@ -3638,7 +3628,7 @@
     resolution: {integrity: sha512-pFFVXUIydHlcJP6wJm7sDii5mD/bCmmAY0wQzq+M+uX7bqS95AQqHZWP1iNMKrWVQSuHIzj5qi9BvrtLX2/T4w==}
     dependencies:
       '@types/history': 4.7.11
-      '@types/react': 18.2.17
+      '@types/react': 18.2.21
       '@types/react-router': 5.1.20
 
   /@types/react-router-dom@5.3.3:
@@ -3652,7 +3642,7 @@
     resolution: {integrity: sha512-jGjmu/ZqS7FjSH6owMcD5qpq19+1RS9DeVRqfl1FeBMxTDQAGwlMWOcs52NDoXaNKyG3d1cYQFMs9rCrb88o9Q==}
     dependencies:
       '@types/history': 4.7.11
-      '@types/react': 18.2.17
+      '@types/react': 18.2.21
 
   /@types/react@18.2.17:
     resolution: {integrity: sha512-u+e7OlgPPh+aryjOm5UJMX32OvB2E3QASOAqVMY6Ahs90djagxwv2ya0IctglNbNTexC12qCSMZG47KPfy1hAA==}
@@ -3667,7 +3657,6 @@
       '@types/prop-types': 15.7.5
       '@types/scheduler': 0.16.3
       csstype: 3.1.2
-    dev: true
 
   /@types/resolve@1.20.2:
     resolution: {integrity: sha512-60BCwRFOZCQhDncwQdxxeOEEkbc5dIMccYLwbxsS4TUNeVECQ/pBJ0j09mrHOl/JJvpRPGwO9SvE4nR2Nb/a4Q==}
@@ -3800,14 +3789,8 @@
     resolution: {integrity: sha512-pT08u5W/GT4KjPUmEtc2kSYvrH8x89cVzkA0Sy2aaOUIw6YxOIjA8ilwLr/1fLjOedX1QAuBpG9XggWqIIfERw==}
     engines: {node: ^16.0.0 || >=18.0.0}
     dependencies:
-<<<<<<< HEAD
       '@typescript-eslint/types': 6.6.0
       '@typescript-eslint/visitor-keys': 6.6.0
-    dev: true
-=======
-      '@typescript-eslint/types': 6.5.0
-      '@typescript-eslint/visitor-keys': 6.5.0
->>>>>>> 3cad79f1
 
   /@typescript-eslint/type-utils@6.6.0(eslint@8.48.0)(typescript@5.2.2):
     resolution: {integrity: sha512-8m16fwAcEnQc69IpeDyokNO+D5spo0w1jepWWY2Q6y5ZKNuj5EhVQXjtVAeDDqvW6Yg7dhclbsz6rTtOvcwpHg==}
@@ -4367,8 +4350,8 @@
     resolution: {integrity: sha512-DMD0KiN46eipeziST1LPP/STfDU0sufISXmjSgvVsoU2tqxctQeASejWcfNtxYKqETM1UxQ8sp2OrSBWpHY6sw==}
     engines: {node: '>= 0.4'}
 
-  /axe-core@4.7.2:
-    resolution: {integrity: sha512-zIURGIS1E1Q4pcrMjp+nnEh+16G56eG/MUllJH8yEvw7asDo7Ac9uhC9KIH5jzpITueEZolfYglnCGIuSBz39g==}
+  /axe-core@4.8.0:
+    resolution: {integrity: sha512-ZtlVZobOeDQhb/y2lMK6mznDw7TJHDNcKx5/bbBkFvArIQ5CVFhSI6hWWQnMx9I8cNmNmZ30wpDyOC2E2nvgbQ==}
     engines: {node: '>=4'}
     dev: false
 
@@ -4380,17 +4363,13 @@
       - debug
     dev: false
 
-<<<<<<< HEAD
-  /babel-loader@8.3.0(@babel/core@7.22.15)(webpack@5.88.2):
-=======
   /axobject-query@3.2.1:
     resolution: {integrity: sha512-jsyHu61e6N4Vbz/v18DHwWYKK0bSWLqn47eeDSKPB7m8tqMHF9YJ+mhIk2lVteyZrY8tnSj/jHOv4YiTCuCJgg==}
     dependencies:
       dequal: 2.0.3
     dev: false
 
-  /babel-loader@8.3.0(@babel/core@7.22.11)(webpack@5.88.2):
->>>>>>> 3cad79f1
+  /babel-loader@8.3.0(@babel/core@7.22.15)(webpack@5.88.2):
     resolution: {integrity: sha512-H8SvsMF+m9t15HNLMipppzkC+Y2Yq+v3SonZyU70RBL/h1gxPkH08Ot8pEE9Z4Kd+czyWJClmFS8qzIP9OZ04Q==}
     engines: {node: '>= 8.9'}
     peerDependencies:
@@ -5405,18 +5384,10 @@
   /csstype@3.1.2:
     resolution: {integrity: sha512-I7K1Uu0MBPzaFKg4nI5Q7Vs2t+3gWWW648spaF+Rg7pI9ds18Ugn+lvg4SHczUdKlHI5LWBXyqfS8+DufyBsgQ==}
 
-<<<<<<< HEAD
-=======
   /damerau-levenshtein@1.0.8:
     resolution: {integrity: sha512-sdQSFB7+llfUcQHUQO3+B8ERRj0Oa4w9POWMI/puGtuf7gFywGmkaLCElnudfTiKZV+NvHqL0ifzdrI8Ro7ESA==}
     dev: false
 
-  /data-uri-to-buffer@3.0.1:
-    resolution: {integrity: sha512-WboRycPNsVw3B3TL559F7kuBUM4d8CgMEvk6xEJlOp7OBPjt6G7z8WMWlD2rOFZLk6OYfFIUGsCOWzcQH9K2og==}
-    engines: {node: '>= 6'}
-    dev: true
-
->>>>>>> 3cad79f1
   /data-uri-to-buffer@4.0.1:
     resolution: {integrity: sha512-0R9ikRb668HB7QDxT1vkpuUBtqc53YyAwMwGeUFKRojY/NWKvdZ+9UYtRfGmhqNbRkTSVpMbmyhXipFFv2cb/A==}
     engines: {node: '>= 12'}
@@ -5883,12 +5854,7 @@
       has-symbols: 1.0.3
       internal-slot: 1.0.5
       iterator.prototype: 1.1.1
-<<<<<<< HEAD
       safe-array-concat: 1.0.1
-    dev: true
-=======
-      safe-array-concat: 1.0.0
->>>>>>> 3cad79f1
 
   /es-module-lexer@1.3.0:
     resolution: {integrity: sha512-vZK7T0N2CBmBOixhmjdqx2gWVbFZ4DXZ/NyRMZVlJXPa7CyFS+/a4QQsDGDQy9ZfEzxFuNEsMLeQJnKP2p5/JA==}
@@ -5998,11 +5964,11 @@
     dependencies:
       '@next/eslint-plugin-next': 13.4.19
       '@rushstack/eslint-patch': 1.3.3
-      '@typescript-eslint/parser': 6.5.0(eslint@8.48.0)(typescript@5.2.2)
+      '@typescript-eslint/parser': 6.6.0(eslint@8.48.0)(typescript@5.2.2)
       eslint: 8.48.0
       eslint-import-resolver-node: 0.3.9
-      eslint-import-resolver-typescript: 3.6.0(@typescript-eslint/parser@6.5.0)(eslint-import-resolver-node@0.3.9)(eslint-plugin-import@2.28.1)(eslint@8.48.0)
-      eslint-plugin-import: 2.28.1(@typescript-eslint/parser@6.5.0)(eslint-import-resolver-typescript@3.6.0)(eslint@8.48.0)
+      eslint-import-resolver-typescript: 3.6.0(@typescript-eslint/parser@6.6.0)(eslint-import-resolver-node@0.3.9)(eslint-plugin-import@2.28.1)(eslint@8.48.0)
+      eslint-plugin-import: 2.28.1(@typescript-eslint/parser@6.6.0)(eslint-import-resolver-typescript@3.6.0)(eslint@8.48.0)
       eslint-plugin-jsx-a11y: 6.7.1(eslint@8.48.0)
       eslint-plugin-react: 7.33.2(eslint@8.48.0)
       eslint-plugin-react-hooks: 4.6.0(eslint@8.48.0)
@@ -6030,10 +5996,7 @@
     transitivePeerDependencies:
       - supports-color
 
-<<<<<<< HEAD
-  /eslint-module-utils@2.8.0(@typescript-eslint/parser@6.6.0)(eslint-import-resolver-node@0.3.9)(eslint@8.48.0):
-=======
-  /eslint-import-resolver-typescript@3.6.0(@typescript-eslint/parser@6.5.0)(eslint-import-resolver-node@0.3.9)(eslint-plugin-import@2.28.1)(eslint@8.48.0):
+  /eslint-import-resolver-typescript@3.6.0(@typescript-eslint/parser@6.6.0)(eslint-import-resolver-node@0.3.9)(eslint-plugin-import@2.28.1)(eslint@8.48.0):
     resolution: {integrity: sha512-QTHR9ddNnn35RTxlaEnx2gCxqFlF2SEN0SE2d17SqwyM7YOSI2GHWRYp5BiRkObTUNYPupC/3Fq2a0PpT+EKpg==}
     engines: {node: ^14.18.0 || >=16.0.0}
     peerDependencies:
@@ -6043,8 +6006,8 @@
       debug: 4.3.4
       enhanced-resolve: 5.15.0
       eslint: 8.48.0
-      eslint-module-utils: 2.8.0(@typescript-eslint/parser@6.5.0)(eslint-import-resolver-node@0.3.9)(eslint-import-resolver-typescript@3.6.0)(eslint@8.48.0)
-      eslint-plugin-import: 2.28.1(@typescript-eslint/parser@6.5.0)(eslint-import-resolver-typescript@3.6.0)(eslint@8.48.0)
+      eslint-module-utils: 2.8.0(@typescript-eslint/parser@6.6.0)(eslint-import-resolver-node@0.3.9)(eslint-import-resolver-typescript@3.6.0)(eslint@8.48.0)
+      eslint-plugin-import: 2.28.1(@typescript-eslint/parser@6.6.0)(eslint-import-resolver-typescript@3.6.0)(eslint@8.48.0)
       fast-glob: 3.3.1
       get-tsconfig: 4.7.0
       is-core-module: 2.13.0
@@ -6055,8 +6018,7 @@
       - eslint-import-resolver-webpack
       - supports-color
 
-  /eslint-module-utils@2.8.0(@typescript-eslint/parser@6.5.0)(eslint-import-resolver-node@0.3.9)(eslint-import-resolver-typescript@3.6.0)(eslint@8.48.0):
->>>>>>> 3cad79f1
+  /eslint-module-utils@2.8.0(@typescript-eslint/parser@6.6.0)(eslint-import-resolver-node@0.3.9)(eslint-import-resolver-typescript@3.6.0)(eslint@8.48.0):
     resolution: {integrity: sha512-aWajIYfsqCKRDgUfjEXNN/JlrzauMuSEy5sbd7WXbtW3EH6A6MpwEh42c7qD+MqQo9QMJ6fWLAeIJynx0g6OAw==}
     engines: {node: '>=4'}
     peerDependencies:
@@ -6081,11 +6043,11 @@
       debug: 3.2.7
       eslint: 8.48.0
       eslint-import-resolver-node: 0.3.9
-      eslint-import-resolver-typescript: 3.6.0(@typescript-eslint/parser@6.5.0)(eslint-import-resolver-node@0.3.9)(eslint-plugin-import@2.28.1)(eslint@8.48.0)
+      eslint-import-resolver-typescript: 3.6.0(@typescript-eslint/parser@6.6.0)(eslint-import-resolver-node@0.3.9)(eslint-plugin-import@2.28.1)(eslint@8.48.0)
     transitivePeerDependencies:
       - supports-color
 
-  /eslint-plugin-import@2.28.1(@typescript-eslint/parser@6.5.0)(eslint-import-resolver-typescript@3.6.0)(eslint@8.48.0):
+  /eslint-plugin-import@2.28.1(@typescript-eslint/parser@6.6.0)(eslint-import-resolver-typescript@3.6.0)(eslint@8.48.0):
     resolution: {integrity: sha512-9I9hFlITvOV55alzoKBI+K9q74kv0iKMeY6av5+umsNwayt59fz692daGyjR+oStBQgx6nwR9rXldDev3Clw+A==}
     engines: {node: '>=4'}
     peerDependencies:
@@ -6095,16 +6057,16 @@
       '@typescript-eslint/parser':
         optional: true
     dependencies:
-      '@typescript-eslint/parser': 6.5.0(eslint@8.48.0)(typescript@5.2.2)
-      array-includes: 3.1.6
+      '@typescript-eslint/parser': 6.6.0(eslint@8.48.0)(typescript@5.2.2)
+      array-includes: 3.1.7
       array.prototype.findlastindex: 1.2.3
-      array.prototype.flat: 1.3.1
-      array.prototype.flatmap: 1.3.1
+      array.prototype.flat: 1.3.2
+      array.prototype.flatmap: 1.3.2
       debug: 3.2.7
       doctrine: 2.1.0
       eslint: 8.48.0
       eslint-import-resolver-node: 0.3.9
-      eslint-module-utils: 2.8.0(@typescript-eslint/parser@6.5.0)(eslint-import-resolver-node@0.3.9)(eslint-import-resolver-typescript@3.6.0)(eslint@8.48.0)
+      eslint-module-utils: 2.8.0(@typescript-eslint/parser@6.6.0)(eslint-import-resolver-node@0.3.9)(eslint-import-resolver-typescript@3.6.0)(eslint@8.48.0)
       has: 1.0.3
       is-core-module: 2.13.0
       is-glob: 4.0.3
@@ -6138,11 +6100,7 @@
       doctrine: 2.1.0
       eslint: 8.48.0
       eslint-import-resolver-node: 0.3.9
-<<<<<<< HEAD
-      eslint-module-utils: 2.8.0(@typescript-eslint/parser@6.6.0)(eslint-import-resolver-node@0.3.9)(eslint@8.48.0)
-=======
-      eslint-module-utils: 2.8.0(@typescript-eslint/parser@6.5.0)(eslint-import-resolver-node@0.3.9)(eslint-import-resolver-typescript@3.6.0)(eslint@8.48.0)
->>>>>>> 3cad79f1
+      eslint-module-utils: 2.8.0(@typescript-eslint/parser@6.6.0)(eslint-import-resolver-node@0.3.9)(eslint-import-resolver-typescript@3.6.0)(eslint@8.48.0)
       has: 1.0.3
       is-core-module: 2.13.0
       is-glob: 4.0.3
@@ -6166,10 +6124,10 @@
     dependencies:
       '@babel/runtime': 7.22.15
       aria-query: 5.3.0
-      array-includes: 3.1.6
-      array.prototype.flatmap: 1.3.1
+      array-includes: 3.1.7
+      array.prototype.flatmap: 1.3.2
       ast-types-flow: 0.0.7
-      axe-core: 4.7.2
+      axe-core: 4.8.0
       axobject-query: 3.2.1
       damerau-levenshtein: 1.0.8
       emoji-regex: 9.2.2
@@ -8619,7 +8577,7 @@
       '@next/env': 13.4.19
       '@swc/helpers': 0.5.1
       busboy: 1.6.0
-      caniuse-lite: 1.0.30001525
+      caniuse-lite: 1.0.30001528
       postcss: 8.4.14
       react: 18.2.0
       react-dom: 18.2.0(react@18.2.0)
@@ -9250,9 +9208,6 @@
       postcss-selector-parser: 6.0.13
     dev: false
 
-<<<<<<< HEAD
-  /postcss-loader@7.3.3(postcss@8.4.29)(typescript@5.1.6)(webpack@5.88.2):
-=======
   /postcss-import@15.1.0(postcss@8.4.29):
     resolution: {integrity: sha512-hpr+J05B2FVYUAXHeK1YyI267J/dDDhMU6B6civm8hSY1jYJnBXxzKDKDswzJmtLHryrjhnDjqqp/49t8FALew==}
     engines: {node: '>=14.0.0'}
@@ -9292,8 +9247,7 @@
       yaml: 2.3.1
     dev: false
 
-  /postcss-loader@7.3.3(postcss@8.4.29)(webpack@5.88.2):
->>>>>>> 3cad79f1
+  /postcss-loader@7.3.3(postcss@8.4.29)(typescript@5.1.6)(webpack@5.88.2):
     resolution: {integrity: sha512-YgO/yhtevGO/vJePCQmTxiaEwER94LABZN0ZMT4A0vsak9TpO+RvKRs7EmJ8peIlB9xfXCsS7M8LjqncsUZ5HA==}
     engines: {node: '>= 14.15.0'}
     peerDependencies:
@@ -10073,43 +10027,12 @@
     dependencies:
       loose-envify: 1.4.0
 
-<<<<<<< HEAD
-=======
   /read-cache@1.0.0:
     resolution: {integrity: sha512-Owdv/Ft7IjOgm/i0xvNDZ1LrRANRfew4b2prF3OWMQLxLfu3bS8FVhCsrSCMK4lR56Y9ya+AThoTpDCTxCmpRA==}
     dependencies:
       pify: 2.3.0
     dev: false
 
-  /read-pkg-up@9.1.0:
-    resolution: {integrity: sha512-vaMRR1AC1nrd5CQM0PhlRsO5oc2AAigqr7cCrZ/MW/Rsaflz4RlgzkpL4qoU/z1F6wrbd85iFv1OQj/y5RdGvg==}
-    engines: {node: ^12.20.0 || ^14.13.1 || >=16.0.0}
-    dependencies:
-      find-up: 6.3.0
-      read-pkg: 7.1.0
-      type-fest: 2.19.0
-    dev: true
-
-  /read-pkg@7.1.0:
-    resolution: {integrity: sha512-5iOehe+WF75IccPc30bWTbpdDQLOCc3Uu8bi3Dte3Eueij81yx1Mrufk8qBx/YAbR4uL1FdUr+7BKXDwEtisXg==}
-    engines: {node: '>=12.20'}
-    dependencies:
-      '@types/normalize-package-data': 2.4.1
-      normalize-package-data: 3.0.3
-      parse-json: 5.2.0
-      type-fest: 2.19.0
-    dev: true
-
-  /readable-stream@1.1.14:
-    resolution: {integrity: sha512-+MeVjFf4L44XUkhM1eYbD8fyEsxcV81pqMSR5gblfcLCHfZvbrqy4/qYHE+/R5HoBUT11WV5O08Cr1n3YXkWVQ==}
-    dependencies:
-      core-util-is: 1.0.3
-      inherits: 2.0.4
-      isarray: 0.0.1
-      string_decoder: 0.10.31
-    dev: true
-
->>>>>>> 3cad79f1
   /readable-stream@2.3.8:
     resolution: {integrity: sha512-8p0AUk4XODgIewSi0l8Epjs+EVnWiK7NoDIEGU0HhE7+ZyY8D1IMY7odu5lRrFXGg71L15KG8QrPmum45RTtdA==}
     dependencies:
@@ -11181,7 +11104,7 @@
       fast-glob: 3.3.1
       glob-parent: 6.0.2
       is-glob: 4.0.3
-      jiti: 1.19.3
+      jiti: 1.20.0
       lilconfig: 2.1.0
       micromatch: 4.0.5
       normalize-path: 3.0.0
@@ -12264,18 +12187,10 @@
     resolution: {integrity: sha512-rVksvsnNCdJ/ohGc6xgPwyN8eheCxsiLM8mxuE/t/mOVqJewPuO1miLpTHQiRgTKCLexL4MeAFVagts7HmNZ2Q==}
     engines: {node: '>=10'}
 
-<<<<<<< HEAD
-=======
-  /yocto-queue@1.0.0:
-    resolution: {integrity: sha512-9bnSc/HEW2uRy67wc+T8UwauLuPJVn28jb+GtJY16iiKWyvmYJRXVT4UamsAEGQfPohgr2q4Tq0sQbQlxTfi1g==}
-    engines: {node: '>=12.20'}
-    dev: true
-
   /zod@3.21.4:
     resolution: {integrity: sha512-m46AKbrzKVzOzs/DZgVnG5H55N1sv1M8qZU3A8RIKbs3mrACDNeIOeilDymVb2HdmP8uwshOCF4uJ8uM9rCqJw==}
     dev: false
 
->>>>>>> 3cad79f1
   /zwitch@1.0.5:
     resolution: {integrity: sha512-V50KMwwzqJV0NpZIZFwfOD5/lyny3WlSzRiXgA0G7VUnRlqttta1L6UQIHzd6EuBY/cHGfwTIck7w1yH6Q5zUw==}
     dev: false